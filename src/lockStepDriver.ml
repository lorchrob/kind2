--- conflicted
+++ resolved
@@ -583,25 +583,7 @@
      in
 
      (* Function to run if unsat. *)
-<<<<<<< HEAD
-     let if_unsat () =
-       (* Deactivating actlit. *)
-       Term.mk_not actlit
-       |> SMTSolver.assert_term solver ;
-
-       (* adding certificates for k-induction *)
-       let unfalsifiable_certs =
-         List.map (fun t ->
-             let cert = Numeral.to_int k, t in
-             t, cert)
-           terms_to_check in
-       
-       (* Returning result. *)
-       falsifiable, unfalsifiable_certs
-     in
-=======
      let if_unsat () = None in
->>>>>>> ee654eac
 
      (* Checking if we should terminate before doing anything. *)
      Event.check_termination () ;
@@ -747,7 +729,14 @@
      (* Unrolling system. *)
      unroll_sys lsd system ;
 
-     invariants, trivial
+     (* adding certificates for k-induction *)
+     let invariants_certs =
+       List.map (fun t ->
+           let cert = Numeral.to_int k, t in
+           t, cert)
+         invariants in
+
+     invariants_certs, trivial
 
 
 (* 
