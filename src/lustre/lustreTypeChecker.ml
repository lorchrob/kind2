(* This file is part of the Kind 2 model checker.

  Copyright (c) 2020 by the Board of Trustees of the University of Iowa

  Licensed under the Apache License, Version 2.0 (the "License"); you
  may not use this file except in compliance with the License.  You
  may obtain a copy of the License at

  http://www.apache.org/licenses/LICENSE-2.0 

  Unless required by applicable law or agreed to in writing, software
  distributed under the License is distributed on an "AS IS" BASIS,
  WITHOUT WARRANTIES OR CONDITIONS OF ANY KIND, either express or
  implied. See the License for the specific language governing
  permissions and limitations under the License. 

 *)


(** Type checking the surface syntax of Lustre programs
  
  @author Apoorv Ingle *)

(* TODO: Introduce GroupType which is like tuple type but has flattened cannonical structure*)

module R = Res

module LA = LustreAst
module LH = LustreAstHelpers
module IC = LustreAstInlineConstants
module LSC = LustreSyntaxChecks
open TypeCheckerContext

type tc_type  = LA.lustre_type
(** Type alias for lustre type from LustreAst  *)

type source = 
| Input
| Output
| Local
| Global
| Ghost

let string_of_tc_type: tc_type -> string = fun t -> Lib.string_of_t LA.pp_print_lustre_type t
(** String of the type to display in type errors *)

type error_kind = Unknown of string
  | Impossible of string
  | MergeCaseExtraneous of HString.t * tc_type
  | MergeCaseMissing of HString.t
  | MergeCaseNotUnique of HString.t
  | UnboundIdentifier of HString.t
  | UnboundModeReference of HString.t
  | UnboundNodeName of HString.t
  | NotAFieldOfRecord of HString.t
  | AssumptionOnCurrentOutput of HString.t
  | NoValueForRecordField of HString.t
  | IlltypedRecordProjection of tc_type
  | TupleIndexOutOfBounds of int * tc_type
  | IlltypedTupleProjection of tc_type
  | UnequalIteBranchTypes of tc_type * tc_type
  | ExpectedBooleanExpression of tc_type
  | ExpectedIntegerExpression of tc_type
  | Unsupported of string
  | UnequalArrayExpressionType
  | TypeMismatchOfRecordLabel of HString.t * tc_type * tc_type
  | IlltypedRecordUpdate of tc_type
  | ExpectedLabel of LA.expr
  | IlltypedArraySlice of tc_type
  | ExpectedIntegerTypeForSlice
  | IlltypedArrayIndex of tc_type
  | ExpectedIntegerTypeForArrayIndex of tc_type
  | IlltypedArrayConcat of bool * tc_type * tc_type option
  | IlltypedDefaults
  | IlltypedMerge of tc_type
  | IlltypedFby of tc_type * tc_type
  | IlltypedArrow of tc_type * tc_type
  | IlltypedCall of tc_type * tc_type
  | ExpectedFunctionType of tc_type
  | IlltypedIdentifier of HString.t * tc_type * tc_type
  | UnificationFailed of tc_type * tc_type
  | ExpectedType of tc_type * tc_type
  | EmptyArrayExpression
  | ExpectedArrayType of tc_type
  | MismatchedNodeType of HString.t * tc_type * tc_type
  | IlltypedBitNot of tc_type
  | IlltypedUnaryMinus of tc_type
  | ExpectedIntegerTypes of tc_type * tc_type
  | ExpectedNumberTypes of tc_type * tc_type
  | ExpectedMachineIntegerTypes of tc_type * tc_type
  | ExpectedBitShiftConstantOfSameWidth of tc_type
  | ExpectedBitShiftMachineIntegerType of tc_type
  | InvalidConversion of tc_type * tc_type
  | NodeArgumentOnLHS of HString.t
  | MismatchOfEquationType of LA.struct_item list option * tc_type
  | DisallowedReassignment of ty_set
  | AssumptionMustBeInputOrOutput of HString.t
  | Redeclaration of HString.t
  | ExpectedConstant of string * string
  | UndeclaredType of HString.t
  | EmptySubrange of int * int
  | SubrangeArgumentMustBeConstantInteger of LA.expr
  | IntervalMustHaveBound
  | ExpectedRecordType of tc_type

type error = [
  | `LustreTypeCheckerError of Lib.position * error_kind
  | `LustreSyntaxChecksError of Lib.position * LustreSyntaxChecks.error_kind
  | `LustreAstInlineConstantsError of Lib.position * LustreAstInlineConstants.error_kind
]

let error_message kind = match kind with
  | Unknown s -> s
  | Impossible s -> "This should be impossible! " ^ s
  | MergeCaseExtraneous (case, ty) -> "Merge case " ^ HString.string_of_hstring case ^ " does not exist in type " ^ string_of_tc_type ty
  | MergeCaseMissing case -> "Merge case " ^ HString.string_of_hstring case ^ " is missing from merge expression"
  | MergeCaseNotUnique case -> "Merge case " ^ HString.string_of_hstring case ^ " must be unique"
  | UnboundIdentifier id -> "Unbound identifier '" ^ HString.string_of_hstring id ^ "'"
  | UnboundModeReference id -> "Unbound mode reference '" ^ HString.string_of_hstring id ^ "'"
  | UnboundNodeName id -> "Unbound node identifier '" ^ HString.string_of_hstring id ^ "'"
  | NotAFieldOfRecord id -> "No field name '" ^ HString.string_of_hstring id ^ "' in record type"
  | AssumptionOnCurrentOutput id -> "Refinement type includes an assumption on the current value of output " ^ HString.string_of_hstring id
  | NoValueForRecordField id -> "No value given for field '" ^ HString.string_of_hstring id ^ "'"
  | IlltypedRecordProjection ty -> "Cannot project field out of non record expression type " ^ string_of_tc_type ty
  | TupleIndexOutOfBounds (id, ty) -> "Index " ^ string_of_int id ^ " is out of bounds for tuple type " ^ string_of_tc_type ty
  | IlltypedTupleProjection ty -> "Cannot project field out of non tuple type " ^ string_of_tc_type ty
  | UnequalIteBranchTypes (ty1, ty2) -> "Expected equal types of each if-then-else branch but found: "
    ^ string_of_tc_type ty1 ^ " on the then-branch and " ^ string_of_tc_type ty2 ^ " on the the else-branch"
  | ExpectedBooleanExpression ty -> "Expected a boolean expression but found expression of type " ^ string_of_tc_type ty
  | ExpectedIntegerExpression ty -> "Expected an integer expression but found expression of type "  ^ string_of_tc_type ty
  | Unsupported s -> "Unsupported: " ^ s
  | UnequalArrayExpressionType -> "All expressions must be of the same type in an Array"
  | TypeMismatchOfRecordLabel (label, ty1, ty2) -> "Type mismatch. Type of record label '" ^ (HString.string_of_hstring label)
    ^ "' is of type " ^ string_of_tc_type ty1 ^ " but the type of the expression is " ^ string_of_tc_type ty2
  | IlltypedRecordUpdate ty -> "Cannot do an update on non-record type " ^ string_of_tc_type ty
  | ExpectedLabel e -> "Only labels can be used for record expressions but found " ^ LA.string_of_expr e
  | IlltypedArraySlice ty -> "Slicing can only be done on an array type but found " ^ string_of_tc_type ty
  | ExpectedIntegerTypeForSlice -> "Slicing should have integer types"
  | IlltypedArrayIndex ty -> "Indexing can only be done on an array type but found " ^ string_of_tc_type ty
  | ExpectedIntegerTypeForArrayIndex ty -> "Array index should have an integer type but found " ^ string_of_tc_type ty
  | IlltypedArrayConcat (both_array_types, ty1, ty2) -> "Cannot concat "
    ^ (match both_array_types with
      | true -> "array of two different types" ^ string_of_tc_type ty1
        ^ (match ty2 with | Some ty2 -> " and " ^ string_of_tc_type ty2 | None -> "")
      | false -> "non-array type " ^ string_of_tc_type ty1)
  | IlltypedDefaults -> "Defaults do not have the same type as node call"
  | IlltypedMerge ty -> "All expressions in merge expected to be the same type " ^ string_of_tc_type ty
  | IlltypedFby (ty1, ty2) -> "Both the expressions in Fby should be of the same type."
    ^ "Found types " ^ string_of_tc_type ty1 ^ " and " ^ string_of_tc_type ty2
  | IlltypedArrow (ty1, ty2) -> "Arrow types do not match " ^ string_of_tc_type ty1 ^ " and " ^ string_of_tc_type ty2
  | IlltypedCall (ty1, ty2) -> "Node arguments at call expect to have type "
    ^ string_of_tc_type ty1 ^ " but found type " ^ string_of_tc_type ty2
  | ExpectedFunctionType ty -> "Expected node type to be a function type, but found type " ^ string_of_tc_type ty
  | IlltypedIdentifier (id, ty1, ty2) -> "Identifier '" ^ HString.string_of_hstring id
    ^ "' does not match expected type " ^ string_of_tc_type ty1 ^ " with inferred type " ^ string_of_tc_type ty2
  | UnificationFailed (ty1, ty2) -> "Cannot unify type " ^ string_of_tc_type ty1
    ^ " with inferred type " ^ string_of_tc_type ty2
  | ExpectedType (ty1, ty2) -> "Expected type " ^ string_of_tc_type ty1 ^ " but found type " ^ string_of_tc_type ty2
  | EmptyArrayExpression -> "Array expression cannot be empty"
  | ExpectedArrayType ty -> "Expected an array type but found type " ^ string_of_tc_type ty
  | MismatchedNodeType (id, ty1, ty2) -> "Node '" ^ HString.string_of_hstring id ^ "' of type " ^ string_of_tc_type ty1
    ^ " does not match expected type " ^ string_of_tc_type ty2
  | IlltypedBitNot ty -> "Cannot apply the bit-value not operator to a non machine integer value of type "
    ^ string_of_tc_type ty
  | IlltypedUnaryMinus ty -> "Unary minus cannot be applied to non number expression of type " ^ string_of_tc_type ty
  | ExpectedIntegerTypes (ty1, ty2) -> "Expected both arguments of operator to be of same integer type but found "
    ^ string_of_tc_type ty1 ^ " and " ^ string_of_tc_type ty2
  | ExpectedNumberTypes (ty1, ty2) -> "Expected both arguments of operator to be of same integer type (or type real) but found "
    ^ string_of_tc_type ty1 ^ " and " ^ string_of_tc_type ty2
  | ExpectedMachineIntegerTypes (ty1, ty2) -> "Expected both arguments of operator to be of machine integer type but found "
    ^ string_of_tc_type ty1 ^ " and " ^ string_of_tc_type ty2
  | ExpectedBitShiftConstantOfSameWidth ty -> "Expected second argument of shit opperator to be a constant of type "
    ^ "unsigned machine integer of the same width as first argument but found type " ^ string_of_tc_type ty
  | ExpectedBitShiftMachineIntegerType ty -> "Expected first argument of shit operator to be of type signed "
    ^ "or unsigned machine integer but found type " ^ string_of_tc_type ty
  | InvalidConversion (ty1, ty2) -> "Cannot convert type " ^ string_of_tc_type ty1 ^ " to type " ^ string_of_tc_type ty2
  | NodeArgumentOnLHS v -> "Input '" ^ HString.string_of_hstring v ^ "' can not be defined"
  | MismatchOfEquationType (items, ty) -> "Term structure on left hand side of the equation "
    ^ (match items with
      | Some items -> Lib.string_of_t (Lib.pp_print_list LA.pp_print_struct_item ", ") items
      | None -> "")
    ^ " does not match expected type " ^ string_of_tc_type ty ^ " on right hand side of the node equation"
  | DisallowedReassignment vars -> "Cannot reassign value to a constant or enum but found reassignment to identifier(s): "
    ^ Lib.string_of_t (Lib.pp_print_list LA.pp_print_ident ", ") (LA.SI.elements vars)
  | AssumptionMustBeInputOrOutput id -> "Assumption variable must be either an input or an output variable, "
    ^ "but found '" ^ HString.string_of_hstring id ^ "'"
  | Redeclaration id -> HString.string_of_hstring id ^ " is already declared"
  | ExpectedConstant (where, what) -> "Illegal " ^ what ^ " in " ^ where
  | UndeclaredType id -> "Type '" ^ HString.string_of_hstring id ^ "' is undeclared"
  | EmptySubrange (v1, v2) -> "Range can not be empty, but found range: ["
    ^ string_of_int v1 ^ ", " ^ string_of_int v2 ^ "]"
  | SubrangeArgumentMustBeConstantInteger e -> "Range arguments should be of constant integers, but found: "
    ^ Lib.string_of_t LA.pp_print_expr e
  | IntervalMustHaveBound -> "Range should have at least one bound"
  | ExpectedRecordType ty -> "Expected record type but found " ^ string_of_tc_type ty

type warning_kind = 
  | UnusedBoundVariableWarning of HString.t

let warning_message warning = match warning with
  | UnusedBoundVariableWarning id -> "Unused refinement type bound variable " ^ HString.string_of_hstring id

type warning = [
  | `LustreTypeCheckerWarning of Lib.position * warning_kind
]

let mk_warning pos kind = `LustreTypeCheckerWarning (pos, kind)

let (>>=) = R.(>>=)
let (let*) = R.(>>=)
let (>>) = R.(>>)

let type_error pos kind = Error (`LustreTypeCheckerError (pos, kind))
(** [type_error] returns an [Error] of [tc_result] *)

(**********************************************
 * Type inferring and type checking functions *
 **********************************************)
 let infer_type_const: Lib.position -> LA.constant -> tc_type
  = fun pos -> function
  | Num _ -> Int pos
  | Dec _ -> Real pos
  | _ -> Bool pos
(** Infers type of constants *)

let check_merge_clock: LA.expr -> LA.lustre_type -> (unit, [> error]) result = fun e ty ->
  match ty with
  | EnumType _ -> LSC.no_mismatched_clock false e >> Ok ()
  | Bool _ -> LSC.no_mismatched_clock true e >> Ok ()
  | _ -> Ok ()

let check_merge_exhaustive: tc_context -> Lib.position -> LA.lustre_type -> HString.t list -> (unit, [> error]) result
  = fun ctx pos ty cases ->
    match ty with
    | EnumType (_, enum_id, _) -> (match lookup_variants ctx enum_id with
        | Some variants ->
          let check_cases_containment = R.seq_
            (List.map (fun i ->
                if not (List.mem i variants) then
                  type_error pos (MergeCaseExtraneous (i, ty))
                else Ok ())
              cases)
          in
          let check_cases_cover = R.seq_
            (List.map (fun i ->
                if not (List.mem i cases) then
                  type_error pos (MergeCaseMissing i)
                else Ok ())
              variants)
          in
          let check_cases_unique = R.seq_
            (List.map (fun i -> 
              if List.length (List.filter (fun x -> HString.equal x i) cases) > 1 then
                type_error pos (MergeCaseNotUnique i)
              else Ok ())
              variants)
          in
          check_cases_containment >> check_cases_cover >> check_cases_unique
        | None -> type_error pos (Impossible ("Identifier "
          ^ (HString.string_of_hstring enum_id)
          ^ " is not an enumeration identifier")))
    | Bool _ -> Ok () (* TODO: What checks should we do for a boolean merge? *)
    | _ -> type_error pos (Impossible ("Type " ^ string_of_tc_type ty ^
      " must be a bool or an enum type"))

let rec infer_const_attr ctx exp =
  let r = infer_const_attr ctx in
  let combine l1 l2 = List.map2 (fun r1 r2 -> r1 >> r2) l1 l2 in
  let error exp what =
    let pos = LH.pos_of_expr exp in
    Error (pos, fun w -> ExpectedConstant (w, what))
  in
  match exp with
  | LA.Ident (_, i) ->
    let res =
      if member_val ctx i then R.ok ()
      else error exp ("variable '" ^ HString.string_of_hstring i ^ "'") 
    in
    [res]
  | ModeRef _ -> [error exp "mode reference"]
  | RecordProject (_, e, _) -> r e
  | TupleProject (_, e, _) -> r e
  (* Values *)
  | Const _ -> [R.ok ()]
  (* Operators *)
  | UnaryOp (_,_,e) -> r e
  | BinaryOp (_,_, e1, e2) -> combine (r e1) (r e2)
  | TernaryOp (_, Ite, e1, e2, e3) -> (
    let r_e2 = r e2 in
    match r e1 with
    | [Ok _] -> combine r_e2 (r e3)
    | [err] -> List.map (fun _ -> err) r_e2
    | _ -> assert false
  )
  | ConvOp  (_,_,e) -> r e
  | CompOp (_,_, e1, e2) -> combine (r e1) (r e2)
  (* Structured expressions *)
  | RecordExpr (_, _, flds) ->
    List.fold_left
      (fun l1 l2 -> combine l1 l2)
      [R.ok ()]
      (List.map r (snd (List.split flds)))
  | GroupExpr (_, ArrayExpr, es) | GroupExpr (_, TupleExpr, es) ->
    List.fold_left
      (fun l1 l2 -> combine l1 l2)
      [R.ok ()]
      (List.map r es)
  | GroupExpr (_, ExprList, es) -> List.flatten (List.map r es)
  (* Update of structured expressions *)
  | StructUpdate (_, e1, _, e2) -> combine (r e1) (r e2)
  | ArrayConstr (_, e1, e2) -> combine (r e1) (r e2)
  | ArrayIndex (_, e1, e2) -> combine (r e1) (r e2)
  (* Quantified expressions *)
  | Quantifier (_, _, _, _) ->
    [error exp "quantified expression"]
  (* Clock operators *)
  | When (_, e, _) ->
    List.map (fun _ -> error exp "when operator") (r e)
  | Merge (_, _, es) ->
    List.map (fun _ -> error exp "merge operator")
      (r (List.hd (snd (List.split es))))
  (* Temporal operators *)
  | Pre (_, e) ->
    List.map (fun _ -> error exp "pre operator") (r e)
  | Arrow (_, e1, _) ->
    List.map (fun _ -> error exp "arrow operator") (r e1)
  (* Node calls *)
  | AnyOp _ -> assert false
  | Condact (_, _, _, i, _, _)
  | Activate (_, i, _, _, _)
  | RestartEvery (_, i, _, _)
  | Call (_, i, _) -> (
    let err = error exp "node call or any operator" in
    match lookup_node_ty ctx i with
    | Some (TArr (_, _, exp_ret_tys)) -> (
      match exp_ret_tys with
      | GroupType (_, tys) -> List.map (fun _ -> err) tys
      | _ -> [err]
    )
    | _ -> [err]
  )

let check_expr_is_constant ctx kind e =
  match R.seq_ (infer_const_attr ctx e) with
  | Ok _ -> R.ok ()
  | Error (pos, exn_fn) -> type_error pos (exn_fn kind)

let check_and_add_constant_definition ctx i e ty sc =
  match R.seq_ (infer_const_attr ctx e) with
  | Ok _ -> R.ok (add_ty (add_const ctx i e ty sc) i ty)
  | Error (pos, exn_fn) ->
    let where =
      "definition of constant '" ^ HString.string_of_hstring i ^ "'"
    in
    type_error pos (exn_fn where)

let check_constant_args ctx i arg_exprs =
  let check param_attr =
    let arg_attr =
      List.map (infer_const_attr ctx) arg_exprs
      |> List.flatten
    in
    R.seq_chain
      (fun _ ((id, is_const_param), res) ->
        match is_const_param, res with
        | true, Error (pos, exn_fn) -> (
          let where =
            "argument for constant parameter '" ^ HString.string_of_hstring id ^ "'"
          in
          type_error pos (exn_fn where)
        )
        | _ -> R.ok ()
      )
      ()
      (List.combine param_attr arg_attr)
  in
  match lookup_node_param_attr ctx i with
  | None -> assert false
  | Some param_attr -> (
    if List.exists (fun (_, is_const) -> is_const) param_attr then (
      check param_attr
    )
    else R.ok ()
  )

let rec type_extract_array_lens ctx ty = match ty with 
  | LA.ArrayType (_, (ty, expr)) -> expr :: type_extract_array_lens ctx ty
  | TupleType (_, tys) -> List.map (type_extract_array_lens ctx) tys |> List.flatten
  | GroupType (_, tys) -> List.map (type_extract_array_lens ctx) tys |> List.flatten
  | TArr (_, ty1, ty2) -> 
    type_extract_array_lens ctx ty1 @ type_extract_array_lens ctx ty2
  | RecordType (_, _, tis) ->
    let tys = List.map (fun (_, _, ty) -> ty) tis in 
    List.map (type_extract_array_lens ctx) tys |> List.flatten
  | UserType (_, id) -> 
    (match (lookup_ty_syn ctx id) with 
      | Some ty -> type_extract_array_lens ctx ty;
      | None -> [])
  | _ -> []

let update_ty_with_ctx node_ty call_params ctx arg_exprs =
  let call_param_len_idents =
    type_extract_array_lens ctx node_ty
    |> List.map (LH.vars_without_node_call_ids)
    (* Remove duplicates *)
    |> List.fold_left (fun acc vars -> LA.SI.union vars acc) LA.SI.empty
    |> LA.SI.elements
    (* Filter out constants. If "id" is a constant, it must be a local constant  *)
    |> List.filter (fun id -> not (member_val ctx id) || (List.mem id call_params) )
  in
  match call_param_len_idents with
  | [] -> node_ty
  | _ -> (
    let find_matching_len_params array_param_lens = 
      List.map (fun len -> (Lib.list_index (fun id2 -> len = id2) call_params)) array_param_lens
    in
    (* Find indices of array length parameters. E.g. in Call(m :: const int, A :: int^m), the index 
      of array length param "m" is 0. *)
    let array_len_indices = find_matching_len_params call_param_len_idents in
    (* Retrieve concrete arguments passed as array lengths *)
    let array_len_exprs = List.map (List.nth arg_exprs) array_len_indices in
    (* Do substitution to express exp_arg_tys and exp_ret_tys in terms of the current context *)
    LH.apply_subst_in_type (List.combine call_param_len_idents array_len_exprs) node_ty
  )

let rec expand_type_syn_reftype_history ?(expand_subrange = false) ctx ty =
  let rec_call = expand_type_syn_reftype_history ~expand_subrange ctx in
  match ty with
  | LA.IntRange (pos, _, _) ->
    if expand_subrange then R.ok (LA.Int pos) else R.ok ty
  | LA.History (pos, i) -> (
    match lookup_ty ctx i with
    | None -> type_error pos (UnboundIdentifier i)
    | Some ty -> rec_call ty
  )
  | LA.RefinementType (_, (_, _, ty), _) -> rec_call ty
  | UserType (_, i) as ty -> 
    (match lookup_ty_syn ctx i with
    | None -> R.ok ty
    | Some ty' -> R.ok ty')
  | TupleType (p, tys) ->
    let* tys = R.seq (List.map rec_call tys) in
    R.ok (LA.TupleType (p, tys))
  | GroupType (p, tys) ->
    let* tys = R.seq (List.map rec_call tys) in
    R.ok (LA.GroupType (p, tys))
  | RecordType (p, name, tys) ->
    let* tys = R.seq (List.map (fun (p, i, t) -> 
      let* t = rec_call t in
      R.ok (p, i, t)
    ) tys) in
    R.ok (LA.RecordType (p, name, tys))
  | ArrayType (p, (ty, e)) ->
    let* ty = rec_call ty in
    R.ok (LA.ArrayType (p, (ty, e)))
  | TArr (p, ty1, ty2) -> 
    let* ty1 = rec_call ty1 in
    let* ty2 = rec_call ty2 in
    R.ok (LA.TArr (p, ty1, ty2))
  | ty -> R.ok ty
(** Chases the type (and nested types) to its base form to resolve type synonyms. 
    Also simplifies refinement types and history types to their base types.
    In addition, chases int ranges to their base types (int)
    if [expand_subrange] is true.
*)

let expand_type_syn_reftype_history_subrange ctx =
  expand_type_syn_reftype_history ~expand_subrange:true ctx
(** Chases the type (and nested types) to its base form to resolve type synonyms. 
    Also simplifies refinement types, history types, __and subrange types__ to their base types. *)

let rec infer_type_expr: tc_context -> LA.expr -> (tc_type, [> error]) result
  = fun ctx -> function
  (* Identifiers *)
  | LA.Ident (pos, i) ->
    (match (lookup_ty ctx i) with
    | None -> type_error pos (UnboundIdentifier i) 
    | Some ty -> R.ok ty)
  | LA.ModeRef (pos, ids) ->      
    let lookup_mode_ty ctx (ids:HString.t list) =
      match ids with
      | [] -> failwith ("empty mode name")
      | rest -> let i = HString.concat (HString.mk_hstring "::") rest in 
                match (lookup_ty ctx i) with
                | None -> type_error pos (UnboundModeReference i)
                | Some ty -> R.ok ty in
    lookup_mode_ty ctx ids
  | LA.RecordProject (pos, e, fld) ->
    let* rec_ty = infer_type_expr ctx e in
    let* rec_ty = expand_type_syn_reftype_history ctx rec_ty in
    (match rec_ty with
    | LA.RecordType (_, _, flds) ->
        let typed_fields = List.map (fun (_, i, ty) -> (i, ty)) flds in
        (match (List.assoc_opt fld typed_fields) with
        | Some ty -> expand_type_syn_reftype_history ctx ty
        | None -> type_error pos (NotAFieldOfRecord fld))
    | _ -> type_error (LH.pos_of_expr e) (IlltypedRecordProjection rec_ty))

  | LA.TupleProject (pos, e1, i) ->
    let* tup_ty = infer_type_expr ctx e1 in
    let* tup_ty = expand_type_syn_reftype_history ctx tup_ty in
    (match tup_ty with
    | LA.TupleType (pos, tys) as ty ->
        if List.length tys <= i
        then type_error pos (TupleIndexOutOfBounds (i, ty))
        else expand_type_syn_reftype_history ctx (List.nth tys i)
    | ty -> type_error pos (IlltypedTupleProjection ty))

  (* Values *)
  | LA.Const (pos, c) -> R.ok (infer_type_const pos c)

  (* Operator applications *)
  | LA.UnaryOp (pos, op, e) ->
    infer_type_unary_op ctx pos e op
  | LA.BinaryOp (pos, bop, e1, e2) ->
    infer_type_binary_op ctx pos bop e1 e2
  | LA.TernaryOp (pos, top, con, e1, e2) ->
    (match top with
    | Ite -> 
        infer_type_expr ctx con
        >>= (function
            | Bool _ ->
                infer_type_expr ctx e1 >>= fun e1_ty ->
                infer_type_expr ctx e2 >>= fun e2_ty ->
                eq_lustre_type ctx e1_ty e2_ty >>= fun eq_test ->
                    if eq_test then R.ok e1_ty
                    else type_error pos (UnequalIteBranchTypes (e1_ty, e2_ty))
            | c_ty  ->  type_error pos  (ExpectedBooleanExpression c_ty))
    )
  | LA.ConvOp (pos, cop, e) ->
    infer_type_conv_op ctx pos e cop
  | LA.CompOp (pos, cop, e1, e2) ->
    infer_type_comp_op ctx pos e1 e2 cop

  (* Structured expressions *)
  | LA.RecordExpr (pos, name, flds) -> (
    match lookup_ty_syn ctx name with
    | None -> type_error pos (UndeclaredType name)
    | Some ty ->
      match ty with
      | LA.RecordType (_, _, fld_tys) -> (
        let* matches =
          R.seq_chain
            (fun acc (p, f, ty) ->
              match List.assoc_opt f flds with
               | None -> type_error pos (NoValueForRecordField f)
               | Some e -> R.ok ( (p, f, e, ty) :: acc)
             )
             []
             fld_tys
        in
        if List.length flds > List.length matches then (
          let open HString in
          let fnames1 =
            HStringSet.of_list (List.map fst flds)
          in
          let fnames2 =
            HStringSet.of_list (List.map (fun (_, n, _) -> n) fld_tys)
          in
          let diff = HStringSet.diff fnames1 fnames2 in
          match HStringSet.choose_opt diff with
          | None -> assert false
          | Some name -> type_error pos (NotAFieldOfRecord name)
        )
        else (
          let infer_field ctx (p, i, exp, ty) =
            let* exp_ty = infer_type_expr ctx exp in
            let* eq = eq_lustre_type ctx ty exp_ty in
            if eq then R.ok (p, i, ty)
            else type_error (LH.pos_of_expr exp) (ExpectedType (ty, exp_ty))
          in
          let* fld_tys = R.seq (List.map (infer_field ctx) matches) in
          R.ok (LA.RecordType (pos, name, fld_tys))
        )
      )
      | _ -> type_error pos (ExpectedRecordType ty)
  )
  | LA.GroupExpr (pos, struct_type, exprs) ->
    (match struct_type with
    | LA.ExprList ->
        R.seq (List.map (infer_type_expr ctx) exprs)
        >>= fun tys -> R.ok (LA.GroupType (pos, tys))
    | LA.TupleExpr ->
        R.seq (List.map (infer_type_expr ctx) exprs)
        >>= fun tys -> R.ok (LA.TupleType (pos, tys))
    | LA.ArrayExpr ->
        R.seq (List.map (infer_type_expr ctx) exprs)
        >>= (fun tys ->
        let elty = List.hd tys in
        R.ifM (R.seqM (&&) true (List.map (eq_lustre_type ctx elty) tys))
          (let arr_ty = List.hd tys in
                let arr_size = LA.Const (pos, Num (List.length tys |> string_of_int |> HString.mk_hstring)) in
                R.ok (LA.ArrayType (pos, (arr_ty, arr_size))))
          (type_error pos UnequalArrayExpressionType)))
    
  (* Update structured expressions *)
  | LA.ArrayConstr (pos, b_expr, sup_expr) -> (
    let* b_ty = infer_type_expr ctx b_expr in
    check_array_size_expr ctx sup_expr
    >> R.ok (LA.ArrayType (pos, (b_ty, sup_expr)))
  )
  | LA.StructUpdate (pos, r, i_or_ls, e) ->
    if List.length i_or_ls != 1
    then type_error pos (Unsupported ("List of labels or indices for structure update is not supported"))
    else
      (match List.hd i_or_ls with
      | LA.Label (pos, l) ->  
          infer_type_expr ctx r
          >>= (function 
              | RecordType (_, _, flds) as r_ty ->
                  (let typed_fields = List.map (fun (_, i, ty) -> (i, ty)) flds in
                  (match (List.assoc_opt l typed_fields) with
                    | Some f_ty ->
                      infer_type_expr ctx e
                      >>= (fun e_ty -> 
                        R.ifM (eq_lustre_type ctx f_ty e_ty)
                          (R.ok r_ty)
                          (type_error pos (TypeMismatchOfRecordLabel (l, f_ty, e_ty))))
                    | None -> type_error pos (NotAFieldOfRecord l)))
              | r_ty -> type_error pos (IlltypedRecordUpdate r_ty))
      | LA.Index (_, e) -> type_error pos (ExpectedLabel e))
  | LA.ArrayIndex (pos, e, i) ->
    let* index_type = infer_type_expr ctx i in
    let* index_type = expand_type_syn_reftype_history ctx index_type in
    if is_expr_int_type ctx i
    then 
      let* ty = infer_type_expr ctx e in 
      let* ty = expand_type_syn_reftype_history ctx ty in 
      match ty with 
      | LA.ArrayType (_, (b_ty, _)) -> R.ok b_ty
      | ty -> type_error pos (IlltypedArrayIndex ty)
    else type_error pos (ExpectedIntegerTypeForArrayIndex index_type)

  (* Quantified expressions *)
  | LA.Quantifier (_, _, qs, e) ->
    let extn_ctx = List.fold_left union ctx
                    (List.map (fun (_, i, ty) -> singleton_ty i ty) qs) in
    infer_type_expr extn_ctx e 

  | AnyOp _ -> assert false
  (* Already desugared in lustreDesugarAnyOps *)
  (*check_type_expr ctx e ty >>
    R.ok ty*)
  (* Clock operators *)
  | LA.When (_, e, _) -> infer_type_expr ctx e
  | LA.Condact (pos, c, _, node, args, defaults) ->
    check_type_expr ctx c (Bool pos)
    >> infer_type_expr ctx (Call (pos, node, args))
    >>= fun r_ty ->
    R.seq (List.map (infer_type_expr ctx) defaults)
    >>= (fun d_tys -> 
      R.ifM (eq_lustre_type ctx r_ty (GroupType (pos, d_tys)))
        (R.ok r_ty)
        (type_error pos IlltypedDefaults))
  | LA.Activate (pos, node, cond, _, args) ->
    check_type_expr ctx cond (Bool pos)
    >> infer_type_expr ctx (Call (pos, node, args))
  | LA.Merge (pos, i, mcases) as e ->
    infer_type_expr ctx (LA.Ident (pos, i)) >>= fun ty ->
      let mcases_ids, mcases_exprs = List.split mcases in
      let case_tys = mcases_exprs |> List.map (infer_type_expr ctx) in
      check_merge_exhaustive ctx pos ty mcases_ids >>
      check_merge_clock e ty >>
      R.seq case_tys
      >>= fun tys ->
      let main_ty = List.hd tys in
      R.ifM (R.seqM (&&) true (List.map (eq_lustre_type ctx main_ty) tys))
      (R.ok main_ty)
      (type_error pos (IlltypedMerge main_ty))
  | LA.RestartEvery (pos, node, args, cond) ->
    check_type_expr ctx cond (LA.Bool pos)
    >> infer_type_expr ctx (LA.Call (pos, node, args))
                                
  (* Temporal operators *)
  | LA.Pre (_, e) -> infer_type_expr ctx e
  | LA.Arrow (pos, e1, e2) ->
    infer_type_expr ctx e1 >>= fun ty1 ->
    infer_type_expr ctx e2 >>= fun ty2 ->
    R.ifM (eq_lustre_type ctx ty1 ty2)
      (R.ok ty1)
      (type_error pos (IlltypedArrow (ty1, ty2)))
     
  (* Node calls *)
  | LA.Call (pos, i, arg_exprs) -> (
    Debug.parse "Inferring type for node call %a" LA.pp_print_ident i ;
    let infer_type_node_args: tc_context -> LA.expr list -> (tc_type, [> error]) result =
    fun ctx args ->
      let* arg_tys = R.seq (List.map (infer_type_expr ctx) args) in
      if List.length arg_tys = 1 then R.ok (List.hd arg_tys)
      else R.ok (LA.GroupType (pos, arg_tys))
    in
    match (lookup_node_param_ids ctx i), (lookup_node_ty ctx i) with
    | Some call_params, Some node_ty -> (
      (* Express exp_arg_tys and exp_ret_tys in terms of the current context *)
      let node_ty = update_ty_with_ctx node_ty call_params ctx arg_exprs in
      let exp_arg_tys, exp_ret_tys = match node_ty with 
        | TArr (_, exp_arg_tys, exp_ret_tys) -> exp_arg_tys, exp_ret_tys 
        | _ -> assert false 
      in
      let* given_arg_tys = infer_type_node_args ctx arg_exprs in
      let* are_equal = eq_lustre_type ctx exp_arg_tys given_arg_tys in
      if are_equal then
        (check_constant_args ctx i arg_exprs >> (R.ok exp_ret_tys))
      else
        (type_error pos (IlltypedCall (exp_arg_tys, given_arg_tys)))
    )
    | _, Some ty -> type_error pos (ExpectedFunctionType ty)
    | _, None -> type_error pos (UnboundNodeName i)
  )
(** Infer the type of a [LA.expr] with the types of free variables given in [tc_context] *)

and check_type_expr: tc_context -> LA.expr -> tc_type -> (unit, [> error]) result
  = fun ctx expr exp_ty ->
  match expr with
  (* Identifiers *)
  | Ident (pos, i) as ident ->
    infer_type_expr ctx ident >>= fun ty ->
    R.guard_with (eq_lustre_type ctx ty exp_ty)
      (type_error pos (IlltypedIdentifier (i, exp_ty, ty)))
  | ModeRef (pos, ids) ->
    let id = (match ids with
              | [] -> failwith ("empty mode name")
              | rest -> HString.concat (HString.mk_hstring "::") rest) in
    check_type_expr ctx (LA.Ident (pos, id)) exp_ty
  | RecordProject (pos, expr, fld) -> check_type_record_proj pos ctx expr fld exp_ty
  | TupleProject (pos, expr, idx) -> check_type_tuple_proj pos ctx expr idx exp_ty

  (* Operators *)
  | UnaryOp (pos, op, e) ->
    infer_type_unary_op ctx pos e op
    >>= fun inf_ty -> R.guard_with (eq_lustre_type ctx inf_ty exp_ty) (type_error pos (UnificationFailed (exp_ty, inf_ty)))
  | BinaryOp (pos, op, e1, e2) -> 
    infer_type_binary_op ctx pos op e1 e2 >>= fun inf_ty ->
    R.guard_with (eq_lustre_type ctx inf_ty exp_ty) (type_error pos (UnificationFailed (exp_ty, inf_ty)))
  | LA.TernaryOp (pos, _, con, e1, e2) ->
    infer_type_expr ctx con
    >>= (function 
        | Bool _ ->
            infer_type_expr ctx e1
            >>= fun ty1 -> infer_type_expr ctx e2
            >>= fun ty2 -> R.guard_with (eq_lustre_type ctx ty1 ty2)
                            (type_error pos (UnificationFailed (ty1, ty2)))
        | ty -> type_error pos (ExpectedType ((Bool pos), ty)))
  | ConvOp (pos, cvop, e) ->
    infer_type_conv_op ctx pos e cvop >>= fun inf_ty ->
    R.guard_with (eq_lustre_type ctx inf_ty exp_ty)
      (type_error pos (UnificationFailed (exp_ty, inf_ty)))
  | CompOp (pos, cop, e1, e2) ->
    infer_type_comp_op ctx pos e1 e2 cop >>= fun inf_ty ->
    R.guard_with (eq_lustre_type ctx inf_ty exp_ty)
      (type_error pos (UnificationFailed (exp_ty, inf_ty)))

  (* Values/Constants *)
  | Const (pos, c) ->
    let cty = infer_type_const pos c in
    R.guard_with (eq_lustre_type ctx cty exp_ty)
      (type_error pos (UnificationFailed (exp_ty, cty)))

  (* Structured expressions *)
  | RecordExpr (pos, name, flds) ->
    let (ids, es) = List.split flds in
    let mk_ty_ident p i t = (p, i, t) in
    let* inf_tys = R.seq (List.map (infer_type_expr ctx) es) in
    let inf_r_ty = LA.RecordType (pos, name, (List.map2 (mk_ty_ident pos) ids inf_tys)) in
    R.guard_with (eq_lustre_type ctx exp_ty inf_r_ty)
      (type_error pos (UnificationFailed (exp_ty, inf_r_ty)))
  | GroupExpr (pos, group_ty, es) ->
    (match group_ty with
    (* These should be tuple type  *)
    | ExprList ->
        R.seq (List.map (infer_type_expr ctx) es) >>= fun inf_tys ->
        let inf_ty = LA.GroupType (pos, inf_tys) in
        (R.guard_with (eq_lustre_type ctx exp_ty inf_ty)
          (type_error pos (ExpectedType (exp_ty, inf_ty))))
      | TupleExpr ->
        R.seq (List.map (infer_type_expr ctx) es) >>= fun inf_tys ->
        let inf_ty = LA.TupleType (pos, inf_tys) in
        (R.guard_with (eq_lustre_type ctx exp_ty inf_ty)
          (type_error pos (ExpectedType (exp_ty, inf_ty))))
    (* This should be array type *)
    | ArrayExpr ->
        R.seq (List.map (infer_type_expr ctx) es) >>= fun inf_tys ->
        if List.length inf_tys < 1
        then type_error pos EmptyArrayExpression
        else
          let elty = List.hd inf_tys in
          R.ifM (R.seqM (&&) true (List.map (eq_lustre_type ctx elty) inf_tys))
            (let arr_size = LA.Const (pos, Num (List.length inf_tys |> string_of_int |> HString.mk_hstring)) in
             let arr_ty = LA.ArrayType (pos, (elty, arr_size)) in
             (R.guard_with (eq_lustre_type ctx exp_ty arr_ty)
                (type_error pos (ExpectedType (exp_ty, arr_ty)))))
            (type_error pos UnequalArrayExpressionType))

  (* Update of structured expressions *)
  | StructUpdate (pos, r, i_or_ls, e) ->
    if List.length i_or_ls != 1
    then type_error pos (Unsupported ("List of labels or indices for structure update is not supported"))
    else (match List.hd  i_or_ls with
          | LA.Label (pos, l) ->  
            infer_type_expr ctx r
            >>= (fun r_ty ->
              match r_ty with
              | RecordType (_, _, flds) ->
                (let typed_fields = List.map (fun (_, i, ty) -> (i, ty)) flds in
                  (match (List.assoc_opt l typed_fields) with
                  | Some ty -> check_type_expr ctx e ty 
                  | None -> type_error pos (NotAFieldOfRecord l)))
              | _ -> type_error pos (IlltypedRecordUpdate r_ty))
          | LA.Index (_, e) -> type_error pos (ExpectedLabel e))

  (* Array constructor*)
  | ArrayConstr (pos, b_exp, sup_exp) ->
    infer_type_expr ctx b_exp >>= fun b_ty ->
    infer_type_expr ctx sup_exp >>= fun _ ->
    let arr_ty = (LA.ArrayType (pos, (b_ty, sup_exp))) in
    R.guard_with (eq_lustre_type ctx exp_ty arr_ty)
      (type_error pos (ExpectedType (exp_ty, arr_ty)))
  | ArrayIndex (pos, e, idx) ->
    infer_type_expr ctx idx >>= fun index_type -> 
    if is_expr_int_type ctx idx
    then infer_type_expr ctx e >>= fun inf_arr_ty ->
        (match inf_arr_ty with
          | ArrayType (_, (arr_b_ty, _)) ->
            R.guard_with(eq_lustre_type ctx arr_b_ty exp_ty)
              (type_error pos (ExpectedType (exp_ty, arr_b_ty)))
          | _ -> type_error pos (ExpectedArrayType inf_arr_ty))
    else type_error pos (ExpectedIntegerTypeForArrayIndex index_type)

  (* Quantified expressions *)
  | Quantifier (_, _, qs, e) ->
    let extn_ctx = List.fold_left union ctx
                    (List.map (fun (_, i, ty) -> singleton_ty i ty) qs) in
    check_type_expr extn_ctx e exp_ty

  | AnyOp _ -> assert false 
    (* Already desugared in lustreDesugarAnyOps *)
    (*let extn_ctx = union ctx (singleton_ty i ty) in
    check_type_expr extn_ctx e (Bool pos)
    >> R.guard_with (eq_lustre_type ctx exp_ty ty) (type_error pos (UnificationFailed (exp_ty, ty)))
  | AnyOp (pos, (_, i ,ty), e1, Some e2) ->
    let extn_ctx = union ctx (singleton_ty i ty) in
    check_type_expr extn_ctx e1 (Bool pos)
    >> check_type_expr extn_ctx e2 (Bool pos)
    >> R.guard_with (eq_lustre_type ctx exp_ty ty) (type_error pos (UnificationFailed (exp_ty, ty)))*)
  (* Clock operators *)
  | When (_, e, _) -> check_type_expr ctx e exp_ty
  | Condact (pos, c, _, node, args, defaults) ->
    check_type_expr ctx c (Bool pos)
    >> check_type_expr ctx (Call (pos, node, args)) exp_ty
    >>  R.seq (List.map (infer_type_expr ctx) defaults)
    >>= fun d_tys -> R.guard_with (eq_lustre_type ctx exp_ty (GroupType (pos, d_tys)))
                      (type_error pos IlltypedDefaults)
  | Activate (pos, node, cond, _, args) -> 
    check_type_expr ctx cond (Bool pos)
    >> check_type_expr ctx (Call (pos, node, args)) exp_ty 
  | Merge (pos, i, mcases) as e ->
    infer_type_expr ctx (LA.Ident (pos, i)) >>= fun ty ->
    let mcases_ids, mcases_exprs = List.split mcases in
    let check_mcases = R.seq_
      (List.map (fun e -> check_type_expr ctx e exp_ty) mcases_exprs)
    in
    check_mcases
      >> check_merge_exhaustive ctx pos ty mcases_ids
      >> check_merge_clock e ty
  | RestartEvery (pos, node, args, cond) ->
    check_type_expr ctx cond (LA.Bool pos)
    >> check_type_expr ctx (LA.Call (pos, node, args)) exp_ty

  (* Temporal operators *)
  | Pre (_, e) -> check_type_expr ctx e exp_ty
  | Arrow (_, e1, e2) ->
    check_type_expr ctx e1 exp_ty
    >> check_type_expr ctx e2 exp_ty

  (* Node calls *)
  | Call (pos, i, args) ->
    let* arg_tys = R.seq (List.map (infer_type_expr ctx) args) in
    let arg_ty = if List.length arg_tys = 1 then List.hd arg_tys
                else GroupType (pos, arg_tys) in
    (match (lookup_node_ty ctx i), (lookup_node_param_ids ctx i) with
    | None, _ 
    | _, None -> type_error pos (UnboundNodeName i)
    | Some ty, Some call_params -> 
      (* Express ty in terms of the current context *)
      let ty = update_ty_with_ctx ty call_params ctx args in
      let* b = (eq_lustre_type ctx ty (LA.TArr (pos, arg_ty, exp_ty))) in
      if b then R.ok ()
      else (type_error pos (MismatchedNodeType (i, (TArr (pos, arg_ty, exp_ty)), ty))))
(** Type checks an expression and returns [ok] 
 * if the expected type is the given type [tc_type]  
 * returns an [Error of string] otherwise *)

and infer_type_unary_op: tc_context -> Lib.position -> LA.expr -> LA.unary_operator -> (tc_type, [> error]) result
  = fun ctx pos e op ->
  infer_type_expr ctx e >>= fun ty -> 
  match op with
  | LA.Not ->
    R.ifM (eq_lustre_type ctx ty (Bool pos))
      (R.ok (LA.Bool pos))
      (type_error pos (ExpectedType (LA.Bool pos, ty)))
  | LA.BVNot ->
    (match (is_type_machine_int ctx ty) with
      | Ok(b) -> if b then R.ok(ty) else (type_error pos (IlltypedBitNot ty))
      | Error id -> (type_error pos (UnboundIdentifier id)))
  | LA.Uminus ->
    (match (is_type_num ctx ty) with
      | Ok(b) -> if b then R.ok(ty) else (type_error pos (IlltypedUnaryMinus ty))
      | Error id -> (type_error pos (UnboundIdentifier id)))
(** Infers type of unary operator application *)

and are_args_num: tc_context -> Lib.position -> tc_type -> tc_type -> (bool, [> error]) result
  = fun ctx pos ty1 ty2 ->
  let num1 = HString.mk_hstring "1" in
  let num_tys = [
      LA.Int pos
    ; LA.UInt8 pos
    ; LA.UInt16 pos
    ; LA.UInt32 pos
    ; LA.UInt64 pos
    ; LA.Int8 pos
    ; LA.Int16 pos
    ; LA.Int32 pos
    ; LA.Int64 pos
    ; LA.IntRange (pos, Some (Const (pos, Num num1)), Some (Const (pos, Num num1))) 
    ; LA.Real pos] in
  let are_equal_types: tc_context -> tc_type -> tc_type -> tc_type -> (bool, [> error]) result
    = fun ctx ty1 ty2 ty ->
    R.seqM (&&) true [ eq_lustre_type ctx ty1 ty
                    ; eq_lustre_type ctx ty2 ty ] in
  R.seqM (||) false (List.map (are_equal_types ctx ty1 ty2) num_tys) 
(** This is an ugly fix till we have polymorphic unification, may be qualified types? *)
  
and infer_type_binary_op: tc_context -> Lib.position
                          -> LA.binary_operator -> LA.expr -> LA.expr
                          -> (tc_type, [> error]) result
  = fun ctx pos op e1 e2 ->
  infer_type_expr ctx e1 >>= fun ty1 ->
  infer_type_expr ctx e2 >>= fun ty2 ->
  match op with
  | LA.And | LA.Or | LA.Xor | LA.Impl ->
    R.ifM (eq_lustre_type ctx ty1 (Bool pos))
      (R.ifM (eq_lustre_type ctx ty2 (Bool pos))
        (R.ok (LA.Bool pos))
        (type_error pos (ExpectedType ((LA.Bool pos), ty2))))
      (type_error pos (ExpectedType ((LA.Bool pos), ty1)))
  | LA.Mod ->
    (match is_type_int_or_machine_int ctx ty1, is_type_int_or_machine_int ctx ty2 with
      | Ok(true), Ok(true) -> 
        (R.ifM (eq_lustre_type ctx ty1 ty2)
          (R.ok ty1)
          (type_error pos (UnificationFailed (ty1, ty2))))
      | Ok _, Ok _ -> (type_error pos (ExpectedIntegerTypes (ty1, ty2)))
      | Error id, _ | _, Error id -> (type_error pos (UnboundIdentifier id)))
  | LA.Plus | LA.Minus | LA.Times | LA.Div ->
    are_args_num ctx pos ty1 ty2 >>= fun is_num ->
    if is_num
    then R.ok ty2
    else type_error pos (ExpectedNumberTypes (ty1, ty2))
  | LA.IntDiv ->
    (match is_type_int_or_machine_int ctx ty1, is_type_int_or_machine_int ctx ty2 with
      | Ok(true), Ok(true) -> 
        (R.ifM (eq_lustre_type ctx ty1 ty2)
          (R.ok ty1)
          (type_error pos (UnificationFailed (ty1, ty2))))
      | Ok _, Ok _ -> (type_error pos (ExpectedIntegerTypes (ty1, ty2)))
      | Error id, _ | _, Error id -> (type_error pos (UnboundIdentifier id)))
  | LA.BVAnd | LA.BVOr ->
    (R.ifM (eq_lustre_type ctx ty1 ty2)
      (match is_type_machine_int ctx ty1, is_type_machine_int ctx ty2 with
        | Ok(true), Ok(true) -> R.ok ty2
        | Ok _, Ok _ -> (type_error pos (ExpectedMachineIntegerTypes (ty1, ty2)))
        | Error id, _ -> (type_error pos (UnboundIdentifier id))
        | _, Error id -> (type_error pos (UnboundIdentifier id)))
      (type_error pos (UnificationFailed (ty1, ty2))))
  | LA.BVShiftL | LA.BVShiftR ->
    (match is_type_signed_machine_int ctx ty1, is_type_unsigned_machine_int ctx ty1 with
      | Ok(b1), Ok(b2) when b1 || b2 -> 
        (match is_type_unsigned_machine_int ctx ty2, is_machine_type_of_associated_width ctx (ty1, ty2) with
          | Ok (true), Ok (true) -> (R.ok ty1)
          | Ok _, Ok _ -> type_error pos (ExpectedBitShiftConstantOfSameWidth ty1)
          | Error id, _ | _, Error id -> (type_error pos (UnboundIdentifier id)))
      | Ok _, Ok _ -> (type_error pos (ExpectedBitShiftMachineIntegerType ty1))
      | Error id, _ | _, Error id -> (type_error pos (UnboundIdentifier id)))
(** infers the type of binary operators  *)

and infer_type_conv_op: tc_context -> Lib.position
                        ->  LA.expr -> LA.conversion_operator
                        -> (tc_type, [> error]) result
  = fun ctx pos e op ->
  infer_type_expr ctx e >>= fun ty ->
  match op with
  | ToInt ->
    (match (is_type_num ctx ty) with
      | Ok(b) -> if b then R.ok(LA.Int pos) else (type_error pos (InvalidConversion (ty, Int pos)))
      | Error id -> (type_error pos (UnboundIdentifier id)))
  | ToReal ->
    (match (is_type_real_or_int ctx ty) with
      | Ok(b) -> if b then R.ok(LA.Real pos) else (type_error pos (InvalidConversion (ty, Real pos)))
      | Error id -> (type_error pos (UnboundIdentifier id)))
  | ToInt8 ->
    (match (is_type_signed_machine_int ctx ty, is_type_int ctx ty) with
      | Ok(b1), Ok(b2) when b1 || b2 -> R.ok(LA.Int8 pos)  
      | Ok _, Ok _ -> (type_error pos (InvalidConversion (ty, Int8 pos)))
      | Error id, _ | _, Error id -> (type_error pos (UnboundIdentifier id)))
  | ToInt16 ->
    (match (is_type_signed_machine_int ctx ty, is_type_int ctx ty) with
    | Ok(b1), Ok(b2) when b1 || b2 -> R.ok(LA.Int16 pos)  
    | Ok _, Ok _ -> (type_error pos (InvalidConversion (ty, Int16 pos)))
    | Error id, _ | _, Error id -> (type_error pos (UnboundIdentifier id)))
  | ToInt32 ->
    (match (is_type_signed_machine_int ctx ty, is_type_int ctx ty) with
    | Ok(b1), Ok(b2) when b1 || b2 -> R.ok(LA.Int32 pos)  
    | Ok _, Ok _ -> (type_error pos (InvalidConversion (ty, Int32 pos)))
    | Error id, _ | _, Error id -> (type_error pos (UnboundIdentifier id)))
  | ToInt64 ->
    (match (is_type_signed_machine_int ctx ty, is_type_int ctx ty) with
    | Ok(b1), Ok(b2) when b1 || b2 -> R.ok(LA.Int64 pos)  
    | Ok _, Ok _ -> (type_error pos (InvalidConversion (ty, Int64 pos)))
    | Error id, _ | _, Error id -> (type_error pos (UnboundIdentifier id)))
  | ToUInt8 ->
    (match (is_type_unsigned_machine_int ctx ty, is_type_int ctx ty) with
    | Ok(b1), Ok(b2) when b1 || b2 -> R.ok(LA.UInt8 pos)  
    | Ok _, Ok _ -> (type_error pos (InvalidConversion (ty, UInt8 pos)))
    | Error id, _ | _, Error id -> (type_error pos (UnboundIdentifier id)))
  | ToUInt16 ->
    (match (is_type_unsigned_machine_int ctx ty, is_type_int ctx ty) with
    | Ok(b1), Ok(b2) when b1 || b2 -> R.ok(LA.UInt16 pos)  
    | Ok _, Ok _ -> (type_error pos (InvalidConversion (ty, UInt16 pos)))
    | Error id, _ | _, Error id -> (type_error pos (UnboundIdentifier id)))
  | ToUInt32 ->
    (match (is_type_unsigned_machine_int ctx ty, is_type_int ctx ty) with
    | Ok(b1), Ok(b2) when b1 || b2 -> R.ok(LA.UInt32 pos)  
    | Ok _, Ok _ -> (type_error pos (InvalidConversion (ty, UInt32 pos)))
    | Error id, _ | _, Error id -> (type_error pos (UnboundIdentifier id)))
  | ToUInt64 ->
    (match (is_type_unsigned_machine_int ctx ty, is_type_int ctx ty) with
    | Ok(b1), Ok(b2) when b1 || b2 -> R.ok(LA.UInt64 pos)  
    | Ok _, Ok _ -> (type_error pos (InvalidConversion (ty, UInt64 pos)))
    | Error id, _ | _, Error id -> (type_error pos (UnboundIdentifier id)))
(** Converts from given type to the intended type aka casting *)
    
and infer_type_comp_op: tc_context -> Lib.position -> LA.expr -> LA.expr
                        -> LA.comparison_operator -> (tc_type, [> error]) result
  = fun ctx pos e1 e2 op ->
  infer_type_expr ctx e1 >>= fun ty1 ->
  infer_type_expr ctx e2 >>= fun ty2 ->
  match op with
  | Neq  | Eq ->
    R.ifM (eq_lustre_type ctx ty1 ty2)
      (if LH.type_contains_array ty1 then
         type_error pos (Unsupported "Extensional array equality is not supported")
       else
         R.ok (LA.Bool pos)
      )
      (type_error pos (UnificationFailed (ty1, ty2)))
  | Lte  | Lt  | Gte | Gt ->
    are_args_num ctx pos ty1 ty2
    >>= fun is_num ->
    if is_num
    then R.ok (LA.Bool pos)
    else type_error pos (ExpectedIntegerTypes (ty1, ty2))
(** infer the type of comparison operator application *)
                  
and check_type_record_proj: Lib.position -> tc_context -> LA.expr -> LA.index -> tc_type -> (unit, [> error]) result =
  fun pos ctx expr idx exp_ty -> 
  infer_type_expr ctx expr
  >>= function
  | RecordType (_, _, flds) ->
    (match (List.find_opt (fun (_, i, _) -> i = idx) flds) with 
    | None -> type_error pos (NotAFieldOfRecord idx)
    | Some f -> R.ok f)
    >>= fun (_, _, fty) ->
    R.guard_with (eq_lustre_type ctx fty exp_ty)
      (type_error pos (UnificationFailed (exp_ty, fty)))
  | rec_ty -> type_error (LH.pos_of_expr expr) (IlltypedRecordProjection rec_ty)

and check_type_tuple_proj : Lib.position -> tc_context -> LA.expr -> int -> tc_type -> (unit, [> error]) result =
  fun pos ctx expr idx exp_ty ->
  infer_type_expr ctx expr
  >>= function
  | TupleType (_, tys) as ty ->
    if List.length tys <= idx
    then type_error pos (TupleIndexOutOfBounds (idx, ty))
    else R.ok (List.nth tys idx)
    >>= fun ity ->
    R.guard_with (eq_lustre_type ctx ity exp_ty)
      (type_error pos (UnificationFailed (exp_ty, ity)))
  | ty -> type_error (LH.pos_of_expr expr) (IlltypedTupleProjection ty)

and check_type_const_decl: tc_context -> LA.const_decl -> tc_type -> (unit, [> error]) result =
  fun ctx const_decl exp_ty ->
  match const_decl with
  | FreeConst (pos, i, _) ->
    (match (lookup_ty ctx i) with
    | None -> failwith "Free constant should have an associated type"
    | Some inf_ty -> R.guard_with (eq_lustre_type ctx inf_ty exp_ty)
      (type_error pos (IlltypedIdentifier (i, inf_ty, exp_ty))))
  | UntypedConst (pos, i, e) ->
    infer_type_expr ctx e
    >>= fun inf_ty ->
    R.guard_with (eq_lustre_type ctx inf_ty exp_ty)
      (type_error pos (IlltypedIdentifier (i, exp_ty, inf_ty)))
  | TypedConst (pos, i, exp, _) ->
    infer_type_expr ctx exp
    >>= fun inf_ty -> R.guard_with (eq_lustre_type ctx inf_ty exp_ty)
                        (type_error pos (IlltypedIdentifier (i, exp_ty, inf_ty)))
and local_var_binding: tc_context -> HString.t -> LA.node_local_decl -> (tc_context * [> warning] list, [> error]) result 
  = fun ctx nname ->
    function
    | LA.NodeConstDecl (_, const_decls) ->
      Debug.parse "Extracting typing context from const declaration: %a"
        LA.pp_print_const_decl const_decls
<<<<<<< HEAD
      ; 
      let* ctx, warnings = tc_ctx_const_decl ctx Local (Some nname) const_decls in 
      R.ok (ctx, warnings)
=======
      ; tc_ctx_const_decl ctx Local const_decls 
>>>>>>> b47945f2
    | LA.NodeVarDecl (pos, (_, v, ty, _)) ->
      if (member_ty ctx v) then type_error pos (Redeclaration v)
      else 
        let* warnings = check_type_well_formed ctx Local (Some nname) ty in 
        R.ok (add_ty ctx v ty, warnings)
                     
and check_type_node_decl: Lib.position -> tc_context -> LA.node_decl -> ([> warning] list, [> error]) result
  = fun pos ctx
        (node_name, is_extern, params, input_vars, output_vars, ldecls, items, contract)
        ->
  Debug.parse "TC declaration node: %a {" LA.pp_print_ident node_name;
  let arg_ids = LA.SI.of_list (List.map (fun a -> LH.extract_ip_ty a |> fst) input_vars) in
  let ret_ids = LA.SI.of_list (List.map (fun a -> LH.extract_op_ty a |> fst) output_vars) in

  (* check if any of the arg ids or return ids already exist in the typing context.
      Fail if they do. 
      This is a strict no-shadowing policy put inplace to be in agreement with 
      the old type checking flow. 
      This behavior can be relaxed once the backend supports it.    
    *)

  R.seq_chain (fun _ i ->
      (if (member_ty ctx i) then
          type_error pos (Redeclaration i)
        else R.ok()))
    () (LA.SI.elements arg_ids @ LA.SI.elements ret_ids)
  
  >>
    (Debug.parse "Params: %a (skipping)" LA.pp_print_node_param_list params;
    (* store the input constants passed in the input *)
    let ip_constants_ctx = List.fold_left union ctx
      (List.map extract_consts input_vars)
    in
    (* These are inputs to the node *)
    let ctx_plus_ips = List.fold_left union ip_constants_ctx
      (List.map extract_arg_ctx input_vars)
    in
    (* These are outputs of the node *)
    let ctx_plus_ops_and_ips = List.fold_left union ctx_plus_ips
      (List.map extract_ret_ctx output_vars)
    in
    Debug.parse "Local Typing Context after extracting ips/ops/consts {%a}"
      pp_print_tc_context ctx_plus_ops_and_ips;
    (* Type check the contract *)
    (match contract with
      | None -> R.ok ([])
      | Some c ->
        tc_ctx_of_contract ctx_plus_ops_and_ips Ghost node_name c >>= fun (con_ctx, warnings) ->
        Debug.parse "Checking node contract with context %a"
          pp_print_tc_context con_ctx;
        check_type_contract (arg_ids, ret_ids) con_ctx c
        >> R.ok warnings)
      (* if the node is extern, we will not have any body to typecheck *)
      >> if is_extern
      then R.ok ( Debug.parse "External Node, no body to type check."
                ; Debug.parse "TC declaration node %a done }" LA.pp_print_ident node_name ;
                [])
      else (
        (* add local variable binding in the context *)
        let* local_var_ctxts_warnings = R.seq (List.map (local_var_binding ctx_plus_ips node_name) ldecls) in
        let local_var_ctxts, warnings = List.split local_var_ctxts_warnings in
        (* Local TC context is input vars + output vars + local const + var decls *)
        let local_ctx = List.fold_left union ctx_plus_ops_and_ips local_var_ctxts in
        Debug.parse "Local Typing Context with local state: {%a}" pp_print_tc_context local_ctx;
        (* Type check the node items now that we have all the local typing context *)
        let check_items = R.seq_ (List.map (do_item local_ctx) items) in
        (* check that the LHS of the equations are not args to node *)
        let check_lhs_eqns = List.map (fun (pos, v) ->
            if SI.mem v arg_ids then
              type_error pos (NodeArgumentOnLHS v)
            else R.ok ())
          (List.flatten (List.map LH.defined_vars_with_pos items))
          |> R.seq_
        in
        Debug.parse "TC declaration node %a done }"
          LA.pp_print_ident node_name;
        check_items >> check_lhs_eqns >> R.ok (List.flatten warnings)))

and do_node_eqn: tc_context -> LA.node_equation -> (unit, [> error]) result = fun ctx ->
  function
  | LA.Assert (pos, e) ->
    Debug.parse "Checking assertion: %a" LA.pp_print_expr e;
    check_type_expr ctx e (Bool pos)
  | LA.Equation (_, lhs, e)  as eqn ->
    Debug.parse "Checking equation: %a" LA.pp_print_node_body eqn;
    (* This is a special case where we have undeclared identifiers 
       as short hands for assigning values to arrays aka recursive technique *)
    let get_array_def_context: LA.struct_item -> tc_context = 
      function
      | ArrayDef (pos, _, is) ->
        List.fold_left (fun c i -> add_ty c i (LA.Int pos)) empty_tc_context is 
      | _ -> empty_tc_context
    in
    let ctx_from_lhs ctx (LA.StructDef (_, items)) =
      List.fold_left union ctx (List.map get_array_def_context items)
    in
    let new_ctx = ctx_from_lhs ctx lhs in
    Debug.parse "Checking node equation lhs=%a; rhs=%a"
      LA.pp_print_eq_lhs lhs
      LA.pp_print_expr e;
    let* ty = infer_type_expr new_ctx e in
    Debug.parse "RHS has type %a for lhs %a" LA.pp_print_lustre_type ty LA.pp_print_eq_lhs lhs;
    check_type_struct_def new_ctx lhs ty

and do_item: tc_context -> LA.node_item -> (unit, [> error]) result = fun ctx ->
  function
  | LA.Body eqn -> do_node_eqn ctx eqn
  | LA.IfBlock (pos, e, l1, l2) ->
    let* guard_type = infer_type_expr ctx e in
    (match guard_type with
      | Bool _ -> (R.seq_ ((List.map (do_item ctx) l1) @ (List.map (do_item ctx) l2)))
      | e_ty -> type_error pos  (ExpectedBooleanExpression e_ty)
    )
  | LA.FrameBlock (pos, vars, nes, nis) -> 
    let vars = List.map snd vars in
    let reassigned_consts = (SI.filter (fun e -> (member_val ctx e)) (SI.of_list vars)) in
    R.seq_ (
      (
        if ((SI.cardinal reassigned_consts) = 0) 
        then R.ok ()
        else type_error pos (DisallowedReassignment reassigned_consts)
      ) :: (List.map (do_node_eqn ctx) nes) @ (List.map (do_item ctx) nis) 
    )
  | LA.AnnotMain _ as ann ->
    Debug.parse "Node Item Skipped (Main Annotation): %a" LA.pp_print_node_item ann
    ; R.ok ()
  | LA.AnnotProperty (_, _, e1, Provided e2) as ann ->
    Debug.parse "Checking Node Item (Annotation Property): %a (%a)"
      LA.pp_print_node_item ann LA.pp_print_expr e1
    ; check_type_expr ctx e1 (Bool (LH.pos_of_expr e1)) >> check_type_expr ctx e2 (Bool (LH.pos_of_expr e2)) 
  | LA.AnnotProperty (_, _, e, _) as ann ->
    Debug.parse "Checking Node Item (Annotation Property): %a (%a)"
      LA.pp_print_node_item ann LA.pp_print_expr e
    ; check_type_expr ctx e (Bool (LH.pos_of_expr e))
  
and check_type_struct_item: tc_context -> LA.struct_item -> tc_type -> (unit, [> error]) result
  = fun ctx st exp_ty ->
  match st with
  | SingleIdent (pos, i) ->
    let* inf_ty = (match (lookup_ty ctx i) with
      | None -> type_error pos
        (Impossible ("Could not find Identifier " ^ (HString.string_of_hstring i)))
      | Some ty -> R.ok ty)
    in
    let* inferred_is_expected1 = eq_lustre_type ctx exp_ty inf_ty in
    let* inferred_is_expected2 = eq_lustre_type ctx exp_ty (GroupType (pos, [inf_ty])) in
    if inferred_is_expected1 || inferred_is_expected2 then
      if member_val ctx i then 
        type_error pos (Impossible ("Constant "
          ^ (HString.string_of_hstring i)
          ^ " cannot be re-defined"))
        else R.ok ()
    else
      type_error pos (ExpectedType (exp_ty, inf_ty))

    (* R.ifM (R.seqM (||) false [ eq_lustre_type ctx exp_ty inf_ty
                            ; eq_lustre_type ctx exp_ty (GroupType (pos,[inf_ty])) ])
      (if member_val ctx i
      then type_error pos (Impossible ("Constant "
        ^ (HString.string_of_hstring i)
        ^ " cannot be re-defined"))
      else R.ok ())
      (type_error pos (ExpectedType (exp_ty, inf_ty))) *)
  | ArrayDef (pos, base_e, idxs) ->
    let array_idx_expr =
      List.fold_left (fun e i -> LA.ArrayIndex (pos, e, i))
        (LA.Ident (pos, base_e))
        (List.map (fun i -> LA.Ident (pos, i)) idxs)
    in
    check_type_expr ctx array_idx_expr exp_ty
  | TupleStructItem _ -> Lib.todo __LOC__
  | TupleSelection _ -> Lib.todo __LOC__
  | FieldSelection _ -> Lib.todo __LOC__
  | ArraySliceStructItem _ -> Lib.todo __LOC__

and check_type_struct_def: tc_context -> LA.eq_lhs -> tc_type -> (unit, [> error]) result
  = fun ctx (StructDef (pos, lhss)) exp_ty ->
  (* This is a structured type, and we would want the expected type exp_ty to be a tuple type *)
  (Debug.parse "Checking if structure definition: %a has type %a \nwith local context %a"
    (Lib.pp_print_list LA.pp_print_struct_item ",") lhss
    LA.pp_print_lustre_type exp_ty
    pp_print_tc_context ctx;
  
  (* check if the members of LHS are constants or enums before assignment *)
  let lhs_vars = SI.flatten (List.map LH.vars_of_struct_item lhss) in
  if (SI.for_all (fun i -> not (member_val ctx i)) lhs_vars)
  then (match exp_ty with
    | GroupType (_, exp_ty_lst') ->
      let exp_ty_lst = LH.flatten_group_types exp_ty_lst' in
      if List.length lhss = 1
        (* Case 1. the LHS is just one identifier 
          * so we have to check if the exp_type is the same as LHS *)
        then check_type_struct_item ctx (List.hd lhss) exp_ty 
        else (* Case 2. LHS is a compound statment *)
          if List.length lhss = List.length exp_ty_lst
          then R.seq_ (List.map2 (check_type_struct_item ctx) lhss exp_ty_lst)
          else type_error pos (MismatchOfEquationType (Some lhss, exp_ty))
    (* We are dealing with simple types, so lhs has to be a singleton list *)
    | _ -> if (List.length lhss != 1)
          then type_error pos (MismatchOfEquationType (None, exp_ty))
          else let lhs = List.hd lhss in
              check_type_struct_item ctx lhs exp_ty)
  else type_error pos (DisallowedReassignment (SI.filter (fun e -> (member_val ctx e)) lhs_vars)))
(** The structure of the left hand side of the equation 
 * should match the type of the right hand side expression *)

<<<<<<< HEAD
and tc_ctx_contract_eqn: tc_context -> HString.t -> LA.contract_node_equation -> (tc_context * [> warning] list, [> error]) result
  = fun ctx cname -> function
  | GhostConst c -> tc_ctx_const_decl ctx Ghost (Some cname) c
  | GhostVars vs -> 
    let* ctx = tc_ctx_contract_vars ctx cname vs in 
    R.ok (ctx, [])
  | Assume _ -> R.ok (ctx, [])
  | Guarantee _ -> R.ok (ctx, [])
  | AssumptionVars _ -> R.ok (ctx, [])
  | Mode (pos, name, _, _) -> R.ok (add_ty ctx name (Bool pos), []) 
=======
(* Difference between this and tc_ctx_contract_node_eqn? *)
and tc_ctx_contract_eqn: tc_context -> LA.contract_node_equation -> (tc_context, [> error]) result
  = fun ctx -> function
  | GhostConst c -> tc_ctx_const_decl ctx Local c
  | GhostVars vs -> tc_ctx_contract_vars ctx vs
  | Assume _ -> R.ok ctx
  | Guarantee _ -> R.ok ctx
  | AssumptionVars _ -> R.ok ctx
  | Mode (pos, name, _, _) -> R.ok (add_ty ctx name (Bool pos)) 
>>>>>>> b47945f2
  | ContractCall (_, cc, _, _) ->
    match (lookup_contract_exports ctx cc) with
    | None -> failwith ("Cannot find exports for contract "
      ^ (HString.string_of_hstring cc))
    | Some m -> R.ok (List.fold_left
      (fun c (i, ty) -> add_ty c (HString.concat (HString.mk_hstring "::") [cc;i]) ty)
      ctx
      (IMap.bindings m), []) 

and check_type_contract_decl: tc_context -> LA.contract_node_decl -> ([> warning] list, [> error]) result
  = fun ctx (cname, _, args, rets, contract) ->
  let arg_ids = LA.SI.of_list (List.map (fun arg -> LH.extract_ip_ty arg |> fst) args) in
  let ret_ids = LA.SI.of_list (List.map (fun ret -> LH.extract_op_ty ret |> fst) rets) in
  Debug.parse "TC Contract Decl: %a {" LA.pp_print_ident cname;
  (* build the appropriate local context *)
  let arg_ctx = List.fold_left union ctx (List.map extract_arg_ctx args) in
  let ret_ctx = List.fold_left union arg_ctx (List.map extract_ret_ctx rets) in
  let local_const_ctx = List.fold_left union ret_ctx (List.map extract_consts args) in
  (* get the local const var declarations into the context *)
  R.seq (List.map (tc_ctx_contract_eqn local_const_ctx cname) contract)
  >>= fun ctxs_warnings ->
  let ctxs, warnings = List.split ctxs_warnings in
  let local_ctx = List.fold_left union local_const_ctx ctxs in
  Debug.parse "Local Typing Context {%a}" pp_print_tc_context local_ctx;
  check_type_contract (arg_ids, ret_ids) local_ctx contract
    >> R.ok (Debug.parse "TC Contract Decl %a done }" LA.pp_print_ident cname; List.flatten warnings)

and check_type_contract: (LA.SI.t * LA.SI.t) -> tc_context -> LA.contract -> (unit, [> error]) result
  = fun node_params ctx eqns ->
  R.seq_ (List.map (check_contract_node_eqn node_params ctx) eqns)

and check_contract_node_eqn: (LA.SI.t * LA.SI.t) -> tc_context -> LA.contract_node_equation -> (unit, [> error]) result
  = fun node_params ctx eqn ->
  Debug.parse "Checking node's contract equation: %a" LA.pp_print_contract_item eqn
  ; match eqn with
    | AssumptionVars (_, ids) -> (
      let (node_in_params, node_out_params) = node_params in
      let io_params = LA.SI.union node_in_params node_out_params in
      match List.find_opt (fun (_, id) -> LA.SI.mem id io_params |> not) ids with
      | Some (pos, id) ->
        type_error pos (AssumptionMustBeInputOrOutput id)
      | None -> R.ok ()
    )
    | GhostConst (FreeConst (_, _, exp_ty) as c) -> check_type_const_decl ctx c exp_ty
    | GhostConst (TypedConst (_, _, _, exp_ty) as c) -> check_type_const_decl ctx c exp_ty
    | GhostConst (UntypedConst _) -> R.ok ()
    | GhostVars v -> let node_eqn = contract_eqn_to_node_eqn v in do_node_eqn ctx node_eqn
    | Assume (pos, _, _, e) ->
      check_type_expr ctx e (Bool pos)
         
    | Guarantee (pos, _, _, e) -> check_type_expr ctx e (Bool pos)
    | Mode (pos, _, reqs, ensures) ->
      R.seq_ (Lib.list_apply (List.map (check_type_expr ctx)
                                (List.map (fun (_,_, e) -> e) (reqs @ ensures)))
                (Bool pos))
      
    | ContractCall (pos, cname, args, rets) ->
      let* ret_tys = R.seq (List.map (infer_type_expr ctx)
        (List.map (fun i -> LA.Ident (pos, i)) rets))
      in
      let ret_ty = if List.length ret_tys = 1
        then List.hd ret_tys
        else LA.GroupType (pos, ret_tys)
      in
      let* arg_tys = R.seq(List.map (infer_type_expr ctx) args) in
      let arg_ty = if List.length arg_tys = 1
        then List.hd arg_tys
        else LA.GroupType (pos, arg_tys)
      in
      let exp_ty = LA.TArr (pos, arg_ty, ret_ty) in
      (match (lookup_contract_ty ctx cname) with
      | Some inf_ty -> 
          R.guard_with (eq_lustre_type ctx inf_ty exp_ty)
            (type_error pos (MismatchedNodeType (cname, exp_ty, inf_ty)))
      | None -> type_error pos (Impossible ("Undefined or not in scope contract name "
        ^ (HString.string_of_hstring cname))))

and contract_eqn_to_node_eqn: LA.contract_ghost_vars -> LA.node_equation
  = fun (pos1, GhostVarDec(pos2, tis), expr) ->
    let lhs = LA.StructDef(pos2, 
    List.map (fun (pos, i, _) -> LA.SingleIdent(pos, i)) tis
    ) in
    Equation(pos1, lhs, expr)

<<<<<<< HEAD
and tc_ctx_const_decl: tc_context -> source -> HString.t option -> LA.const_decl -> (tc_context * [> warning] list, [> error]) result
  = fun ctx src nname ->
  function
  | LA.FreeConst (pos, i, ty) ->
    let* warnings = check_type_well_formed ctx src nname ty in
    if member_ty ctx i
    then type_error pos (Redeclaration i)
    else R.ok (add_ty (add_const ctx i (LA.Ident (pos, i)) ty) i ty, warnings)
=======
and tc_ctx_const_decl: tc_context -> const_scope -> LA.const_decl -> (tc_context, [> error]) result
  = fun ctx sc ->
  function
  | LA.FreeConst (pos, i, ty) ->
    check_type_well_formed ctx ty
    >> if member_ty ctx i
       then type_error pos (Redeclaration i)
       else R.ok (add_ty (add_const ctx i (LA.Ident (pos, i)) ty sc) i ty)
>>>>>>> b47945f2
  | LA.UntypedConst (pos, i, e) ->
    if member_ty ctx i then
      type_error pos (Redeclaration i)
    else (
      let* ty = infer_type_expr ctx e in
<<<<<<< HEAD
      let* ctx = check_and_add_constant_definition ctx i e ty in 
      R.ok (ctx, [])
=======
      check_and_add_constant_definition ctx i e ty sc
>>>>>>> b47945f2
    )
  | LA.TypedConst (pos, i, e, exp_ty) ->
    let* warnings = check_type_well_formed ctx src nname exp_ty in
    if member_ty ctx i then
      type_error pos (Redeclaration i)
    else
<<<<<<< HEAD
      check_type_expr (add_ty ctx i exp_ty) e exp_ty >> 
      let* ctx = check_and_add_constant_definition ctx i e exp_ty in 
      R.ok (ctx, warnings)
=======
      check_type_expr (add_ty ctx i exp_ty) e exp_ty
      >> check_and_add_constant_definition ctx i e exp_ty sc
>>>>>>> b47945f2
(** Fail if a duplicate constant is detected  *)
  
and tc_ctx_contract_vars: tc_context -> HString.t -> LA.contract_ghost_vars -> (tc_context, [> error]) result 
  = fun ctx cname (_, GhostVarDec (_, tis), _) ->
    R.seq_chain
      (fun ctx (pos, i, ty) ->
        check_type_well_formed ctx Ghost (Some cname) ty
        >> if member_ty ctx i
          then type_error pos (Redeclaration i)
          else R.ok (add_ty ctx i ty)
      )
      ctx
      tis
(** Adds the type of contract variables in the typing context  *)


     
and tc_ctx_of_ty_decl: tc_context -> LA.type_decl -> (tc_context, [> error]) result
  = fun ctx ->
  function
  | LA.AliasType (_, i, ty) ->
    check_type_well_formed ctx Global None ty >> (match ty with
      | LA.EnumType (pos, ename, econsts) ->
        if (List.for_all (fun e -> not (member_ty ctx e)) econsts)
          && (List.for_all (fun e -> not (member_val ctx e)) econsts)
        then
          let mk_ident = fun i -> LA.Ident (pos, i) in
          let enum_type_bindings = List.map
            ((Lib.flip singleton_ty) (LA.UserType (pos, ename)))
            econsts
          in
          let enum_const_bindings = Lib.list_apply
            ((List.map2 (Lib.flip singleton_const) (List.map mk_ident econsts) econsts))
            (LA.UserType (pos, ename))
          in
          (* Adding enums into the typing context consists of 4 parts *)
          (* 1. add the enum type and variants to the enum context *)
          let ctx' = add_enum_variants ctx ename econsts in
          (* 2. add the enum type as a valid type in context*)
          let ctx'' = add_ty_syn ctx' i ty in
          R.ok (List.fold_left union (add_ty_decl ctx'' ename)
          (* 3. Lift all enum constants (terms) with associated user type of enum name *)
            (enum_type_bindings
          (* 4. Lift all the enum constants (terms) into the value store as constants *)
            @ (Lib.list_apply enum_const_bindings Global)))
        else
          type_error pos (Redeclaration (HString.mk_hstring "Enum value or constant"))
      | _ -> R.ok (add_ty_syn ctx i ty))
  | LA.FreeType (pos, i) ->
    let ctx' = add_ty_syn ctx i (LA.AbstractType (pos, i)) in
    R.ok (add_ty_decl ctx' i)

and tc_ctx_of_node_decl: Lib.position -> tc_context -> LA.node_decl -> (tc_context * [> warning] list, [> error]) result
  = fun pos ctx (nname, _, _ , ip, op, _ ,_ ,_)->
  Debug.parse
    "Extracting type of node declaration: %a"
    LA.pp_print_ident nname
  ;
  if (member_node ctx nname)
  then type_error pos (Redeclaration nname)
  else 
    let ctx = add_node_param_attr ctx nname ip in
    let* fun_ty, warnings = build_node_fun_ty pos ctx nname ip op in
    R.ok (add_ty_node ctx nname fun_ty, warnings)
(** computes the type signature of node or a function and its node summary*)

and tc_ctx_contract_node_eqn ?(ignore_modes = false) src cname (ctx, warnings) =
  function
<<<<<<< HEAD
  | LA.GhostConst c -> 
    tc_ctx_const_decl ctx src (Some cname) c
  | LA.GhostVars vs -> 
    let* ctx = tc_ctx_contract_vars ctx cname vs in 
    R.ok (ctx, warnings)
=======
  | LA.GhostConst c -> tc_ctx_const_decl ctx Local c
  | LA.GhostVars vs -> tc_ctx_contract_vars ctx vs
>>>>>>> b47945f2
  | LA.Mode (pos, mname, _, _) ->
    if ignore_modes then R.ok (ctx, warnings)
    else if (member_ty ctx mname) then
      type_error pos (Redeclaration mname)
    else R.ok (add_ty ctx mname (Bool pos), warnings)
  | LA.ContractCall (p, cc, _, _) ->
    (match (lookup_contract_exports ctx cc) with
    | None -> type_error p (Impossible ("Cannot find contract " ^ (HString.string_of_hstring cc)))
    | Some m -> R.ok (List.fold_left
      (fun c (i, ty) -> add_ty c (HString.concat (HString.mk_hstring "::") [cc;i]) ty)
      ctx
      (IMap.bindings m), warnings)) 
  | _ -> R.ok (ctx, warnings)
                         
and tc_ctx_of_contract: ?ignore_modes:bool -> tc_context -> source -> HString.t -> LA.contract -> (tc_context * [> warning] list, [> error ]) result 
= fun ?(ignore_modes = false) ctx src cname con ->
  R.seq_chain (tc_ctx_contract_node_eqn ~ignore_modes src cname) (ctx, []) con

and extract_exports: LA.ident -> tc_context -> LA.contract -> (tc_context, [> error]) result
  = let exports_from_eqn: tc_context -> LA.contract_node_equation -> ((LA.ident * tc_type) list, [> error]) result
      = fun ctx -> 
      function
      | LA.GhostConst (FreeConst (_, i, ty)) -> R.ok [(i, ty)]
      | LA.GhostConst (UntypedConst (_, i, e)) ->
        infer_type_expr ctx e >>= fun ty -> 
        R.ok [(i, ty)]
      | LA.GhostConst (TypedConst (_, i, _, ty)) ->
        R.ok [(i, ty)]
      | LA.GhostVars (_, (GhostVarDec (_, tis)), _) ->
        R.ok (List.map (fun (_, i, ty) -> (i, ty)) tis)
      | LA.Mode (pos, mname, _, _) ->
        if (member_ty ctx mname)
        then type_error pos (Redeclaration mname)
        else R.ok [(mname, (LA.Bool pos))] 
      | LA.ContractCall (p, cc, _, _) ->
        (match (lookup_contract_exports ctx cc) with
        | None -> type_error p (Impossible ("Cannot find contract " ^ (HString.string_of_hstring cc)))
        | Some m -> R.ok (List.map
          (fun (k, v) -> (HString.concat (HString.mk_hstring "::") [cc;k], v))
          (IMap.bindings m)))
      | _ -> R.ok [] in
    fun cname ctx contract ->
    (R.seq_chain
      (fun (exp_acc, lctx) e ->
        exports_from_eqn lctx e >>= fun id_tys ->
        R.ok (List.fold_left
          (fun (a, c) (i, ty) -> (IMap.add i ty a, add_ty c i ty))
          (exp_acc, lctx) id_tys))
      (IMap.empty, ctx) contract) >>=
    fun (exports, _) -> R.ok (add_contract_exports ctx cname exports)  
                 
and tc_ctx_of_contract_node_decl: Lib.position -> tc_context
                                  -> LA.contract_node_decl
                                  -> (tc_context * [> warning] list, [> error]) result
  = fun pos ctx (cname, _, inputs, outputs, contract) ->
  Debug.parse
    "Extracting type of contract declaration: %a"
    LA.pp_print_ident cname
  ; if (member_contract ctx cname)
    then type_error pos (Redeclaration cname)
    else build_node_fun_ty pos ctx cname inputs outputs >>= fun (fun_ty, warnings) ->
        extract_exports cname ctx contract >>= fun export_ctx  ->  
        R.ok (add_ty_contract (union ctx export_ctx) cname fun_ty, warnings)

and tc_ctx_of_declaration: (tc_context * [> warning] list) -> LA.declaration -> (tc_context * [> warning] list, [> error]) result
    = fun (ctx', warnings) ->
    function
<<<<<<< HEAD
    | LA.ConstDecl (_, const_decl) -> tc_ctx_const_decl ctx' Global None const_decl
=======
    | LA.ConstDecl (_, const_decl) -> tc_ctx_const_decl ctx' Global const_decl
>>>>>>> b47945f2
    | LA.NodeDecl ({LA.start_pos=pos}, node_decl) ->
      tc_ctx_of_node_decl pos ctx' node_decl 
    | LA.FuncDecl ({LA.start_pos=pos}, node_decl) ->
      tc_ctx_of_node_decl pos ctx' node_decl 
    | LA.ContractNodeDecl ({LA.start_pos=pos}, contract_decl) ->
      tc_ctx_of_contract_node_decl pos ctx' contract_decl
    | _ -> R.ok (ctx', warnings)

and tc_context_of: (tc_context * [> warning] list) -> LA.t -> (tc_context * [> warning] list, [> error]) result
  = fun ctx decls ->
  R.seq_chain (tc_ctx_of_declaration) ctx decls 
(** Obtain a global typing context, get constants and function decls*)
  
and build_type_and_const_context: tc_context -> LA.t -> (tc_context * [> warning] list, [> error]) result 
  = fun ctx ->
  function
  | [] -> R.ok (ctx, [])
  | LA.TypeDecl (_, ty_decl) :: rest ->
    let* ctx' = tc_ctx_of_ty_decl ctx ty_decl in
    build_type_and_const_context ctx' rest
  | ConstDecl (_, const_decl) :: rest ->
<<<<<<< HEAD
    let* ctx', warnings1 = tc_ctx_const_decl ctx Global None const_decl in
    let* ctx', warnings2 = build_type_and_const_context ctx' rest in 
    R.ok (ctx', warnings1 @ warnings2)   
=======
    let* ctx' = tc_ctx_const_decl ctx Global const_decl in
    build_type_and_const_context ctx' rest                   
>>>>>>> b47945f2
  | _ :: rest -> build_type_and_const_context ctx rest  
(** Process top level type declarations and make a type context with 
 * user types, enums populated *)

and check_const_integer_expr ctx kind e =
  match infer_type_expr ctx e with
  | Error (`LustreTypeCheckerError (pos, UnboundNodeName _)) ->
    type_error pos
      (ExpectedConstant (kind, "node call or any operator"))
  | Ok ty ->
    let* eq = eq_lustre_type ctx ty (LA.Int (LH.pos_of_expr e)) in
    if eq then
      check_expr_is_constant ctx kind e
    else
      type_error (LH.pos_of_expr e) (ExpectedIntegerExpression ty)
  | Error err -> Error err

and check_array_size_expr ctx e =
  check_const_integer_expr ctx "array size expression" e

and check_range_bound ctx e =
  check_const_integer_expr ctx "subrange bound" e

(* Disallow assumptions on current values of output variables.
   'nname' is optional because the refinement type may not be in the 
   context of a node (e.g., a global type declaration). *)
and check_ref_type_assumptions ctx src nname bound_var e =
  let vars = LH.vars_without_node_call_ids_current e |> SI.elements in
  let inputs = (match nname with 
    | Some nname -> lookup_node_param_attr ctx nname
    | None -> None
  )
  in
  match src with 
  | Input -> (
    let vars = List.filter (fun var -> 
      match inputs with 
        | None -> false 
        | Some inputs -> 
          not (List.mem var (List.map fst inputs)) && var != bound_var
    ) vars
    in
    match vars with 
      | [] -> R.ok ()
      | h :: _ -> (type_error (LH.pos_of_expr e) (AssumptionOnCurrentOutput h)) 
  )
  | Output | Local | Ghost | Global -> R.ok ()

and check_type_well_formed: tc_context -> source -> HString.t option -> tc_type -> ([> warning] list, [> error]) result
  = fun ctx src nname ->
  function
  | LA.TArr (_, arg_ty, res_ty) ->
    let* warnings1 = check_type_well_formed ctx src nname arg_ty in
    let* warnings2 = check_type_well_formed ctx src nname res_ty in 
    R.ok (warnings1 @ warnings2)
  | LA.RecordType (_, _, idTys) ->
      let* warnings = (R.seq (List.map (fun (_, _, ty)
        -> check_type_well_formed ctx src nname ty) idTys)) in 
      R.ok (List.flatten warnings)
  | LA.ArrayType (_, (b_ty, s)) -> (
    check_array_size_expr ctx s
    >> check_type_well_formed ctx src nname b_ty
  )
  | LA.RefinementType (pos, (_, i, ty), e) ->
    let ctx = add_ty ctx i ty in
    check_type_expr ctx e (Bool pos) >>
    check_ref_type_assumptions ctx src nname i e >>
    let warnings1 = 
      if not (LH.expr_contains_id i e) 
      then [mk_warning pos (UnusedBoundVariableWarning i)] 
      else []
    in
    let* warnings2 = check_type_well_formed ctx src nname ty in
    R.ok (warnings1 @ warnings2)
  | LA.TupleType (_, tys) ->
    let* warnings = R.seq (List.map (check_type_well_formed ctx src nname) tys) in
    R.ok (List.flatten warnings)
  | LA.GroupType (_, tys) ->
    let* warnings = R.seq (List.map (check_type_well_formed ctx src nname) tys) in 
    R.ok (List.flatten warnings)
  | LA.UserType (pos, i) ->
    if (member_ty_syn ctx i || member_u_types ctx i)
    then R.ok ([]) else type_error pos (UndeclaredType i)
  | LA.IntRange (pos, e1, e2) -> (
    match e1, e2 with
    | None, None -> type_error pos IntervalMustHaveBound
    | Some e, None | None, Some e -> 
      check_range_bound ctx e >> IC.eval_int_expr ctx e >> Ok ([])
    | Some e1, Some e2 ->
      check_range_bound ctx e1 >> check_range_bound ctx e2 >>
      let* v1 = IC.eval_int_expr ctx e1 in
      let* v2 = IC.eval_int_expr ctx e2 in
      if v1 > v2 then type_error pos (EmptySubrange (v1, v2)) else Ok ([])
    )
  | TVar _ | Bool _ | Int _ | UInt8 _ | UInt16 _ | UInt32 _
  | UInt64 _ | Int8 _ | Int16 _ | Int32 _ | Int64 _ | Real _
  | AbstractType _ | EnumType _ | History _ -> R.ok ([])
(** Does it make sense to have this type i.e. is it inhabited? 
 * We do not want types such as int^true to creep in the typing context *)
       
and build_node_fun_ty: Lib.position -> tc_context -> HString.t
                       -> LA.const_clocked_typed_decl list
<<<<<<< HEAD
                       -> LA.clocked_typed_decl list -> (tc_type * [> warning] list, [> error]) result
  = fun pos ctx nname args rets ->
  let fun_const_ctx = List.fold_left (fun ctx (i,ty) -> add_const ctx i (LA.Ident (pos,i)) ty)
=======
                       -> LA.clocked_typed_decl list -> (tc_type, [> error]) result
  = fun pos ctx args rets ->
  let fun_const_ctx = List.fold_left (fun ctx (i,ty) -> add_const ctx i (LA.Ident (pos,i)) ty Local)
>>>>>>> b47945f2
                        ctx (List.filter LH.is_const_arg args |> List.map LH.extract_ip_ty) in
  let fun_ctx = List.fold_left (fun ctx (i, ty)-> add_ty ctx i ty) fun_const_ctx (List.map LH.extract_ip_ty args) in   
  let fun_ctx = List.fold_left (fun ctx (i, ty)-> add_ty ctx i ty) fun_ctx (List.map LH.extract_op_ty rets) in 
  let ops = List.map snd (List.map LH.extract_op_ty rets) in
  let ips = List.map snd (List.map LH.extract_ip_ty args) in
  let ret_ty = if List.length ops = 1 then List.hd ops else LA.GroupType (pos, ops) in
  let arg_ty = if List.length ips = 1 then List.hd ips else LA.GroupType (pos, ips) in
  let* warnings1 = check_type_well_formed fun_ctx Output (Some nname) ret_ty in
  let* warnings2 = check_type_well_formed fun_ctx Input (Some nname) arg_ty in
  R.ok (LA.TArr (pos, arg_ty, ret_ty), warnings1 @ warnings2)
(** Function type for nodes will be [TupleType ips] -> [TupleTy outputs]  *)

and eq_lustre_type : tc_context -> LA.lustre_type -> LA.lustre_type -> (bool, [> error]) result
  = fun ctx t1 t2 ->
  match (t1, t2) with
  (* Type Variable *)
  | TVar (_, i1), TVar (_, i2) -> R.ok (i1 = i2)

  (* Simple types *)
  | Bool _, Bool _ -> R.ok true
  | Int _, Int _ -> R.ok true
  | UInt8 _, UInt8 _ -> R.ok true
  | UInt16 _, UInt16 _ -> R.ok true              
  | UInt32 _, UInt32 _ -> R.ok true
  | UInt64 _,UInt64 _ -> R.ok true 
  | Int8 _, Int8 _ -> R.ok true 
  | Int16 _, Int16 _ -> R.ok true
  | Int32 _, Int32 _ -> R.ok true
  | Int64 _, Int64 _ -> R.ok true
  | Real _, Real _ -> R.ok true

  (* Integer Range *)
  | IntRange _, IntRange _ -> R.ok true
  | IntRange _, Int _ -> R.ok true
  | Int _, IntRange _ -> R.ok true

  (* Lustre V6 features *)
  | UserType (_, i1), UserType (_, i2) -> R.ok (i1 = i2)
  | AbstractType (_, i1), AbstractType (_, i2) -> R.ok (i1 = i2)
  | TupleType (_, tys1), TupleType (_, tys2) ->
    if List.length tys1 = List.length tys2
    then (R.seqM (&&) true (List.map2 (eq_lustre_type ctx) tys1 tys2))
    else R.ok false
  (* For Equality for group types, flatten out the structures  *)
  | GroupType (_, tys1), GroupType (_, tys2) ->
    let (ftys1, ftys2) = LH.flatten_group_types tys1, LH.flatten_group_types tys2 in 
    if List.length ftys1 = List.length ftys2
    then (R.seqM (&&) true (List.map2 (eq_lustre_type ctx) ftys1 ftys2))
    else R.ok false
  | RecordType (_, n1, tys1), RecordType (_, n2, tys2) ->
    if List.length tys1 = List.length tys2
    then (
      let* isEqs = R.seq (List.map2 (eq_typed_ident ctx)
        (LH.sort_typed_ident tys1)
        (LH.sort_typed_ident tys2))
      in
      R.ok (List.fold_left (&&) true isEqs && n1 == n2)
    )
    else R.ok false
  | ArrayType (_, arr1), ArrayType (_, arr2) -> eq_type_array ctx arr1 arr2 
  | RefinementType (_, (_, _, ty1), _), ty2 -> eq_lustre_type ctx ty1 ty2 
  | ty1, RefinementType (_, (_, _, ty2), _) -> eq_lustre_type ctx ty1 ty2
  | EnumType (_, n1, is1), EnumType (_, n2, is2) ->
    if List.length is1 = List.length is2
    then
      R.ok (n1 = n2 &&
        (List.fold_left (&&) true (List.map2 (=) (LH.sort_idents is1) (LH.sort_idents is2))))
    else
      R.ok false
  (* node/function type *)
  | TArr (_, arg_ty1, ret_ty1), TArr (_, arg_ty2, ret_ty2) ->
    R.seqM (&&) true [ eq_lustre_type ctx arg_ty1 arg_ty2
                    ; eq_lustre_type ctx ret_ty1 ret_ty2 ]

  (* special case for type synonyms *)
  | UserType (pos, u), ty
  | ty, UserType (pos, u) ->
    if member_ty_syn ctx u then
      let* ty_alias = (match (lookup_ty_syn ctx u) with
        | None -> type_error pos
          (Impossible ("Cannot find definition of Identifier "
            ^ (HString.string_of_hstring u)))
        | Some ty -> R.ok ty)
      in
      eq_lustre_type ctx ty ty_alias
    else R.ok false
  (* Another special case for GroupType equality *)
  | GroupType (_, tys), t
  | t, GroupType (_, tys) ->
    if List.length tys = 1
    then (eq_lustre_type ctx (List.hd tys) t)
    else R.ok false  
  | History (pos, v), ty
  | ty, History (pos, v) -> (
    match lookup_ty ctx v with
    | Some hist_ty -> eq_lustre_type ctx hist_ty ty
    | None -> type_error pos (UnboundIdentifier v)
  )
  | _, _ -> R.ok false
(** Compute Equality for lustre types  *)

and is_expr_int_type: tc_context -> LA.expr -> bool  = fun ctx e ->
  R.safe_unwrap false
    (infer_type_expr ctx e
      >>= fun ty -> eq_lustre_type ctx ty (LA.Int (LH.pos_of_expr e)))
(** Checks if the expr is of type Int. This will be useful 
 * in evaluating array sizes that we need to have as constant integers
 * while declaring the array type *)
  
and eq_typed_ident: tc_context -> LA.typed_ident -> LA.typed_ident -> (bool, [> error]) result =
  fun ctx (_, _, ty1) (_, _, ty2) -> eq_lustre_type ctx ty1 ty2
(** Compute type equality for [LA.typed_ident] *)

and eq_type_array: tc_context -> (LA.lustre_type * LA.expr) -> (LA.lustre_type * LA.expr) -> (bool, [> error]) result
  = fun ctx (ty1, e1) (ty2, e2) ->
  (* eq_lustre_type ctx ty1 ty2 *)
  R.ifM (eq_lustre_type ctx ty1 ty2)
    (* Are the array sizes equal numerals? *)
    ( match IC.eval_int_expr ctx e1, IC.eval_int_expr ctx e2 with
      | Ok l1,  Ok l2  -> R.ok (l1 = l2)
      | Error _ , _ | _, Error _ ->
        (* Are the array sizes syntactically identical? *)
        match LH.syn_expr_equal None e1 e2 with
        | Ok b -> R.ok b
        | Error _ -> R.ok false) 
    (R.ok false)
(** Compute equality for [LA.ArrayType].
   If there are free constants in the size, the eval function will fail,
   but we want to pass such cases, as there might be some
   value assigment to the free constant that satisfies the type checker. 
   Hence, silently return true with a leap of faith. *)         

                                 
let rec type_check_group: tc_context -> LA.t ->  ([> warning] list, [> error]) result list
  = fun global_ctx
  -> function
  | [] -> [R.ok ([])]
  (* skip over type declarations and const_decls*)
  | (LA.TypeDecl _ :: rest) 
  | LA.ConstDecl _ :: rest -> type_check_group global_ctx rest  
  | LA.NodeDecl (span, node_decl) :: rest ->
    let { LA.start_pos = pos } = span in
    (check_type_node_decl pos global_ctx node_decl)
    :: type_check_group global_ctx rest
  | LA.FuncDecl (span, node_decl):: rest ->
    let { LA.start_pos = pos } = span in
    (check_type_node_decl pos global_ctx node_decl)
    :: type_check_group global_ctx rest
  | LA.ContractNodeDecl (_, contract_decl) :: rest ->
    (check_type_contract_decl global_ctx contract_decl)
    :: type_check_group global_ctx rest
  | LA.NodeParamInst  _ :: rest ->
    type_check_group global_ctx rest
(** By this point, all the circularity should be resolved,
 * the top most declaration should be able to access 
 * the types of all the forward referenced indentifiers from the context*) 
 
let add_io_node_ctx ctx inputs outputs =
  let ctx = inputs
    |> List.map extract_consts
    |> (List.fold_left union ctx)
  in
  let ctx = inputs
    |> List.map extract_arg_ctx
    |> (List.fold_left union ctx)
  in
  let ctx = outputs
    |> List.map extract_ret_ctx
    |> (List.fold_left union ctx)
  in
  ctx

let add_local_node_ctx ctx nname locals =
  let rec helper ctx = function
    | local :: locals ->
      let* ctx, _ = local_var_binding ctx nname local in
      helper ctx locals
    | [] -> R.ok ctx
  in
  helper ctx locals

let add_full_node_ctx ctx nname inputs outputs locals =
  let ctx = add_io_node_ctx ctx inputs outputs in
  add_local_node_ctx ctx nname locals


let type_check_decl_grps: tc_context -> LA.t list -> ([> warning] list, [> error]) result list
  = fun ctx decls ->
    Debug.parse ("@.===============================================@."
      ^^ "Phase: Type checking declaration Groups@."
      ^^"===============================================@.");
    List.concat (List.map (fun decl -> type_check_group ctx decl) decls)
(** Typecheck a list of independent groups using a global context*)

(**************************************************************************************
 * The main functions of the file that kicks off type checking or type inference flow  *
 ***************************************************************************************)

let type_check_infer_globals: tc_context -> LA.t -> (tc_context * [> warning] list, [> error]) result
  = fun ctx prg ->
    Debug.parse ("@.===============================================@."
      ^^ "Building TC Global Context@."
      ^^"===============================================@.");
    (* Build base constant and type context *)
    let* global_ctx, warnings = build_type_and_const_context ctx prg in
    R.ok (global_ctx, warnings)

let type_check_infer_nodes_and_contracts: tc_context -> LA.t -> (tc_context * [> warning] list, [> error]) result
  = fun ctx prg -> 
  (* type check the nodes and contract decls using this base typing context  *)
  Debug.parse ("@.===============================================@."
    ^^ "Building node and contract Context@."
    ^^"===============================================@.");
  (* Build base constant and type context *)
  let* global_ctx, warnings1 = tc_context_of (ctx, []) prg in
  Debug.parse ("@.===============================================@."
    ^^ "Type checking declaration Groups@." 
    ^^ "with TC Context@.%a@."
    ^^"===============================================@.")
    pp_print_tc_context global_ctx;
  let* warnings2 = R.seq (type_check_decl_grps global_ctx [prg]) in
  Debug.parse ("@.===============================================@."
    ^^ "Type checking declaration Groups Done@."
    ^^"===============================================@.");
  R.ok (global_ctx, warnings1 @ List.flatten warnings2)

(* 
   Local Variables:
   compile-command: "make -k -C .."
   indent-tabs-mode: nil
   End: 
*)<|MERGE_RESOLUTION|>--- conflicted
+++ resolved
@@ -35,11 +35,11 @@
 (** Type alias for lustre type from LustreAst  *)
 
 type source = 
-| Input
-| Output
-| Local
-| Global
-| Ghost
+| InputVar
+| OutputVar
+| LocalVar
+| GlobalVar
+| GhostVar
 
 let string_of_tc_type: tc_type -> string = fun t -> Lib.string_of_t LA.pp_print_lustre_type t
 (** String of the type to display in type errors *)
@@ -1110,17 +1110,13 @@
     | LA.NodeConstDecl (_, const_decls) ->
       Debug.parse "Extracting typing context from const declaration: %a"
         LA.pp_print_const_decl const_decls
-<<<<<<< HEAD
       ; 
-      let* ctx, warnings = tc_ctx_const_decl ctx Local (Some nname) const_decls in 
+      let* ctx, warnings = tc_ctx_const_decl ctx LocalVar Local (Some nname) const_decls in 
       R.ok (ctx, warnings)
-=======
-      ; tc_ctx_const_decl ctx Local const_decls 
->>>>>>> b47945f2
     | LA.NodeVarDecl (pos, (_, v, ty, _)) ->
       if (member_ty ctx v) then type_error pos (Redeclaration v)
       else 
-        let* warnings = check_type_well_formed ctx Local (Some nname) ty in 
+        let* warnings = check_type_well_formed ctx LocalVar (Some nname) ty in 
         R.ok (add_ty ctx v ty, warnings)
                      
 and check_type_node_decl: Lib.position -> tc_context -> LA.node_decl -> ([> warning] list, [> error]) result
@@ -1164,7 +1160,7 @@
     (match contract with
       | None -> R.ok ([])
       | Some c ->
-        tc_ctx_of_contract ctx_plus_ops_and_ips Ghost node_name c >>= fun (con_ctx, warnings) ->
+        tc_ctx_of_contract ctx_plus_ops_and_ips GhostVar node_name c >>= fun (con_ctx, warnings) ->
         Debug.parse "Checking node contract with context %a"
           pp_print_tc_context con_ctx;
         check_type_contract (arg_ids, ret_ids) con_ctx c
@@ -1323,10 +1319,9 @@
 (** The structure of the left hand side of the equation 
  * should match the type of the right hand side expression *)
 
-<<<<<<< HEAD
 and tc_ctx_contract_eqn: tc_context -> HString.t -> LA.contract_node_equation -> (tc_context * [> warning] list, [> error]) result
   = fun ctx cname -> function
-  | GhostConst c -> tc_ctx_const_decl ctx Ghost (Some cname) c
+  | GhostConst c -> tc_ctx_const_decl ctx GhostVar Local (Some cname) c
   | GhostVars vs -> 
     let* ctx = tc_ctx_contract_vars ctx cname vs in 
     R.ok (ctx, [])
@@ -1334,17 +1329,6 @@
   | Guarantee _ -> R.ok (ctx, [])
   | AssumptionVars _ -> R.ok (ctx, [])
   | Mode (pos, name, _, _) -> R.ok (add_ty ctx name (Bool pos), []) 
-=======
-(* Difference between this and tc_ctx_contract_node_eqn? *)
-and tc_ctx_contract_eqn: tc_context -> LA.contract_node_equation -> (tc_context, [> error]) result
-  = fun ctx -> function
-  | GhostConst c -> tc_ctx_const_decl ctx Local c
-  | GhostVars vs -> tc_ctx_contract_vars ctx vs
-  | Assume _ -> R.ok ctx
-  | Guarantee _ -> R.ok ctx
-  | AssumptionVars _ -> R.ok ctx
-  | Mode (pos, name, _, _) -> R.ok (add_ty ctx name (Bool pos)) 
->>>>>>> b47945f2
   | ContractCall (_, cc, _, _) ->
     match (lookup_contract_exports ctx cc) with
     | None -> failwith ("Cannot find exports for contract "
@@ -1429,57 +1413,37 @@
     ) in
     Equation(pos1, lhs, expr)
 
-<<<<<<< HEAD
-and tc_ctx_const_decl: tc_context -> source -> HString.t option -> LA.const_decl -> (tc_context * [> warning] list, [> error]) result
-  = fun ctx src nname ->
+and tc_ctx_const_decl: tc_context -> source -> const_scope -> HString.t option  -> LA.const_decl -> (tc_context * [> warning] list, [> error]) result
+  = fun ctx src sc nname ->
   function
   | LA.FreeConst (pos, i, ty) ->
     let* warnings = check_type_well_formed ctx src nname ty in
     if member_ty ctx i
     then type_error pos (Redeclaration i)
-    else R.ok (add_ty (add_const ctx i (LA.Ident (pos, i)) ty) i ty, warnings)
-=======
-and tc_ctx_const_decl: tc_context -> const_scope -> LA.const_decl -> (tc_context, [> error]) result
-  = fun ctx sc ->
-  function
-  | LA.FreeConst (pos, i, ty) ->
-    check_type_well_formed ctx ty
-    >> if member_ty ctx i
-       then type_error pos (Redeclaration i)
-       else R.ok (add_ty (add_const ctx i (LA.Ident (pos, i)) ty sc) i ty)
->>>>>>> b47945f2
+    else R.ok (add_ty (add_const ctx i (LA.Ident (pos, i)) ty sc) i ty, warnings)
   | LA.UntypedConst (pos, i, e) ->
     if member_ty ctx i then
       type_error pos (Redeclaration i)
     else (
       let* ty = infer_type_expr ctx e in
-<<<<<<< HEAD
-      let* ctx = check_and_add_constant_definition ctx i e ty in 
+      let* ctx = check_and_add_constant_definition ctx i e ty sc in 
       R.ok (ctx, [])
-=======
-      check_and_add_constant_definition ctx i e ty sc
->>>>>>> b47945f2
     )
   | LA.TypedConst (pos, i, e, exp_ty) ->
     let* warnings = check_type_well_formed ctx src nname exp_ty in
     if member_ty ctx i then
       type_error pos (Redeclaration i)
     else
-<<<<<<< HEAD
       check_type_expr (add_ty ctx i exp_ty) e exp_ty >> 
-      let* ctx = check_and_add_constant_definition ctx i e exp_ty in 
+      let* ctx = check_and_add_constant_definition ctx i e exp_ty sc in 
       R.ok (ctx, warnings)
-=======
-      check_type_expr (add_ty ctx i exp_ty) e exp_ty
-      >> check_and_add_constant_definition ctx i e exp_ty sc
->>>>>>> b47945f2
 (** Fail if a duplicate constant is detected  *)
   
 and tc_ctx_contract_vars: tc_context -> HString.t -> LA.contract_ghost_vars -> (tc_context, [> error]) result 
   = fun ctx cname (_, GhostVarDec (_, tis), _) ->
     R.seq_chain
       (fun ctx (pos, i, ty) ->
-        check_type_well_formed ctx Ghost (Some cname) ty
+        check_type_well_formed ctx GhostVar (Some cname) ty
         >> if member_ty ctx i
           then type_error pos (Redeclaration i)
           else R.ok (add_ty ctx i ty)
@@ -1494,7 +1458,7 @@
   = fun ctx ->
   function
   | LA.AliasType (_, i, ty) ->
-    check_type_well_formed ctx Global None ty >> (match ty with
+    check_type_well_formed ctx GlobalVar None ty >> (match ty with
       | LA.EnumType (pos, ename, econsts) ->
         if (List.for_all (fun e -> not (member_ty ctx e)) econsts)
           && (List.for_all (fun e -> not (member_val ctx e)) econsts)
@@ -1541,16 +1505,11 @@
 
 and tc_ctx_contract_node_eqn ?(ignore_modes = false) src cname (ctx, warnings) =
   function
-<<<<<<< HEAD
   | LA.GhostConst c -> 
-    tc_ctx_const_decl ctx src (Some cname) c
+    tc_ctx_const_decl ctx src Local (Some cname) c
   | LA.GhostVars vs -> 
     let* ctx = tc_ctx_contract_vars ctx cname vs in 
     R.ok (ctx, warnings)
-=======
-  | LA.GhostConst c -> tc_ctx_const_decl ctx Local c
-  | LA.GhostVars vs -> tc_ctx_contract_vars ctx vs
->>>>>>> b47945f2
   | LA.Mode (pos, mname, _, _) ->
     if ignore_modes then R.ok (ctx, warnings)
     else if (member_ty ctx mname) then
@@ -1618,11 +1577,7 @@
 and tc_ctx_of_declaration: (tc_context * [> warning] list) -> LA.declaration -> (tc_context * [> warning] list, [> error]) result
     = fun (ctx', warnings) ->
     function
-<<<<<<< HEAD
-    | LA.ConstDecl (_, const_decl) -> tc_ctx_const_decl ctx' Global None const_decl
-=======
-    | LA.ConstDecl (_, const_decl) -> tc_ctx_const_decl ctx' Global const_decl
->>>>>>> b47945f2
+    | LA.ConstDecl (_, const_decl) -> tc_ctx_const_decl ctx' GlobalVar Global None const_decl
     | LA.NodeDecl ({LA.start_pos=pos}, node_decl) ->
       tc_ctx_of_node_decl pos ctx' node_decl 
     | LA.FuncDecl ({LA.start_pos=pos}, node_decl) ->
@@ -1644,14 +1599,9 @@
     let* ctx' = tc_ctx_of_ty_decl ctx ty_decl in
     build_type_and_const_context ctx' rest
   | ConstDecl (_, const_decl) :: rest ->
-<<<<<<< HEAD
-    let* ctx', warnings1 = tc_ctx_const_decl ctx Global None const_decl in
+    let* ctx', warnings1 = tc_ctx_const_decl ctx GlobalVar Global None const_decl in
     let* ctx', warnings2 = build_type_and_const_context ctx' rest in 
     R.ok (ctx', warnings1 @ warnings2)   
-=======
-    let* ctx' = tc_ctx_const_decl ctx Global const_decl in
-    build_type_and_const_context ctx' rest                   
->>>>>>> b47945f2
   | _ :: rest -> build_type_and_const_context ctx rest  
 (** Process top level type declarations and make a type context with 
  * user types, enums populated *)
@@ -1686,7 +1636,7 @@
   )
   in
   match src with 
-  | Input -> (
+  | InputVar -> (
     let vars = List.filter (fun var -> 
       match inputs with 
         | None -> false 
@@ -1698,7 +1648,7 @@
       | [] -> R.ok ()
       | h :: _ -> (type_error (LH.pos_of_expr e) (AssumptionOnCurrentOutput h)) 
   )
-  | Output | Local | Ghost | Global -> R.ok ()
+  | OutputVar | LocalVar | GhostVar | GlobalVar -> R.ok ()
 
 and check_type_well_formed: tc_context -> source -> HString.t option -> tc_type -> ([> warning] list, [> error]) result
   = fun ctx src nname ->
@@ -1754,15 +1704,9 @@
        
 and build_node_fun_ty: Lib.position -> tc_context -> HString.t
                        -> LA.const_clocked_typed_decl list
-<<<<<<< HEAD
                        -> LA.clocked_typed_decl list -> (tc_type * [> warning] list, [> error]) result
   = fun pos ctx nname args rets ->
-  let fun_const_ctx = List.fold_left (fun ctx (i,ty) -> add_const ctx i (LA.Ident (pos,i)) ty)
-=======
-                       -> LA.clocked_typed_decl list -> (tc_type, [> error]) result
-  = fun pos ctx args rets ->
   let fun_const_ctx = List.fold_left (fun ctx (i,ty) -> add_const ctx i (LA.Ident (pos,i)) ty Local)
->>>>>>> b47945f2
                         ctx (List.filter LH.is_const_arg args |> List.map LH.extract_ip_ty) in
   let fun_ctx = List.fold_left (fun ctx (i, ty)-> add_ty ctx i ty) fun_const_ctx (List.map LH.extract_ip_ty args) in   
   let fun_ctx = List.fold_left (fun ctx (i, ty)-> add_ty ctx i ty) fun_ctx (List.map LH.extract_op_ty rets) in 
@@ -1770,8 +1714,8 @@
   let ips = List.map snd (List.map LH.extract_ip_ty args) in
   let ret_ty = if List.length ops = 1 then List.hd ops else LA.GroupType (pos, ops) in
   let arg_ty = if List.length ips = 1 then List.hd ips else LA.GroupType (pos, ips) in
-  let* warnings1 = check_type_well_formed fun_ctx Output (Some nname) ret_ty in
-  let* warnings2 = check_type_well_formed fun_ctx Input (Some nname) arg_ty in
+  let* warnings1 = check_type_well_formed fun_ctx OutputVar (Some nname) ret_ty in
+  let* warnings2 = check_type_well_formed fun_ctx InputVar (Some nname) arg_ty in
   R.ok (LA.TArr (pos, arg_ty, ret_ty), warnings1 @ warnings2)
 (** Function type for nodes will be [TupleType ips] -> [TupleTy outputs]  *)
 
