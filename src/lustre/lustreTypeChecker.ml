(* This file is part of the Kind 2 model checker.

  Copyright (c) 2020 by the Board of Trustees of the University of Iowa

  Licensed under the Apache License, Version 2.0 (the "License"); you
  may not use this file except in compliance with the License.  You
  may obtain a copy of the License at

  http://www.apache.org/licenses/LICENSE-2.0 

  Unless required by applicable law or agreed to in writing, software
  distributed under the License is distributed on an "AS IS" BASIS,
  WITHOUT WARRANTIES OR CONDITIONS OF ANY KIND, either express or
  implied. See the License for the specific language governing
  permissions and limitations under the License. 

 *)


(** Type checking the surface syntax of Lustre programs
  
  @author Apoorv Ingle *)

(* TODO: Introduce GroupType which is like tuple type but has flattened cannonical structure*)

module R = Res

module LA = LustreAst
module LH = LustreAstHelpers
module IC = LustreAstInlineConstants
module LSC = LustreSyntaxChecks
open TypeCheckerContext

type tc_type  = LA.lustre_type
(** Type alias for lustre type from LustreAst  *)

let string_of_tc_type: tc_type -> string = fun t -> Lib.string_of_t LA.pp_print_lustre_type t
(** String of the type to display in type errors *)

type error_kind = Unknown of string
  | Impossible of string
  | MergeCaseExtraneous of HString.t * tc_type
  | MergeCaseMissing of HString.t
  | MergeCaseNotUnique of HString.t
  | UnboundIdentifier of HString.t
  | UnboundModeReference of HString.t
  | UnboundNodeName of HString.t
  | NotAFieldOfRecord of HString.t
  | AssumptionOnCurrentOutput of HString.t
  | NoValueForRecordField of HString.t
  | IlltypedRecordProjection of tc_type
  | TupleIndexOutOfBounds of int * tc_type
  | IlltypedTupleProjection of tc_type
  | UnequalIteBranchTypes of tc_type * tc_type
  | ExpectedBooleanExpression of tc_type
  | ExpectedIntegerExpression of tc_type
  | Unsupported of string
  | UnequalArrayExpressionType
  | TypeMismatchOfRecordLabel of HString.t * tc_type * tc_type
  | IlltypedRecordUpdate of tc_type
  | ExpectedLabel of LA.expr
  | IlltypedArraySlice of tc_type
  | ExpectedIntegerTypeForSlice
  | IlltypedArrayIndex of tc_type
  | ExpectedIntegerTypeForArrayIndex of tc_type
  | IlltypedArrayConcat of bool * tc_type * tc_type option
  | IlltypedDefaults
  | IlltypedMerge of tc_type
  | IlltypedFby of tc_type * tc_type
  | IlltypedArrow of tc_type * tc_type
  | IlltypedCall of tc_type * tc_type
  | ExpectedFunctionType of tc_type
  | IlltypedIdentifier of HString.t * tc_type * tc_type
  | UnificationFailed of tc_type * tc_type
  | ExpectedType of tc_type * tc_type
  | EmptyArrayExpression
  | ExpectedArrayType of tc_type
  | MismatchedNodeType of HString.t * tc_type * tc_type
  | IlltypedBitNot of tc_type
  | IlltypedUnaryMinus of tc_type
  | ExpectedIntegerTypes of tc_type * tc_type
  | ExpectedNumberTypes of tc_type * tc_type
  | ExpectedMachineIntegerTypes of tc_type * tc_type
  | ExpectedBitShiftConstantOfSameWidth of tc_type
  | ExpectedBitShiftMachineIntegerType of tc_type
  | InvalidConversion of tc_type * tc_type
  | NodeArgumentOnLHS of HString.t
  | MismatchOfEquationType of LA.struct_item list option * tc_type
  | DisallowedReassignment of ty_set
  | AssumptionMustBeInputOrOutput of HString.t
  | Redeclaration of HString.t
  | ExpectedConstant of string * string
  | UndeclaredType of HString.t
  | EmptySubrange of int * int
  | SubrangeArgumentMustBeConstantInteger of LA.expr
  | IntervalMustHaveBound
  | ExpectedRecordType of tc_type

type error = [
  | `LustreTypeCheckerError of Lib.position * error_kind
  | `LustreSyntaxChecksError of Lib.position * LustreSyntaxChecks.error_kind
  | `LustreAstInlineConstantsError of Lib.position * LustreAstInlineConstants.error_kind
]

let error_message kind = match kind with
  | Unknown s -> s
  | Impossible s -> "This should be impossible! " ^ s
  | MergeCaseExtraneous (case, ty) -> "Merge case " ^ HString.string_of_hstring case ^ " does not exist in type " ^ string_of_tc_type ty
  | MergeCaseMissing case -> "Merge case " ^ HString.string_of_hstring case ^ " is missing from merge expression"
  | MergeCaseNotUnique case -> "Merge case " ^ HString.string_of_hstring case ^ " must be unique"
  | UnboundIdentifier id -> "Unbound identifier '" ^ HString.string_of_hstring id ^ "'"
  | UnboundModeReference id -> "Unbound mode reference '" ^ HString.string_of_hstring id ^ "'"
  | UnboundNodeName id -> "Unbound node identifier '" ^ HString.string_of_hstring id ^ "'"
  | NotAFieldOfRecord id -> "No field name '" ^ HString.string_of_hstring id ^ "' in record type"
  | AssumptionOnCurrentOutput id -> "Refinement type includes an assumption on the current value of output " ^ HString.string_of_hstring id
  | NoValueForRecordField id -> "No value given for field '" ^ HString.string_of_hstring id ^ "'"
  | IlltypedRecordProjection ty -> "Cannot project field out of non record expression type " ^ string_of_tc_type ty
  | TupleIndexOutOfBounds (id, ty) -> "Index " ^ string_of_int id ^ " is out of bounds for tuple type " ^ string_of_tc_type ty
  | IlltypedTupleProjection ty -> "Cannot project field out of non tuple type " ^ string_of_tc_type ty
  | UnequalIteBranchTypes (ty1, ty2) -> "Expected equal types of each if-then-else branch but found: "
    ^ string_of_tc_type ty1 ^ " on the then-branch and " ^ string_of_tc_type ty2 ^ " on the the else-branch"
  | ExpectedBooleanExpression ty -> "Expected a boolean expression but found expression of type " ^ string_of_tc_type ty
  | ExpectedIntegerExpression ty -> "Expected an integer expression but found expression of type "  ^ string_of_tc_type ty
  | Unsupported s -> "Unsupported: " ^ s
  | UnequalArrayExpressionType -> "All expressions must be of the same type in an Array"
  | TypeMismatchOfRecordLabel (label, ty1, ty2) -> "Type mismatch. Type of record label '" ^ (HString.string_of_hstring label)
    ^ "' is of type " ^ string_of_tc_type ty1 ^ " but the type of the expression is " ^ string_of_tc_type ty2
  | IlltypedRecordUpdate ty -> "Cannot do an update on non-record type " ^ string_of_tc_type ty
  | ExpectedLabel e -> "Only labels can be used for record expressions but found " ^ LA.string_of_expr e
  | IlltypedArraySlice ty -> "Slicing can only be done on an array type but found " ^ string_of_tc_type ty
  | ExpectedIntegerTypeForSlice -> "Slicing should have integer types"
  | IlltypedArrayIndex ty -> "Indexing can only be done on an array type but found " ^ string_of_tc_type ty
  | ExpectedIntegerTypeForArrayIndex ty -> "Array index should have an integer type but found " ^ string_of_tc_type ty
  | IlltypedArrayConcat (both_array_types, ty1, ty2) -> "Cannot concat "
    ^ (match both_array_types with
      | true -> "array of two different types" ^ string_of_tc_type ty1
        ^ (match ty2 with | Some ty2 -> " and " ^ string_of_tc_type ty2 | None -> "")
      | false -> "non-array type " ^ string_of_tc_type ty1)
  | IlltypedDefaults -> "Defaults do not have the same type as node call"
  | IlltypedMerge ty -> "All expressions in merge expected to be the same type " ^ string_of_tc_type ty
  | IlltypedFby (ty1, ty2) -> "Both the expressions in Fby should be of the same type."
    ^ "Found types " ^ string_of_tc_type ty1 ^ " and " ^ string_of_tc_type ty2
  | IlltypedArrow (ty1, ty2) -> "Arrow types do not match " ^ string_of_tc_type ty1 ^ " and " ^ string_of_tc_type ty2
  | IlltypedCall (ty1, ty2) -> "Node arguments at call expect to have type "
    ^ string_of_tc_type ty1 ^ " but found type " ^ string_of_tc_type ty2
  | ExpectedFunctionType ty -> "Expected node type to be a function type, but found type " ^ string_of_tc_type ty
  | IlltypedIdentifier (id, ty1, ty2) -> "Identifier '" ^ HString.string_of_hstring id
    ^ "' does not match expected type " ^ string_of_tc_type ty1 ^ " with inferred type " ^ string_of_tc_type ty2
  | UnificationFailed (ty1, ty2) -> "Cannot unify type " ^ string_of_tc_type ty1
    ^ " with inferred type " ^ string_of_tc_type ty2
  | ExpectedType (ty1, ty2) -> "Expected type " ^ string_of_tc_type ty1 ^ " but found type " ^ string_of_tc_type ty2
  | EmptyArrayExpression -> "Array expression cannot be empty"
  | ExpectedArrayType ty -> "Expected an array type but found type " ^ string_of_tc_type ty
  | MismatchedNodeType (id, ty1, ty2) -> "Node '" ^ HString.string_of_hstring id ^ "' of type " ^ string_of_tc_type ty1
    ^ " does not match expected type " ^ string_of_tc_type ty2
  | IlltypedBitNot ty -> "Cannot apply the bit-value not operator to a non machine integer value of type "
    ^ string_of_tc_type ty
  | IlltypedUnaryMinus ty -> "Unary minus cannot be applied to non number expression of type " ^ string_of_tc_type ty
  | ExpectedIntegerTypes (ty1, ty2) -> "Expected both arguments of operator to be of same integer type but found "
    ^ string_of_tc_type ty1 ^ " and " ^ string_of_tc_type ty2
  | ExpectedNumberTypes (ty1, ty2) -> "Expected both arguments of operator to be of same integer type (or type real) but found "
    ^ string_of_tc_type ty1 ^ " and " ^ string_of_tc_type ty2
  | ExpectedMachineIntegerTypes (ty1, ty2) -> "Expected both arguments of operator to be of machine integer type but found "
    ^ string_of_tc_type ty1 ^ " and " ^ string_of_tc_type ty2
  | ExpectedBitShiftConstantOfSameWidth ty -> "Expected second argument of shit opperator to be a constant of type "
    ^ "unsigned machine integer of the same width as first argument but found type " ^ string_of_tc_type ty
  | ExpectedBitShiftMachineIntegerType ty -> "Expected first argument of shit operator to be of type signed "
    ^ "or unsigned machine integer but found type " ^ string_of_tc_type ty
  | InvalidConversion (ty1, ty2) -> "Cannot convert type " ^ string_of_tc_type ty1 ^ " to type " ^ string_of_tc_type ty2
  | NodeArgumentOnLHS v -> "Input '" ^ HString.string_of_hstring v ^ "' can not be defined"
  | MismatchOfEquationType (items, ty) -> "Term structure on left hand side of the equation "
    ^ (match items with
      | Some items -> Lib.string_of_t (Lib.pp_print_list LA.pp_print_struct_item ", ") items
      | None -> "")
    ^ " does not match expected type " ^ string_of_tc_type ty ^ " on right hand side of the node equation"
  | DisallowedReassignment vars -> "Cannot reassign value to a constant or enum but found reassignment to identifier(s): "
    ^ Lib.string_of_t (Lib.pp_print_list LA.pp_print_ident ", ") (LA.SI.elements vars)
  | AssumptionMustBeInputOrOutput id -> "Assumption variable must be either an input or an output variable, "
    ^ "but found '" ^ HString.string_of_hstring id ^ "'"
  | Redeclaration id -> HString.string_of_hstring id ^ " is already declared"
  | ExpectedConstant (where, what) -> "Illegal " ^ what ^ " in " ^ where
  | UndeclaredType id -> "Type '" ^ HString.string_of_hstring id ^ "' is undeclared"
  | EmptySubrange (v1, v2) -> "Range can not be empty, but found range: ["
    ^ string_of_int v1 ^ ", " ^ string_of_int v2 ^ "]"
  | SubrangeArgumentMustBeConstantInteger e -> "Range arguments should be of constant integers, but found: "
    ^ Lib.string_of_t LA.pp_print_expr e
  | IntervalMustHaveBound -> "Range should have at least one bound"
  | ExpectedRecordType ty -> "Expected record type but found " ^ string_of_tc_type ty

type warning_kind = 
  | UnusedBoundVariableWarning of HString.t

let warning_message warning = match warning with
  | UnusedBoundVariableWarning id -> "Unused refinement type bound variable " ^ HString.string_of_hstring id

type warning = [
  | `LustreTypeCheckerWarning of Lib.position * warning_kind
]

let mk_warning pos kind = `LustreTypeCheckerWarning (pos, kind)

let (>>=) = R.(>>=)
let (let*) = R.(>>=)
let (>>) = R.(>>)

let type_error pos kind = Error (`LustreTypeCheckerError (pos, kind))
(** [type_error] returns an [Error] of [tc_result] *)

(**********************************************
 * Type inferring and type checking functions *
 **********************************************)
 let infer_type_const: Lib.position -> LA.constant -> tc_type
  = fun pos -> function
  | Num _ -> Int pos
  | Dec _ -> Real pos
  | _ -> Bool pos
(** Infers type of constants *)

let check_merge_clock: LA.expr -> LA.lustre_type -> (unit, [> error]) result = fun e ty ->
  match ty with
  | EnumType _ -> LSC.no_mismatched_clock false e >> Ok ()
  | Bool _ -> LSC.no_mismatched_clock true e >> Ok ()
  | _ -> Ok ()

let check_merge_exhaustive: tc_context -> Lib.position -> LA.lustre_type -> HString.t list -> (unit, [> error]) result
  = fun ctx pos ty cases ->
    match ty with
    | EnumType (_, enum_id, _) -> (match lookup_variants ctx enum_id with
        | Some variants ->
          let check_cases_containment = R.seq_
            (List.map (fun i ->
                if not (List.mem i variants) then
                  type_error pos (MergeCaseExtraneous (i, ty))
                else Ok ())
              cases)
          in
          let check_cases_cover = R.seq_
            (List.map (fun i ->
                if not (List.mem i cases) then
                  type_error pos (MergeCaseMissing i)
                else Ok ())
              variants)
          in
          let check_cases_unique = R.seq_
            (List.map (fun i -> 
              if List.length (List.filter (fun x -> HString.equal x i) cases) > 1 then
                type_error pos (MergeCaseNotUnique i)
              else Ok ())
              variants)
          in
          check_cases_containment >> check_cases_cover >> check_cases_unique
        | None -> type_error pos (Impossible ("Identifier "
          ^ (HString.string_of_hstring enum_id)
          ^ " is not an enumeration identifier")))
    | Bool _ -> Ok () (* TODO: What checks should we do for a boolean merge? *)
    | _ -> type_error pos (Impossible ("Type " ^ string_of_tc_type ty ^
      " must be a bool or an enum type"))

let rec infer_const_attr ctx exp =
  let r = infer_const_attr ctx in
  let combine l1 l2 = List.map2 (fun r1 r2 -> r1 >> r2) l1 l2 in
  let error exp what =
    let pos = LH.pos_of_expr exp in
    Error (pos, fun w -> ExpectedConstant (w, what))
  in
  match exp with
  | LA.Ident (_, i) ->
    let res =
      if member_val ctx i then R.ok ()
      else error exp ("variable '" ^ HString.string_of_hstring i ^ "'") 
    in
    [res]
  | ModeRef _ -> [error exp "mode reference"]
  | RecordProject (_, e, _) -> r e
  | TupleProject (_, e, _) -> r e
  (* Values *)
  | Const _ -> [R.ok ()]
  (* Operators *)
  | UnaryOp (_,_,e) -> r e
  | BinaryOp (_,_, e1, e2) -> combine (r e1) (r e2)
  | TernaryOp (_, Ite, e1, e2, e3) -> (
    let r_e2 = r e2 in
    match r e1 with
    | [Ok _] -> combine r_e2 (r e3)
    | [err] -> List.map (fun _ -> err) r_e2
    | _ -> assert false
  )
  | ConvOp  (_,_,e) -> r e
  | CompOp (_,_, e1, e2) -> combine (r e1) (r e2)
  (* Structured expressions *)
  | RecordExpr (_, _, flds) ->
    List.fold_left
      (fun l1 l2 -> combine l1 l2)
      [R.ok ()]
      (List.map r (snd (List.split flds)))
  | GroupExpr (_, ArrayExpr, es) | GroupExpr (_, TupleExpr, es) ->
    List.fold_left
      (fun l1 l2 -> combine l1 l2)
      [R.ok ()]
      (List.map r es)
  | GroupExpr (_, ExprList, es) -> List.flatten (List.map r es)
  (* Update of structured expressions *)
  | StructUpdate (_, e1, _, e2) -> combine (r e1) (r e2)
  | ArrayConstr (_, e1, e2) -> combine (r e1) (r e2)
  | ArrayIndex (_, e1, e2) -> combine (r e1) (r e2)
  (* Quantified expressions *)
  | Quantifier (_, _, _, _) ->
    [error exp "quantified expression"]
  (* Clock operators *)
  | When (_, e, _) ->
    List.map (fun _ -> error exp "when operator") (r e)
  | Merge (_, _, es) ->
    List.map (fun _ -> error exp "merge operator")
      (r (List.hd (snd (List.split es))))
  (* Temporal operators *)
  | Pre (_, e) ->
    List.map (fun _ -> error exp "pre operator") (r e)
  | Arrow (_, e1, _) ->
    List.map (fun _ -> error exp "arrow operator") (r e1)
  (* Node calls *)
  | AnyOp _ -> assert false
  | Condact (_, _, _, i, _, _)
  | Activate (_, i, _, _, _)
  | RestartEvery (_, i, _, _)
  | Call (_, i, _) -> (
    let err = error exp "node call or any operator" in
    match lookup_node_ty ctx i with
    | Some (TArr (_, _, exp_ret_tys)) -> (
      match exp_ret_tys with
      | GroupType (_, tys) -> List.map (fun _ -> err) tys
      | _ -> [err]
    )
    | _ -> [err]
  )

let check_expr_is_constant ctx kind e =
  match R.seq_ (infer_const_attr ctx e) with
  | Ok _ -> R.ok ()
  | Error (pos, exn_fn) -> type_error pos (exn_fn kind)

let check_and_add_constant_definition ctx i e ty sc =
  match R.seq_ (infer_const_attr ctx e) with
  | Ok _ -> R.ok (add_ty (add_const ctx i e ty sc) i ty)
  | Error (pos, exn_fn) ->
    let where =
      "definition of constant '" ^ HString.string_of_hstring i ^ "'"
    in
    type_error pos (exn_fn where)

let check_constant_args ctx i arg_exprs =
  let check param_attr =
    let arg_attr =
      List.map (infer_const_attr ctx) arg_exprs
      |> List.flatten
    in
    R.seq_chain
      (fun _ ((id, is_const_param), res) ->
        match is_const_param, res with
        | true, Error (pos, exn_fn) -> (
          let where =
            "argument for constant parameter '" ^ HString.string_of_hstring id ^ "'"
          in
          type_error pos (exn_fn where)
        )
        | _ -> R.ok ()
      )
      ()
      (List.combine param_attr arg_attr)
  in
  match lookup_node_param_attr ctx i with
  | None -> assert false
  | Some param_attr -> (
    if List.exists (fun (_, is_const) -> is_const) param_attr then (
      check param_attr
    )
    else R.ok ()
  )

let rec type_extract_array_lens ctx ty = match ty with 
  | LA.ArrayType (_, (ty, expr)) -> expr :: type_extract_array_lens ctx ty
  | TupleType (_, tys) -> List.map (type_extract_array_lens ctx) tys |> List.flatten
  | GroupType (_, tys) -> List.map (type_extract_array_lens ctx) tys |> List.flatten
  | TArr (_, ty1, ty2) -> 
    type_extract_array_lens ctx ty1 @ type_extract_array_lens ctx ty2
  | RecordType (_, _, tis) ->
    let tys = List.map (fun (_, _, ty) -> ty) tis in 
    List.map (type_extract_array_lens ctx) tys |> List.flatten
  | UserType (_, id) -> 
    (match (lookup_ty_syn ctx id) with 
      | Some ty -> type_extract_array_lens ctx ty;
      | None -> [])
  | _ -> []

let update_ty_with_ctx node_ty call_params ctx arg_exprs =
  let call_param_len_idents =
    type_extract_array_lens ctx node_ty
    |> List.map (LH.vars_without_node_call_ids)
    (* Remove duplicates *)
    |> List.fold_left (fun acc vars -> LA.SI.union vars acc) LA.SI.empty
    |> LA.SI.elements
    (* Filter out constants. If "id" is a constant, it must be a local constant  *)
    |> List.filter (fun id -> not (member_val ctx id) || (List.mem id call_params) )
  in
  match call_param_len_idents with
  | [] -> node_ty
  | _ -> (
    let find_matching_len_params array_param_lens = 
      List.map (fun len -> (Lib.list_index (fun id2 -> len = id2) call_params)) array_param_lens
    in
    (* Find indices of array length parameters. E.g. in Call(m :: const int, A :: int^m), the index 
      of array length param "m" is 0. *)
    let array_len_indices = find_matching_len_params call_param_len_idents in
    (* Retrieve concrete arguments passed as array lengths *)
    let array_len_exprs = List.map (List.nth arg_exprs) array_len_indices in
    (* Do substitution to express exp_arg_tys and exp_ret_tys in terms of the current context *)
    LH.apply_subst_in_type (List.combine call_param_len_idents array_len_exprs) node_ty
  )

let rec expand_type_syn_reftype_history ?(expand_subrange = false) ctx ty =
  let rec_call = expand_type_syn_reftype_history ~expand_subrange ctx in
  match ty with
  | LA.IntRange (pos, _, _) ->
    if expand_subrange then R.ok (LA.Int pos) else R.ok ty
  | LA.History (pos, i) -> (
    match lookup_ty ctx i with
    | None -> type_error pos (UnboundIdentifier i)
    | Some ty -> rec_call ty
  )
  | LA.RefinementType (_, (_, _, ty), _) -> rec_call ty
  | UserType (_, i) as ty -> 
    (match lookup_ty_syn ctx i with
    | None -> R.ok ty
    | Some ty' -> R.ok ty')
  | TupleType (p, tys) ->
    let* tys = R.seq (List.map rec_call tys) in
    R.ok (LA.TupleType (p, tys))
  | GroupType (p, tys) ->
    let* tys = R.seq (List.map rec_call tys) in
    R.ok (LA.GroupType (p, tys))
  | RecordType (p, name, tys) ->
    let* tys = R.seq (List.map (fun (p, i, t) -> 
      let* t = rec_call t in
      R.ok (p, i, t)
    ) tys) in
    R.ok (LA.RecordType (p, name, tys))
  | ArrayType (p, (ty, e)) ->
    let* ty = rec_call ty in
    R.ok (LA.ArrayType (p, (ty, e)))
  | TArr (p, ty1, ty2) -> 
    let* ty1 = rec_call ty1 in
    let* ty2 = rec_call ty2 in
    R.ok (LA.TArr (p, ty1, ty2))
  | ty -> R.ok ty
(** Chases the type (and nested types) to its base form to resolve type synonyms. 
    Also simplifies refinement types and history types to their base types.
    In addition, chases int ranges to their base types (int)
    if [expand_subrange] is true.
*)

let expand_type_syn_reftype_history_subrange ctx =
  expand_type_syn_reftype_history ~expand_subrange:true ctx
(** Chases the type (and nested types) to its base form to resolve type synonyms. 
    Also simplifies refinement types, history types, __and subrange types__ to their base types. *)

let rec infer_type_expr: tc_context -> LA.expr -> (tc_type, [> error]) result
  = fun ctx -> function
  (* Identifiers *)
  | LA.Ident (pos, i) ->
    (match (lookup_ty ctx i) with
    | None -> type_error pos (UnboundIdentifier i) 
    | Some ty -> R.ok ty)
  | LA.ModeRef (pos, ids) ->      
    let lookup_mode_ty ctx (ids:HString.t list) =
      match ids with
      | [] -> failwith ("empty mode name")
      | rest -> let i = HString.concat (HString.mk_hstring "::") rest in 
                match (lookup_ty ctx i) with
                | None -> type_error pos (UnboundModeReference i)
                | Some ty -> R.ok ty in
    lookup_mode_ty ctx ids
  | LA.RecordProject (pos, e, fld) ->
    let* rec_ty = infer_type_expr ctx e in
    let* rec_ty = expand_type_syn_reftype_history ctx rec_ty in
    (match rec_ty with
    | LA.RecordType (_, _, flds) ->
        let typed_fields = List.map (fun (_, i, ty) -> (i, ty)) flds in
        (match (List.assoc_opt fld typed_fields) with
        | Some ty -> expand_type_syn_reftype_history ctx ty
        | None -> type_error pos (NotAFieldOfRecord fld))
    | _ -> type_error (LH.pos_of_expr e) (IlltypedRecordProjection rec_ty))

  | LA.TupleProject (pos, e1, i) ->
    let* tup_ty = infer_type_expr ctx e1 in
    let* tup_ty = expand_type_syn_reftype_history ctx tup_ty in
    (match tup_ty with
    | LA.TupleType (pos, tys) as ty ->
        if List.length tys <= i
        then type_error pos (TupleIndexOutOfBounds (i, ty))
        else expand_type_syn_reftype_history ctx (List.nth tys i)
    | ty -> type_error pos (IlltypedTupleProjection ty))

  (* Values *)
  | LA.Const (pos, c) -> R.ok (infer_type_const pos c)

  (* Operator applications *)
  | LA.UnaryOp (pos, op, e) ->
    infer_type_unary_op ctx pos e op
  | LA.BinaryOp (pos, bop, e1, e2) ->
    infer_type_binary_op ctx pos bop e1 e2
  | LA.TernaryOp (pos, top, con, e1, e2) ->
    (match top with
    | Ite -> 
        infer_type_expr ctx con
        >>= (function
            | Bool _ ->
                infer_type_expr ctx e1 >>= fun e1_ty ->
                infer_type_expr ctx e2 >>= fun e2_ty ->
                eq_lustre_type ctx e1_ty e2_ty >>= fun eq_test ->
                    if eq_test then R.ok e1_ty
                    else type_error pos (UnequalIteBranchTypes (e1_ty, e2_ty))
            | c_ty  ->  type_error pos  (ExpectedBooleanExpression c_ty))
    )
  | LA.ConvOp (pos, cop, e) ->
    infer_type_conv_op ctx pos e cop
  | LA.CompOp (pos, cop, e1, e2) ->
    infer_type_comp_op ctx pos e1 e2 cop

  (* Structured expressions *)
  | LA.RecordExpr (pos, name, flds) -> (
    match lookup_ty_syn ctx name with
    | None -> type_error pos (UndeclaredType name)
    | Some ty ->
      match ty with
      | LA.RecordType (_, _, fld_tys) -> (
        let* matches =
          R.seq_chain
            (fun acc (p, f, ty) ->
              match List.assoc_opt f flds with
               | None -> type_error pos (NoValueForRecordField f)
               | Some e -> R.ok ( (p, f, e, ty) :: acc)
             )
             []
             fld_tys
        in
        if List.length flds > List.length matches then (
          let open HString in
          let fnames1 =
            HStringSet.of_list (List.map fst flds)
          in
          let fnames2 =
            HStringSet.of_list (List.map (fun (_, n, _) -> n) fld_tys)
          in
          let diff = HStringSet.diff fnames1 fnames2 in
          match HStringSet.choose_opt diff with
          | None -> assert false
          | Some name -> type_error pos (NotAFieldOfRecord name)
        )
        else (
          let infer_field ctx (p, i, exp, ty) =
            let* exp_ty = infer_type_expr ctx exp in
            let* eq = eq_lustre_type ctx ty exp_ty in
            if eq then R.ok (p, i, ty)
            else type_error (LH.pos_of_expr exp) (ExpectedType (ty, exp_ty))
          in
          let* fld_tys = R.seq (List.map (infer_field ctx) matches) in
          R.ok (LA.RecordType (pos, name, fld_tys))
        )
      )
      | _ -> type_error pos (ExpectedRecordType ty)
  )
  | LA.GroupExpr (pos, struct_type, exprs) ->
    (match struct_type with
    | LA.ExprList ->
        R.seq (List.map (infer_type_expr ctx) exprs)
        >>= fun tys -> R.ok (LA.GroupType (pos, tys))
    | LA.TupleExpr ->
        R.seq (List.map (infer_type_expr ctx) exprs)
        >>= fun tys -> R.ok (LA.TupleType (pos, tys))
    | LA.ArrayExpr ->
        R.seq (List.map (infer_type_expr ctx) exprs)
        >>= (fun tys ->
        let elty = List.hd tys in
        R.ifM (R.seqM (&&) true (List.map (eq_lustre_type ctx elty) tys))
          (let arr_ty = List.hd tys in
                let arr_size = LA.Const (pos, Num (List.length tys |> string_of_int |> HString.mk_hstring)) in
                R.ok (LA.ArrayType (pos, (arr_ty, arr_size))))
          (type_error pos UnequalArrayExpressionType)))
    
  (* Update structured expressions *)
  | LA.ArrayConstr (pos, b_expr, sup_expr) -> (
    let* b_ty = infer_type_expr ctx b_expr in
    check_array_size_expr ctx sup_expr
    >> R.ok (LA.ArrayType (pos, (b_ty, sup_expr)))
  )
  | LA.StructUpdate (pos, r, i_or_ls, e) ->
    if List.length i_or_ls != 1
    then type_error pos (Unsupported ("List of labels or indices for structure update is not supported"))
    else
      (match List.hd i_or_ls with
      | LA.Label (pos, l) ->  
          infer_type_expr ctx r
          >>= (function 
              | RecordType (_, _, flds) as r_ty ->
                  (let typed_fields = List.map (fun (_, i, ty) -> (i, ty)) flds in
                  (match (List.assoc_opt l typed_fields) with
                    | Some f_ty ->
                      infer_type_expr ctx e
                      >>= (fun e_ty -> 
                        R.ifM (eq_lustre_type ctx f_ty e_ty)
                          (R.ok r_ty)
                          (type_error pos (TypeMismatchOfRecordLabel (l, f_ty, e_ty))))
                    | None -> type_error pos (NotAFieldOfRecord l)))
              | r_ty -> type_error pos (IlltypedRecordUpdate r_ty))
      | LA.Index (_, e) -> type_error pos (ExpectedLabel e))
  | LA.ArrayIndex (pos, e, i) ->
    let* index_type = infer_type_expr ctx i in
    let* index_type = expand_type_syn_reftype_history ctx index_type in
    if is_expr_int_type ctx i
    then 
      let* ty = infer_type_expr ctx e in 
      let* ty = expand_type_syn_reftype_history ctx ty in 
      match ty with 
      | LA.ArrayType (_, (b_ty, _)) -> R.ok b_ty
      | ty -> type_error pos (IlltypedArrayIndex ty)
    else type_error pos (ExpectedIntegerTypeForArrayIndex index_type)

  (* Quantified expressions *)
  | LA.Quantifier (_, _, qs, e) ->
    let extn_ctx = List.fold_left union ctx
                    (List.map (fun (_, i, ty) -> singleton_ty i ty) qs) in
    infer_type_expr extn_ctx e 

  | AnyOp _ -> assert false
  (* Already desugared in lustreDesugarAnyOps *)
  (*check_type_expr ctx e ty >>
    R.ok ty*)
  (* Clock operators *)
  | LA.When (_, e, _) -> infer_type_expr ctx e
  | LA.Condact (pos, c, _, node, args, defaults) ->
    check_type_expr ctx c (Bool pos)
    >> infer_type_expr ctx (Call (pos, node, args))
    >>= fun r_ty ->
    R.seq (List.map (infer_type_expr ctx) defaults)
    >>= (fun d_tys -> 
      R.ifM (eq_lustre_type ctx r_ty (GroupType (pos, d_tys)))
        (R.ok r_ty)
        (type_error pos IlltypedDefaults))
  | LA.Activate (pos, node, cond, _, args) ->
    check_type_expr ctx cond (Bool pos)
    >> infer_type_expr ctx (Call (pos, node, args))
  | LA.Merge (pos, i, mcases) as e ->
    infer_type_expr ctx (LA.Ident (pos, i)) >>= fun ty ->
      let mcases_ids, mcases_exprs = List.split mcases in
      let case_tys = mcases_exprs |> List.map (infer_type_expr ctx) in
      check_merge_exhaustive ctx pos ty mcases_ids >>
      check_merge_clock e ty >>
      R.seq case_tys
      >>= fun tys ->
      let main_ty = List.hd tys in
      R.ifM (R.seqM (&&) true (List.map (eq_lustre_type ctx main_ty) tys))
      (R.ok main_ty)
      (type_error pos (IlltypedMerge main_ty))
  | LA.RestartEvery (pos, node, args, cond) ->
    check_type_expr ctx cond (LA.Bool pos)
    >> infer_type_expr ctx (LA.Call (pos, node, args))
                                
  (* Temporal operators *)
  | LA.Pre (_, e) -> infer_type_expr ctx e
  | LA.Arrow (pos, e1, e2) ->
    infer_type_expr ctx e1 >>= fun ty1 ->
    infer_type_expr ctx e2 >>= fun ty2 ->
    R.ifM (eq_lustre_type ctx ty1 ty2)
      (R.ok ty1)
      (type_error pos (IlltypedArrow (ty1, ty2)))
     
  (* Node calls *)
  | LA.Call (pos, i, arg_exprs) -> (
    Debug.parse "Inferring type for node call %a" LA.pp_print_ident i ;
    let infer_type_node_args: tc_context -> LA.expr list -> (tc_type, [> error]) result =
    fun ctx args ->
      let* arg_tys = R.seq (List.map (infer_type_expr ctx) args) in
      if List.length arg_tys = 1 then R.ok (List.hd arg_tys)
      else R.ok (LA.GroupType (pos, arg_tys))
    in
    match (lookup_node_param_ids ctx i), (lookup_node_ty ctx i) with
    | Some call_params, Some node_ty -> (
      (* Express exp_arg_tys and exp_ret_tys in terms of the current context *)
      let node_ty = update_ty_with_ctx node_ty call_params ctx arg_exprs in
      let exp_arg_tys, exp_ret_tys = match node_ty with 
        | TArr (_, exp_arg_tys, exp_ret_tys) -> exp_arg_tys, exp_ret_tys 
        | _ -> assert false 
      in
      let* given_arg_tys = infer_type_node_args ctx arg_exprs in
      let* are_equal = eq_lustre_type ctx exp_arg_tys given_arg_tys in
      if are_equal then
        (check_constant_args ctx i arg_exprs >> (R.ok exp_ret_tys))
      else
        (type_error pos (IlltypedCall (exp_arg_tys, given_arg_tys)))
    )
    | _, Some ty -> type_error pos (ExpectedFunctionType ty)
    | _, None -> type_error pos (UnboundNodeName i)
  )
(** Infer the type of a [LA.expr] with the types of free variables given in [tc_context] *)

and check_type_expr: tc_context -> LA.expr -> tc_type -> (unit, [> error]) result
  = fun ctx expr exp_ty ->
  match expr with
  (* Identifiers *)
  | Ident (pos, i) as ident ->
    infer_type_expr ctx ident >>= fun ty ->
    R.guard_with (eq_lustre_type ctx ty exp_ty)
      (type_error pos (IlltypedIdentifier (i, exp_ty, ty)))
  | ModeRef (pos, ids) ->
    let id = (match ids with
              | [] -> failwith ("empty mode name")
              | rest -> HString.concat (HString.mk_hstring "::") rest) in
    check_type_expr ctx (LA.Ident (pos, id)) exp_ty
  | RecordProject (pos, expr, fld) -> check_type_record_proj pos ctx expr fld exp_ty
  | TupleProject (pos, expr, idx) -> check_type_tuple_proj pos ctx expr idx exp_ty

  (* Operators *)
  | UnaryOp (pos, op, e) ->
    infer_type_unary_op ctx pos e op
    >>= fun inf_ty -> R.guard_with (eq_lustre_type ctx inf_ty exp_ty) (type_error pos (UnificationFailed (exp_ty, inf_ty)))
  | BinaryOp (pos, op, e1, e2) -> 
    infer_type_binary_op ctx pos op e1 e2 >>= fun inf_ty ->
    R.guard_with (eq_lustre_type ctx inf_ty exp_ty) (type_error pos (UnificationFailed (exp_ty, inf_ty)))
  | LA.TernaryOp (pos, _, con, e1, e2) ->
    infer_type_expr ctx con
    >>= (function 
        | Bool _ ->
            infer_type_expr ctx e1
            >>= fun ty1 -> infer_type_expr ctx e2
            >>= fun ty2 -> R.guard_with (eq_lustre_type ctx ty1 ty2)
                            (type_error pos (UnificationFailed (ty1, ty2)))
        | ty -> type_error pos (ExpectedType ((Bool pos), ty)))
  | ConvOp (pos, cvop, e) ->
    infer_type_conv_op ctx pos e cvop >>= fun inf_ty ->
    R.guard_with (eq_lustre_type ctx inf_ty exp_ty)
      (type_error pos (UnificationFailed (exp_ty, inf_ty)))
  | CompOp (pos, cop, e1, e2) ->
    infer_type_comp_op ctx pos e1 e2 cop >>= fun inf_ty ->
    R.guard_with (eq_lustre_type ctx inf_ty exp_ty)
      (type_error pos (UnificationFailed (exp_ty, inf_ty)))

  (* Values/Constants *)
  | Const (pos, c) ->
    let cty = infer_type_const pos c in
    R.guard_with (eq_lustre_type ctx cty exp_ty)
      (type_error pos (UnificationFailed (exp_ty, cty)))

  (* Structured expressions *)
  | RecordExpr (pos, name, flds) ->
    let (ids, es) = List.split flds in
    let mk_ty_ident p i t = (p, i, t) in
    let* inf_tys = R.seq (List.map (infer_type_expr ctx) es) in
    let inf_r_ty = LA.RecordType (pos, name, (List.map2 (mk_ty_ident pos) ids inf_tys)) in
    R.guard_with (eq_lustre_type ctx exp_ty inf_r_ty)
      (type_error pos (UnificationFailed (exp_ty, inf_r_ty)))
  | GroupExpr (pos, group_ty, es) ->
    (match group_ty with
    (* These should be tuple type  *)
    | ExprList ->
        R.seq (List.map (infer_type_expr ctx) es) >>= fun inf_tys ->
        let inf_ty = LA.GroupType (pos, inf_tys) in
        (R.guard_with (eq_lustre_type ctx exp_ty inf_ty)
          (type_error pos (ExpectedType (exp_ty, inf_ty))))
      | TupleExpr ->
        R.seq (List.map (infer_type_expr ctx) es) >>= fun inf_tys ->
        let inf_ty = LA.TupleType (pos, inf_tys) in
        (R.guard_with (eq_lustre_type ctx exp_ty inf_ty)
          (type_error pos (ExpectedType (exp_ty, inf_ty))))
    (* This should be array type *)
    | ArrayExpr ->
        R.seq (List.map (infer_type_expr ctx) es) >>= fun inf_tys ->
        if List.length inf_tys < 1
        then type_error pos EmptyArrayExpression
        else
          let elty = List.hd inf_tys in
          R.ifM (R.seqM (&&) true (List.map (eq_lustre_type ctx elty) inf_tys))
            (let arr_size = LA.Const (pos, Num (List.length inf_tys |> string_of_int |> HString.mk_hstring)) in
             let arr_ty = LA.ArrayType (pos, (elty, arr_size)) in
             (R.guard_with (eq_lustre_type ctx exp_ty arr_ty)
                (type_error pos (ExpectedType (exp_ty, arr_ty)))))
            (type_error pos UnequalArrayExpressionType))

  (* Update of structured expressions *)
  | StructUpdate (pos, r, i_or_ls, e) ->
    if List.length i_or_ls != 1
    then type_error pos (Unsupported ("List of labels or indices for structure update is not supported"))
    else (match List.hd  i_or_ls with
          | LA.Label (pos, l) ->  
            infer_type_expr ctx r
            >>= (fun r_ty ->
              match r_ty with
              | RecordType (_, _, flds) ->
                (let typed_fields = List.map (fun (_, i, ty) -> (i, ty)) flds in
                  (match (List.assoc_opt l typed_fields) with
                  | Some ty -> check_type_expr ctx e ty 
                  | None -> type_error pos (NotAFieldOfRecord l)))
              | _ -> type_error pos (IlltypedRecordUpdate r_ty))
          | LA.Index (_, e) -> type_error pos (ExpectedLabel e))

  (* Array constructor*)
  | ArrayConstr (pos, b_exp, sup_exp) ->
    infer_type_expr ctx b_exp >>= fun b_ty ->
    infer_type_expr ctx sup_exp >>= fun _ ->
    let arr_ty = (LA.ArrayType (pos, (b_ty, sup_exp))) in
    R.guard_with (eq_lustre_type ctx exp_ty arr_ty)
      (type_error pos (ExpectedType (exp_ty, arr_ty)))
  | ArrayIndex (pos, e, idx) ->
    infer_type_expr ctx idx >>= fun index_type -> 
    if is_expr_int_type ctx idx
    then infer_type_expr ctx e >>= fun inf_arr_ty ->
        (match inf_arr_ty with
          | ArrayType (_, (arr_b_ty, _)) ->
            R.guard_with(eq_lustre_type ctx arr_b_ty exp_ty)
              (type_error pos (ExpectedType (exp_ty, arr_b_ty)))
          | _ -> type_error pos (ExpectedArrayType inf_arr_ty))
    else type_error pos (ExpectedIntegerTypeForArrayIndex index_type)

  (* Quantified expressions *)
  | Quantifier (_, _, qs, e) ->
    let extn_ctx = List.fold_left union ctx
                    (List.map (fun (_, i, ty) -> singleton_ty i ty) qs) in
    check_type_expr extn_ctx e exp_ty

  | AnyOp _ -> assert false 
    (* Already desugared in lustreDesugarAnyOps *)
    (*let extn_ctx = union ctx (singleton_ty i ty) in
    check_type_expr extn_ctx e (Bool pos)
    >> R.guard_with (eq_lustre_type ctx exp_ty ty) (type_error pos (UnificationFailed (exp_ty, ty)))
  | AnyOp (pos, (_, i ,ty), e1, Some e2) ->
    let extn_ctx = union ctx (singleton_ty i ty) in
    check_type_expr extn_ctx e1 (Bool pos)
    >> check_type_expr extn_ctx e2 (Bool pos)
    >> R.guard_with (eq_lustre_type ctx exp_ty ty) (type_error pos (UnificationFailed (exp_ty, ty)))*)
  (* Clock operators *)
  | When (_, e, _) -> check_type_expr ctx e exp_ty
  | Condact (pos, c, _, node, args, defaults) ->
    check_type_expr ctx c (Bool pos)
    >> check_type_expr ctx (Call (pos, node, args)) exp_ty
    >>  R.seq (List.map (infer_type_expr ctx) defaults)
    >>= fun d_tys -> R.guard_with (eq_lustre_type ctx exp_ty (GroupType (pos, d_tys)))
                      (type_error pos IlltypedDefaults)
  | Activate (pos, node, cond, _, args) -> 
    check_type_expr ctx cond (Bool pos)
    >> check_type_expr ctx (Call (pos, node, args)) exp_ty 
  | Merge (pos, i, mcases) as e ->
    infer_type_expr ctx (LA.Ident (pos, i)) >>= fun ty ->
    let mcases_ids, mcases_exprs = List.split mcases in
    let check_mcases = R.seq_
      (List.map (fun e -> check_type_expr ctx e exp_ty) mcases_exprs)
    in
    check_mcases
      >> check_merge_exhaustive ctx pos ty mcases_ids
      >> check_merge_clock e ty
  | RestartEvery (pos, node, args, cond) ->
    check_type_expr ctx cond (LA.Bool pos)
    >> check_type_expr ctx (LA.Call (pos, node, args)) exp_ty

  (* Temporal operators *)
  | Pre (_, e) -> check_type_expr ctx e exp_ty
  | Arrow (_, e1, e2) ->
    check_type_expr ctx e1 exp_ty
    >> check_type_expr ctx e2 exp_ty

  (* Node calls *)
  | Call (pos, i, args) ->
    let* arg_tys = R.seq (List.map (infer_type_expr ctx) args) in
    let arg_ty = if List.length arg_tys = 1 then List.hd arg_tys
                else GroupType (pos, arg_tys) in
    (match (lookup_node_ty ctx i), (lookup_node_param_ids ctx i) with
    | None, _ 
    | _, None -> type_error pos (UnboundNodeName i)
    | Some ty, Some call_params -> 
      (* Express ty in terms of the current context *)
      let ty = update_ty_with_ctx ty call_params ctx args in
      let* b = (eq_lustre_type ctx ty (LA.TArr (pos, arg_ty, exp_ty))) in
      if b then R.ok ()
      else (type_error pos (MismatchedNodeType (i, (TArr (pos, arg_ty, exp_ty)), ty))))
(** Type checks an expression and returns [ok] 
 * if the expected type is the given type [tc_type]  
 * returns an [Error of string] otherwise *)

and infer_type_unary_op: tc_context -> Lib.position -> LA.expr -> LA.unary_operator -> (tc_type, [> error]) result
  = fun ctx pos e op ->
  infer_type_expr ctx e >>= fun ty -> 
  match op with
  | LA.Not ->
    R.ifM (eq_lustre_type ctx ty (Bool pos))
      (R.ok (LA.Bool pos))
      (type_error pos (ExpectedType (LA.Bool pos, ty)))
  | LA.BVNot ->
    (match (is_type_machine_int ctx ty) with
      | Ok(b) -> if b then R.ok(ty) else (type_error pos (IlltypedBitNot ty))
      | Error id -> (type_error pos (UnboundIdentifier id)))
  | LA.Uminus ->
    (match (is_type_num ctx ty) with
      | Ok(b) -> if b then R.ok(ty) else (type_error pos (IlltypedUnaryMinus ty))
      | Error id -> (type_error pos (UnboundIdentifier id)))
(** Infers type of unary operator application *)

and are_args_num: tc_context -> Lib.position -> tc_type -> tc_type -> (bool, [> error]) result
  = fun ctx pos ty1 ty2 ->
  let num1 = HString.mk_hstring "1" in
  let num_tys = [
      LA.Int pos
    ; LA.UInt8 pos
    ; LA.UInt16 pos
    ; LA.UInt32 pos
    ; LA.UInt64 pos
    ; LA.Int8 pos
    ; LA.Int16 pos
    ; LA.Int32 pos
    ; LA.Int64 pos
    ; LA.IntRange (pos, Some (Const (pos, Num num1)), Some (Const (pos, Num num1))) 
    ; LA.Real pos] in
  let are_equal_types: tc_context -> tc_type -> tc_type -> tc_type -> (bool, [> error]) result
    = fun ctx ty1 ty2 ty ->
    R.seqM (&&) true [ eq_lustre_type ctx ty1 ty
                    ; eq_lustre_type ctx ty2 ty ] in
  R.seqM (||) false (List.map (are_equal_types ctx ty1 ty2) num_tys) 
(** This is an ugly fix till we have polymorphic unification, may be qualified types? *)
  
and infer_type_binary_op: tc_context -> Lib.position
                          -> LA.binary_operator -> LA.expr -> LA.expr
                          -> (tc_type, [> error]) result
  = fun ctx pos op e1 e2 ->
  infer_type_expr ctx e1 >>= fun ty1 ->
  infer_type_expr ctx e2 >>= fun ty2 ->
  match op with
  | LA.And | LA.Or | LA.Xor | LA.Impl ->
    R.ifM (eq_lustre_type ctx ty1 (Bool pos))
      (R.ifM (eq_lustre_type ctx ty2 (Bool pos))
        (R.ok (LA.Bool pos))
        (type_error pos (ExpectedType ((LA.Bool pos), ty2))))
      (type_error pos (ExpectedType ((LA.Bool pos), ty1)))
  | LA.Mod ->
    (match is_type_int_or_machine_int ctx ty1, is_type_int_or_machine_int ctx ty2 with
      | Ok(true), Ok(true) -> 
        (R.ifM (eq_lustre_type ctx ty1 ty2)
          (R.ok ty1)
          (type_error pos (UnificationFailed (ty1, ty2))))
      | Ok _, Ok _ -> (type_error pos (ExpectedIntegerTypes (ty1, ty2)))
      | Error id, _ | _, Error id -> (type_error pos (UnboundIdentifier id)))
  | LA.Plus | LA.Minus | LA.Times | LA.Div ->
    are_args_num ctx pos ty1 ty2 >>= fun is_num ->
    if is_num
    then R.ok ty2
    else type_error pos (ExpectedNumberTypes (ty1, ty2))
  | LA.IntDiv ->
    (match is_type_int_or_machine_int ctx ty1, is_type_int_or_machine_int ctx ty2 with
      | Ok(true), Ok(true) -> 
        (R.ifM (eq_lustre_type ctx ty1 ty2)
          (R.ok ty1)
          (type_error pos (UnificationFailed (ty1, ty2))))
      | Ok _, Ok _ -> (type_error pos (ExpectedIntegerTypes (ty1, ty2)))
      | Error id, _ | _, Error id -> (type_error pos (UnboundIdentifier id)))
  | LA.BVAnd | LA.BVOr ->
    (R.ifM (eq_lustre_type ctx ty1 ty2)
      (match is_type_machine_int ctx ty1, is_type_machine_int ctx ty2 with
        | Ok(true), Ok(true) -> R.ok ty2
        | Ok _, Ok _ -> (type_error pos (ExpectedMachineIntegerTypes (ty1, ty2)))
        | Error id, _ -> (type_error pos (UnboundIdentifier id))
        | _, Error id -> (type_error pos (UnboundIdentifier id)))
      (type_error pos (UnificationFailed (ty1, ty2))))
  | LA.BVShiftL | LA.BVShiftR ->
    (match is_type_signed_machine_int ctx ty1, is_type_unsigned_machine_int ctx ty1 with
      | Ok(b1), Ok(b2) when b1 || b2 -> 
        (match is_type_unsigned_machine_int ctx ty2, is_machine_type_of_associated_width ctx (ty1, ty2) with
          | Ok (true), Ok (true) -> (R.ok ty1)
          | Ok _, Ok _ -> type_error pos (ExpectedBitShiftConstantOfSameWidth ty1)
          | Error id, _ | _, Error id -> (type_error pos (UnboundIdentifier id)))
      | Ok _, Ok _ -> (type_error pos (ExpectedBitShiftMachineIntegerType ty1))
      | Error id, _ | _, Error id -> (type_error pos (UnboundIdentifier id)))
(** infers the type of binary operators  *)

and infer_type_conv_op: tc_context -> Lib.position
                        ->  LA.expr -> LA.conversion_operator
                        -> (tc_type, [> error]) result
  = fun ctx pos e op ->
  infer_type_expr ctx e >>= fun ty ->
  match op with
  | ToInt ->
    (match (is_type_num ctx ty) with
      | Ok(b) -> if b then R.ok(LA.Int pos) else (type_error pos (InvalidConversion (ty, Int pos)))
      | Error id -> (type_error pos (UnboundIdentifier id)))
  | ToReal ->
    (match (is_type_real_or_int ctx ty) with
      | Ok(b) -> if b then R.ok(LA.Real pos) else (type_error pos (InvalidConversion (ty, Real pos)))
      | Error id -> (type_error pos (UnboundIdentifier id)))
  | ToInt8 ->
    (match (is_type_signed_machine_int ctx ty, is_type_int ctx ty) with
      | Ok(b1), Ok(b2) when b1 || b2 -> R.ok(LA.Int8 pos)  
      | Ok _, Ok _ -> (type_error pos (InvalidConversion (ty, Int8 pos)))
      | Error id, _ | _, Error id -> (type_error pos (UnboundIdentifier id)))
  | ToInt16 ->
    (match (is_type_signed_machine_int ctx ty, is_type_int ctx ty) with
    | Ok(b1), Ok(b2) when b1 || b2 -> R.ok(LA.Int16 pos)  
    | Ok _, Ok _ -> (type_error pos (InvalidConversion (ty, Int16 pos)))
    | Error id, _ | _, Error id -> (type_error pos (UnboundIdentifier id)))
  | ToInt32 ->
    (match (is_type_signed_machine_int ctx ty, is_type_int ctx ty) with
    | Ok(b1), Ok(b2) when b1 || b2 -> R.ok(LA.Int32 pos)  
    | Ok _, Ok _ -> (type_error pos (InvalidConversion (ty, Int32 pos)))
    | Error id, _ | _, Error id -> (type_error pos (UnboundIdentifier id)))
  | ToInt64 ->
    (match (is_type_signed_machine_int ctx ty, is_type_int ctx ty) with
    | Ok(b1), Ok(b2) when b1 || b2 -> R.ok(LA.Int64 pos)  
    | Ok _, Ok _ -> (type_error pos (InvalidConversion (ty, Int64 pos)))
    | Error id, _ | _, Error id -> (type_error pos (UnboundIdentifier id)))
  | ToUInt8 ->
    (match (is_type_unsigned_machine_int ctx ty, is_type_int ctx ty) with
    | Ok(b1), Ok(b2) when b1 || b2 -> R.ok(LA.UInt8 pos)  
    | Ok _, Ok _ -> (type_error pos (InvalidConversion (ty, UInt8 pos)))
    | Error id, _ | _, Error id -> (type_error pos (UnboundIdentifier id)))
  | ToUInt16 ->
    (match (is_type_unsigned_machine_int ctx ty, is_type_int ctx ty) with
    | Ok(b1), Ok(b2) when b1 || b2 -> R.ok(LA.UInt16 pos)  
    | Ok _, Ok _ -> (type_error pos (InvalidConversion (ty, UInt16 pos)))
    | Error id, _ | _, Error id -> (type_error pos (UnboundIdentifier id)))
  | ToUInt32 ->
    (match (is_type_unsigned_machine_int ctx ty, is_type_int ctx ty) with
    | Ok(b1), Ok(b2) when b1 || b2 -> R.ok(LA.UInt32 pos)  
    | Ok _, Ok _ -> (type_error pos (InvalidConversion (ty, UInt32 pos)))
    | Error id, _ | _, Error id -> (type_error pos (UnboundIdentifier id)))
  | ToUInt64 ->
    (match (is_type_unsigned_machine_int ctx ty, is_type_int ctx ty) with
    | Ok(b1), Ok(b2) when b1 || b2 -> R.ok(LA.UInt64 pos)  
    | Ok _, Ok _ -> (type_error pos (InvalidConversion (ty, UInt64 pos)))
    | Error id, _ | _, Error id -> (type_error pos (UnboundIdentifier id)))
(** Converts from given type to the intended type aka casting *)
    
and infer_type_comp_op: tc_context -> Lib.position -> LA.expr -> LA.expr
                        -> LA.comparison_operator -> (tc_type, [> error]) result
  = fun ctx pos e1 e2 op ->
  infer_type_expr ctx e1 >>= fun ty1 ->
  infer_type_expr ctx e2 >>= fun ty2 ->
  match op with
  | Neq  | Eq ->
    R.ifM (eq_lustre_type ctx ty1 ty2)
      (if LH.type_contains_array ty1 then
         type_error pos (Unsupported "Extensional array equality is not supported")
       else
         R.ok (LA.Bool pos)
      )
      (type_error pos (UnificationFailed (ty1, ty2)))
  | Lte  | Lt  | Gte | Gt ->
    are_args_num ctx pos ty1 ty2
    >>= fun is_num ->
    if is_num
    then R.ok (LA.Bool pos)
    else type_error pos (ExpectedIntegerTypes (ty1, ty2))
(** infer the type of comparison operator application *)
                  
and check_type_record_proj: Lib.position -> tc_context -> LA.expr -> LA.index -> tc_type -> (unit, [> error]) result =
  fun pos ctx expr idx exp_ty -> 
  infer_type_expr ctx expr
  >>= function
  | RecordType (_, _, flds) ->
    (match (List.find_opt (fun (_, i, _) -> i = idx) flds) with 
    | None -> type_error pos (NotAFieldOfRecord idx)
    | Some f -> R.ok f)
    >>= fun (_, _, fty) ->
    R.guard_with (eq_lustre_type ctx fty exp_ty)
      (type_error pos (UnificationFailed (exp_ty, fty)))
  | rec_ty -> type_error (LH.pos_of_expr expr) (IlltypedRecordProjection rec_ty)

and check_type_tuple_proj : Lib.position -> tc_context -> LA.expr -> int -> tc_type -> (unit, [> error]) result =
  fun pos ctx expr idx exp_ty ->
  infer_type_expr ctx expr
  >>= function
  | TupleType (_, tys) as ty ->
    if List.length tys <= idx
    then type_error pos (TupleIndexOutOfBounds (idx, ty))
    else R.ok (List.nth tys idx)
    >>= fun ity ->
    R.guard_with (eq_lustre_type ctx ity exp_ty)
      (type_error pos (UnificationFailed (exp_ty, ity)))
  | ty -> type_error (LH.pos_of_expr expr) (IlltypedTupleProjection ty)

and check_type_const_decl: tc_context -> LA.const_decl -> tc_type -> (unit, [> error]) result =
  fun ctx const_decl exp_ty ->
  match const_decl with
  | FreeConst (pos, i, _) ->
    (match (lookup_ty ctx i) with
    | None -> failwith "Free constant should have an associated type"
    | Some inf_ty -> R.guard_with (eq_lustre_type ctx inf_ty exp_ty)
      (type_error pos (IlltypedIdentifier (i, inf_ty, exp_ty))))
  | UntypedConst (pos, i, e) ->
    infer_type_expr ctx e
    >>= fun inf_ty ->
    R.guard_with (eq_lustre_type ctx inf_ty exp_ty)
      (type_error pos (IlltypedIdentifier (i, exp_ty, inf_ty)))
  | TypedConst (pos, i, exp, _) ->
    infer_type_expr ctx exp
    >>= fun inf_ty -> R.guard_with (eq_lustre_type ctx inf_ty exp_ty)
                        (type_error pos (IlltypedIdentifier (i, exp_ty, inf_ty)))
<<<<<<< HEAD
=======
and local_var_binding: tc_context -> HString.t -> LA.node_local_decl -> (tc_context * [> warning] list, [> error]) result 
  = fun ctx nname ->
    function
    | LA.NodeConstDecl (_, const_decls) ->
      Debug.parse "Extracting typing context from const declaration: %a"
        LA.pp_print_const_decl const_decls
      ; 
      let* ctx, warnings = tc_ctx_const_decl ctx Local (Some nname) const_decls in 
      R.ok (ctx, warnings)
    | LA.NodeVarDecl (pos, (_, v, ty, _)) ->
      if (member_ty ctx v) then type_error pos (Redeclaration v)
      else 
        let* warnings = check_type_well_formed ctx Local (Some nname) ty in 
        R.ok (add_ty ctx v ty, warnings)
>>>>>>> 53b9b5eb
                     
and check_type_node_decl: Lib.position -> tc_context -> LA.node_decl -> ([> warning] list, [> error]) result
  = fun pos ctx
        (node_name, is_extern, params, input_vars, output_vars, ldecls, items, contract)
        ->
  Debug.parse "TC declaration node: %a {" LA.pp_print_ident node_name;
  let arg_ids = LA.SI.of_list (List.map (fun a -> LH.extract_ip_ty a |> fst) input_vars) in
  let ret_ids = LA.SI.of_list (List.map (fun a -> LH.extract_op_ty a |> fst) output_vars) in
  let loc_ids = LA.SI.of_list (List.map (fun a -> LH.extract_loc_ty a |> fst) ldecls) in

  (* check if any of the arg ids or return ids already exist in the typing context.
      Fail if they do. 
      This is a strict no-shadowing policy put inplace to be in agreement with 
      the old type checking flow. 
      This behavior can be relaxed once the backend supports it.    
    *)

  R.seq_chain (fun _ i ->
      (if (member_ty ctx i) then
          type_error pos (Redeclaration i)
        else R.ok()))
    () (LA.SI.elements arg_ids @ LA.SI.elements ret_ids @ LA.SI.elements loc_ids)
  
  >>
    (Debug.parse "Params: %a (skipping)" LA.pp_print_node_param_list params;
    (* store the input constants passed in the input *)
    let ip_constants_ctx = List.fold_left union ctx
      (List.map extract_consts input_vars)
    in
    (* These are inputs to the node *)
    let ctx_plus_ips = List.fold_left union ip_constants_ctx
      (List.map extract_arg_ctx input_vars)
    in
    (* These are outputs of the node *)
    let ctx_plus_ops_and_ips = List.fold_left union ctx_plus_ips
      (List.map extract_ret_ctx output_vars)
    in
    Debug.parse "Local Typing Context after extracting ips/ops/consts {%a}"
      pp_print_tc_context ctx_plus_ops_and_ips;
    (* Type check the contract *)
    (match contract with
      | None -> R.ok ([])
      | Some c ->
        let* con_ctx, warnings = tc_ctx_of_contract ctx_plus_ops_and_ips Ghost node_name c in
        Debug.parse "Checking node contract with context %a"
          pp_print_tc_context con_ctx;
        check_type_contract (arg_ids, ret_ids) con_ctx c
        >> R.ok warnings)
      (* if the node is extern, we will not have any body to typecheck *)
      >> if is_extern
      then R.ok ( Debug.parse "External Node, no body to type check."
                ; Debug.parse "TC declaration node %a done }" LA.pp_print_ident node_name ;
                [])
      else (
        (* add local variable bindings to the context *)
        let local_ctx = List.fold_left union ctx_plus_ops_and_ips  
          (List.map extract_loc_ctx ldecls)
        in
        (* Check well-formedness of locals' types *)
        let* warnings = R.seq (List.map (fun local_decl -> match local_decl with 
          | LA.NodeVarDecl (_, (_, _, ty, _))
          | LA.NodeConstDecl (_, TypedConst (_, _, _, ty))
          | LA.NodeConstDecl (_, FreeConst (_, _, ty)) ->
            check_type_well_formed local_ctx Local (Some node_name) ty 
          | LA.NodeConstDecl (_, UntypedConst (_, _, _)) -> assert false  
        ) ldecls) in 
        Debug.parse "Local Typing Context with local state: {%a}" pp_print_tc_context local_ctx;
        (* Type check the node items now that we have all the local typing context *)
        let check_items = R.seq_ (List.map (do_item local_ctx) items) in
        (* check that the LHS of the equations are not args to node *)
        let check_lhs_eqns = List.map (fun (pos, v) ->
            if SI.mem v arg_ids then
              type_error pos (NodeArgumentOnLHS v)
            else R.ok ())
          (List.flatten (List.map LH.defined_vars_with_pos items))
          |> R.seq_
        in
        Debug.parse "TC declaration node %a done }"
          LA.pp_print_ident node_name;
        check_items >> check_lhs_eqns >> R.ok (List.flatten warnings)))

and do_node_eqn: tc_context -> LA.node_equation -> (unit, [> error]) result = fun ctx ->
  function
  | LA.Assert (pos, e) ->
    Debug.parse "Checking assertion: %a" LA.pp_print_expr e;
    check_type_expr ctx e (Bool pos)
  | LA.Equation (_, lhs, e)  as eqn ->
    Debug.parse "Checking equation: %a" LA.pp_print_node_body eqn;
    (* This is a special case where we have undeclared identifiers 
       as short hands for assigning values to arrays aka recursive technique *)
    let get_array_def_context: LA.struct_item -> tc_context = 
      function
      | ArrayDef (pos, _, is) ->
        List.fold_left (fun c i -> add_ty c i (LA.Int pos)) empty_tc_context is 
      | _ -> empty_tc_context
    in
    let ctx_from_lhs ctx (LA.StructDef (_, items)) =
      List.fold_left union ctx (List.map get_array_def_context items)
    in
    let new_ctx = ctx_from_lhs ctx lhs in
    Debug.parse "Checking node equation lhs=%a; rhs=%a"
      LA.pp_print_eq_lhs lhs
      LA.pp_print_expr e;
    let* ty = infer_type_expr new_ctx e in
    Debug.parse "RHS has type %a for lhs %a" LA.pp_print_lustre_type ty LA.pp_print_eq_lhs lhs;
    check_type_struct_def new_ctx lhs ty

and do_item: tc_context -> LA.node_item -> (unit, [> error]) result = fun ctx ->
  function
  | LA.Body eqn -> do_node_eqn ctx eqn
  | LA.IfBlock (pos, e, l1, l2) ->
    let* guard_type = infer_type_expr ctx e in
    (match guard_type with
      | Bool _ -> (R.seq_ ((List.map (do_item ctx) l1) @ (List.map (do_item ctx) l2)))
      | e_ty -> type_error pos  (ExpectedBooleanExpression e_ty)
    )
  | LA.FrameBlock (pos, vars, nes, nis) -> 
    let vars = List.map snd vars in
    let reassigned_consts = (SI.filter (fun e -> (member_val ctx e)) (SI.of_list vars)) in
    R.seq_ (
      (
        if ((SI.cardinal reassigned_consts) = 0) 
        then R.ok ()
        else type_error pos (DisallowedReassignment reassigned_consts)
      ) :: (List.map (do_node_eqn ctx) nes) @ (List.map (do_item ctx) nis) 
    )
  | LA.AnnotMain _ as ann ->
    Debug.parse "Node Item Skipped (Main Annotation): %a" LA.pp_print_node_item ann
    ; R.ok ()
  | LA.AnnotProperty (_, _, e1, Provided e2) as ann ->
    Debug.parse "Checking Node Item (Annotation Property): %a (%a)"
      LA.pp_print_node_item ann LA.pp_print_expr e1
    ; check_type_expr ctx e1 (Bool (LH.pos_of_expr e1)) >> check_type_expr ctx e2 (Bool (LH.pos_of_expr e2)) 
  | LA.AnnotProperty (_, _, e, _) as ann ->
    Debug.parse "Checking Node Item (Annotation Property): %a (%a)"
      LA.pp_print_node_item ann LA.pp_print_expr e
    ; check_type_expr ctx e (Bool (LH.pos_of_expr e))
  
and check_type_struct_item: tc_context -> LA.struct_item -> tc_type -> (unit, [> error]) result
  = fun ctx st exp_ty ->
  match st with
  | SingleIdent (pos, i) ->
    let* inf_ty = (match (lookup_ty ctx i) with
      | None -> type_error pos
        (Impossible ("Could not find Identifier " ^ (HString.string_of_hstring i)))
      | Some ty -> R.ok ty)
    in
    let* inferred_is_expected1 = eq_lustre_type ctx exp_ty inf_ty in
    let* inferred_is_expected2 = eq_lustre_type ctx exp_ty (GroupType (pos, [inf_ty])) in
    if inferred_is_expected1 || inferred_is_expected2 then
      if member_val ctx i then 
        type_error pos (Impossible ("Constant "
          ^ (HString.string_of_hstring i)
          ^ " cannot be re-defined"))
        else R.ok ()
    else
      type_error pos (ExpectedType (exp_ty, inf_ty))

    (* R.ifM (R.seqM (||) false [ eq_lustre_type ctx exp_ty inf_ty
                            ; eq_lustre_type ctx exp_ty (GroupType (pos,[inf_ty])) ])
      (if member_val ctx i
      then type_error pos (Impossible ("Constant "
        ^ (HString.string_of_hstring i)
        ^ " cannot be re-defined"))
      else R.ok ())
      (type_error pos (ExpectedType (exp_ty, inf_ty))) *)
  | ArrayDef (pos, base_e, idxs) ->
    let array_idx_expr =
      List.fold_left (fun e i -> LA.ArrayIndex (pos, e, i))
        (LA.Ident (pos, base_e))
        (List.map (fun i -> LA.Ident (pos, i)) idxs)
    in
    check_type_expr ctx array_idx_expr exp_ty
  | TupleStructItem _ -> Lib.todo __LOC__
  | TupleSelection _ -> Lib.todo __LOC__
  | FieldSelection _ -> Lib.todo __LOC__
  | ArraySliceStructItem _ -> Lib.todo __LOC__

and check_type_struct_def: tc_context -> LA.eq_lhs -> tc_type -> (unit, [> error]) result
  = fun ctx (StructDef (pos, lhss)) exp_ty ->
  (* This is a structured type, and we would want the expected type exp_ty to be a tuple type *)
  (Debug.parse "Checking if structure definition: %a has type %a \nwith local context %a"
    (Lib.pp_print_list LA.pp_print_struct_item ",") lhss
    LA.pp_print_lustre_type exp_ty
    pp_print_tc_context ctx;
  
  (* check if the members of LHS are constants or enums before assignment *)
  let lhs_vars = SI.flatten (List.map LH.vars_of_struct_item lhss) in
  if (SI.for_all (fun i -> not (member_val ctx i)) lhs_vars)
  then (match exp_ty with
    | GroupType (_, exp_ty_lst') ->
      let exp_ty_lst = LH.flatten_group_types exp_ty_lst' in
      if List.length lhss = 1
        (* Case 1. the LHS is just one identifier 
          * so we have to check if the exp_type is the same as LHS *)
        then check_type_struct_item ctx (List.hd lhss) exp_ty 
        else (* Case 2. LHS is a compound statment *)
          if List.length lhss = List.length exp_ty_lst
          then R.seq_ (List.map2 (check_type_struct_item ctx) lhss exp_ty_lst)
          else type_error pos (MismatchOfEquationType (Some lhss, exp_ty))
    (* We are dealing with simple types, so lhs has to be a singleton list *)
    | _ -> if (List.length lhss != 1)
          then type_error pos (MismatchOfEquationType (None, exp_ty))
          else let lhs = List.hd lhss in
              check_type_struct_item ctx lhs exp_ty)
  else type_error pos (DisallowedReassignment (SI.filter (fun e -> (member_val ctx e)) lhs_vars)))
(** The structure of the left hand side of the equation 
 * should match the type of the right hand side expression *)

and tc_ctx_contract_eqn: tc_context -> HString.t -> LA.contract_node_equation -> (tc_context * [> warning] list, [> error]) result
  = fun ctx cname -> function
  | GhostConst c -> tc_ctx_const_decl ctx Ghost (Some cname) c
  | GhostVars vs -> 
    let* ctx = tc_ctx_contract_vars ctx cname vs in 
    R.ok (ctx, [])
  | Assume _ -> R.ok (ctx, [])
  | Guarantee _ -> R.ok (ctx, [])
  | AssumptionVars _ -> R.ok (ctx, [])
  | Mode (pos, name, _, _) -> R.ok (add_ty ctx name (Bool pos), []) 
  | ContractCall (_, cc, _, _) ->
    match (lookup_contract_exports ctx cc) with
    | None -> failwith ("Cannot find exports for contract "
      ^ (HString.string_of_hstring cc))
    | Some m -> R.ok (List.fold_left
      (fun c (i, ty) -> add_ty c (HString.concat (HString.mk_hstring "::") [cc;i]) ty)
      ctx
      (IMap.bindings m), []) 

and check_type_contract_decl: tc_context -> LA.contract_node_decl -> ([> warning] list, [> error]) result
  = fun ctx (cname, _, args, rets, contract) ->
  let arg_ids = LA.SI.of_list (List.map (fun arg -> LH.extract_ip_ty arg |> fst) args) in
  let ret_ids = LA.SI.of_list (List.map (fun ret -> LH.extract_op_ty ret |> fst) rets) in
  Debug.parse "TC Contract Decl: %a {" LA.pp_print_ident cname;
  (* build the appropriate local context *)
  let arg_ctx = List.fold_left union ctx (List.map extract_arg_ctx args) in
  let ret_ctx = List.fold_left union arg_ctx (List.map extract_ret_ctx rets) in
  let local_const_ctx = List.fold_left union ret_ctx (List.map extract_consts args) in
  (* get the local const var declarations into the context *)
  R.seq (List.map (tc_ctx_contract_eqn local_const_ctx cname) contract)
  >>= fun ctxs_warnings ->
  let ctxs, warnings = List.split ctxs_warnings in
  let local_ctx = List.fold_left union local_const_ctx ctxs in
  Debug.parse "Local Typing Context {%a}" pp_print_tc_context local_ctx;
  check_type_contract (arg_ids, ret_ids) local_ctx contract
    >> R.ok (Debug.parse "TC Contract Decl %a done }" LA.pp_print_ident cname; List.flatten warnings)

and check_type_contract: (LA.SI.t * LA.SI.t) -> tc_context -> LA.contract -> (unit, [> error]) result
  = fun node_params ctx eqns ->
  R.seq_ (List.map (check_contract_node_eqn node_params ctx) eqns)

and check_contract_node_eqn: (LA.SI.t * LA.SI.t) -> tc_context -> LA.contract_node_equation -> (unit, [> error]) result
  = fun node_params ctx eqn ->
  Debug.parse "Checking node's contract equation: %a" LA.pp_print_contract_item eqn
  ; match eqn with
    | AssumptionVars (_, ids) -> (
      let (node_in_params, node_out_params) = node_params in
      let io_params = LA.SI.union node_in_params node_out_params in
      match List.find_opt (fun (_, id) -> LA.SI.mem id io_params |> not) ids with
      | Some (pos, id) ->
        type_error pos (AssumptionMustBeInputOrOutput id)
      | None -> R.ok ()
    )
    | GhostConst (FreeConst (_, _, exp_ty) as c) -> check_type_const_decl ctx c exp_ty
    | GhostConst (TypedConst (_, _, _, exp_ty) as c) -> check_type_const_decl ctx c exp_ty
    | GhostConst (UntypedConst _) -> R.ok ()
    | GhostVars v -> let node_eqn = contract_eqn_to_node_eqn v in do_node_eqn ctx node_eqn
    | Assume (pos, _, _, e) ->
      check_type_expr ctx e (Bool pos)
         
    | Guarantee (pos, _, _, e) -> check_type_expr ctx e (Bool pos)
    | Mode (pos, _, reqs, ensures) ->
      R.seq_ (Lib.list_apply (List.map (check_type_expr ctx)
                                (List.map (fun (_,_, e) -> e) (reqs @ ensures)))
                (Bool pos))
      
    | ContractCall (pos, cname, args, rets) ->
      let* ret_tys = R.seq (List.map (infer_type_expr ctx)
        (List.map (fun i -> LA.Ident (pos, i)) rets))
      in
      let ret_ty = if List.length ret_tys = 1
        then List.hd ret_tys
        else LA.GroupType (pos, ret_tys)
      in
      let* arg_tys = R.seq(List.map (infer_type_expr ctx) args) in
      let arg_ty = if List.length arg_tys = 1
        then List.hd arg_tys
        else LA.GroupType (pos, arg_tys)
      in
      let exp_ty = LA.TArr (pos, arg_ty, ret_ty) in
      (match (lookup_contract_ty ctx cname) with
      | Some inf_ty -> 
          R.guard_with (eq_lustre_type ctx inf_ty exp_ty)
            (type_error pos (MismatchedNodeType (cname, exp_ty, inf_ty)))
      | None -> type_error pos (Impossible ("Undefined or not in scope contract name "
        ^ (HString.string_of_hstring cname))))

and contract_eqn_to_node_eqn: LA.contract_ghost_vars -> LA.node_equation
  = fun (pos1, GhostVarDec(pos2, tis), expr) ->
    let lhs = LA.StructDef(pos2, 
    List.map (fun (pos, i, _) -> LA.SingleIdent(pos, i)) tis
    ) in
    Equation(pos1, lhs, expr)

and tc_ctx_const_decl: tc_context -> source -> HString.t option  -> LA.const_decl -> (tc_context * [> warning] list, [> error]) result
  = fun ctx src nname ->
  function
  | LA.FreeConst (pos, i, ty) ->
    let* warnings = check_type_well_formed ctx src nname ty in
    if member_ty ctx i
    then type_error pos (Redeclaration i)
    else R.ok (add_ty (add_const ctx i (LA.Ident (pos, i)) ty src) i ty, warnings)
  | LA.UntypedConst (pos, i, e) ->
    if member_ty ctx i then
      type_error pos (Redeclaration i)
    else (
      let* ty = infer_type_expr ctx e in
      let* ctx = check_and_add_constant_definition ctx i e ty src in 
      R.ok (ctx, [])
    )
  | LA.TypedConst (pos, i, e, exp_ty) ->
    let* warnings = check_type_well_formed ctx src nname exp_ty in
    if member_ty ctx i then
      type_error pos (Redeclaration i)
    else
      check_type_expr (add_ty ctx i exp_ty) e exp_ty >> 
      let* ctx = check_and_add_constant_definition ctx i e exp_ty src in 
      R.ok (ctx, warnings)
(** Fail if a duplicate constant is detected  *)
  
and tc_ctx_contract_vars: tc_context -> HString.t -> LA.contract_ghost_vars -> (tc_context, [> error]) result 
  = fun ctx cname (_, GhostVarDec (_, tis), _) ->
    R.seq_chain
      (fun ctx (pos, i, ty) ->
        check_type_well_formed ctx Ghost (Some cname) ty
        >> if member_ty ctx i
          then type_error pos (Redeclaration i)
          else R.ok (add_ty ctx i ty)
      )
      ctx
      tis
(** Adds the type of contract variables in the typing context  *)


     
and tc_ctx_of_ty_decl: tc_context -> LA.type_decl -> (tc_context, [> error]) result
  = fun ctx ->
  function
  | LA.AliasType (_, i, ty) ->
    check_type_well_formed ctx Global None ty >> (match ty with
      | LA.EnumType (pos, ename, econsts) ->
        if (List.for_all (fun e -> not (member_ty ctx e)) econsts)
          && (List.for_all (fun e -> not (member_val ctx e)) econsts)
        then
          let mk_ident = fun i -> LA.Ident (pos, i) in
          let enum_type_bindings = List.map
            ((Lib.flip singleton_ty) (LA.UserType (pos, ename)))
            econsts
          in
          let enum_const_bindings = Lib.list_apply
            ((List.map2 (Lib.flip singleton_const) (List.map mk_ident econsts) econsts))
            (LA.UserType (pos, ename))
          in
          (* Adding enums into the typing context consists of 4 parts *)
          (* 1. add the enum type and variants to the enum context *)
          let ctx' = add_enum_variants ctx ename econsts in
          (* 2. add the enum type as a valid type in context*)
          let ctx'' = add_ty_syn ctx' i ty in
          R.ok (List.fold_left union (add_ty_decl ctx'' ename)
          (* 3. Lift all enum constants (terms) with associated user type of enum name *)
            (enum_type_bindings
          (* 4. Lift all the enum constants (terms) into the value store as constants *)
            @ (Lib.list_apply enum_const_bindings Global)))
        else
          type_error pos (Redeclaration (HString.mk_hstring "Enum value or constant"))
      | _ -> R.ok (add_ty_syn ctx i ty))
  | LA.FreeType (pos, i) ->
    let ctx' = add_ty_syn ctx i (LA.AbstractType (pos, i)) in
    R.ok (add_ty_decl ctx' i)

and tc_ctx_of_node_decl: Lib.position -> tc_context -> LA.node_decl -> (tc_context * [> warning] list, [> error]) result
  = fun pos ctx (nname, _, _ , ip, op, _ ,_ ,_)->
  Debug.parse
    "Extracting type of node declaration: %a"
    LA.pp_print_ident nname
  ;
  if (member_node ctx nname)
  then type_error pos (Redeclaration nname)
  else 
    let ctx = add_node_param_attr ctx nname ip in
    let* fun_ty, warnings = build_node_fun_ty pos ctx nname ip op in
    R.ok (add_ty_node ctx nname fun_ty, warnings)
(** computes the type signature of node or a function and its node summary*)

and tc_ctx_contract_node_eqn ?(ignore_modes = false) src cname (ctx, warnings) =
  function
  | LA.GhostConst c -> 
    tc_ctx_const_decl ctx src (Some cname) c
  | LA.GhostVars vs -> 
    let* ctx = tc_ctx_contract_vars ctx cname vs in 
    R.ok (ctx, warnings)
  | LA.Mode (pos, mname, _, _) ->
    if ignore_modes then R.ok (ctx, warnings)
    else if (member_ty ctx mname) then
      type_error pos (Redeclaration mname)
    else R.ok (add_ty ctx mname (Bool pos), warnings)
  | LA.ContractCall (p, cc, _, _) ->
    (match (lookup_contract_exports ctx cc) with
    | None -> type_error p (Impossible ("Cannot find contract " ^ (HString.string_of_hstring cc)))
    | Some m -> R.ok (List.fold_left
      (fun c (i, ty) -> add_ty c (HString.concat (HString.mk_hstring "::") [cc;i]) ty)
      ctx
      (IMap.bindings m), warnings)) 
  | _ -> R.ok (ctx, warnings)
                         
and tc_ctx_of_contract: ?ignore_modes:bool -> tc_context -> source -> HString.t -> LA.contract -> (tc_context * [> warning] list, [> error ]) result 
= fun ?(ignore_modes = false) ctx src cname con ->
  R.seq_chain (tc_ctx_contract_node_eqn ~ignore_modes src cname) (ctx, []) con

and extract_exports: LA.ident -> tc_context -> LA.contract -> (tc_context, [> error]) result
  = let exports_from_eqn: tc_context -> LA.contract_node_equation -> ((LA.ident * tc_type) list, [> error]) result
      = fun ctx -> 
      function
      | LA.GhostConst (FreeConst (_, i, ty)) -> R.ok [(i, ty)]
      | LA.GhostConst (UntypedConst (_, i, e)) ->
        infer_type_expr ctx e >>= fun ty -> 
        R.ok [(i, ty)]
      | LA.GhostConst (TypedConst (_, i, _, ty)) ->
        R.ok [(i, ty)]
      | LA.GhostVars (_, (GhostVarDec (_, tis)), _) ->
        R.ok (List.map (fun (_, i, ty) -> (i, ty)) tis)
      | LA.Mode (pos, mname, _, _) ->
        if (member_ty ctx mname)
        then type_error pos (Redeclaration mname)
        else R.ok [(mname, (LA.Bool pos))] 
      | LA.ContractCall (p, cc, _, _) ->
        (match (lookup_contract_exports ctx cc) with
        | None -> type_error p (Impossible ("Cannot find contract " ^ (HString.string_of_hstring cc)))
        | Some m -> R.ok (List.map
          (fun (k, v) -> (HString.concat (HString.mk_hstring "::") [cc;k], v))
          (IMap.bindings m)))
      | _ -> R.ok [] in
    fun cname ctx contract ->
    (R.seq_chain
      (fun (exp_acc, lctx) e ->
        exports_from_eqn lctx e >>= fun id_tys ->
        R.ok (List.fold_left
          (fun (a, c) (i, ty) -> (IMap.add i ty a, add_ty c i ty))
          (exp_acc, lctx) id_tys))
      (IMap.empty, ctx) contract) >>=
    fun (exports, _) -> R.ok (add_contract_exports ctx cname exports)  
                 
and tc_ctx_of_contract_node_decl: Lib.position -> tc_context
                                  -> LA.contract_node_decl
                                  -> (tc_context * [> warning] list, [> error]) result
  = fun pos ctx (cname, _, inputs, outputs, contract) ->
  Debug.parse
    "Extracting type of contract declaration: %a"
    LA.pp_print_ident cname
  ; if (member_contract ctx cname)
    then type_error pos (Redeclaration cname)
    else build_node_fun_ty pos ctx cname inputs outputs >>= fun (fun_ty, warnings) ->
        extract_exports cname ctx contract >>= fun export_ctx  ->  
        R.ok (add_ty_contract (union ctx export_ctx) cname fun_ty, warnings)

and tc_ctx_of_declaration: (tc_context * [> warning] list) -> LA.declaration -> (tc_context * [> warning] list, [> error]) result
    = fun (ctx', warnings) ->
    function
    | LA.ConstDecl (_, const_decl) -> tc_ctx_const_decl ctx' Global None const_decl
    | LA.NodeDecl ({LA.start_pos=pos}, node_decl) ->
      tc_ctx_of_node_decl pos ctx' node_decl 
    | LA.FuncDecl ({LA.start_pos=pos}, node_decl) ->
      tc_ctx_of_node_decl pos ctx' node_decl 
    | LA.ContractNodeDecl ({LA.start_pos=pos}, contract_decl) ->
      tc_ctx_of_contract_node_decl pos ctx' contract_decl
    | _ -> R.ok (ctx', warnings)

and tc_context_of: (tc_context * [> warning] list) -> LA.t -> (tc_context * [> warning] list, [> error]) result
  = fun ctx decls ->
  R.seq_chain (tc_ctx_of_declaration) ctx decls 
(** Obtain a global typing context, get constants and function decls*)
  
and build_type_and_const_context: tc_context -> LA.t -> (tc_context * [> warning] list, [> error]) result 
  = fun ctx ->
  function
  | [] -> R.ok (ctx, [])
  | LA.TypeDecl (_, ty_decl) :: rest ->
    let* ctx' = tc_ctx_of_ty_decl ctx ty_decl in
    build_type_and_const_context ctx' rest
  | ConstDecl (_, const_decl) :: rest ->
    let* ctx', warnings1 = tc_ctx_const_decl ctx Global None const_decl in
    let* ctx', warnings2 = build_type_and_const_context ctx' rest in 
    R.ok (ctx', warnings1 @ warnings2)   
  | _ :: rest -> build_type_and_const_context ctx rest  
(** Process top level type declarations and make a type context with 
 * user types, enums populated *)

and check_const_integer_expr ctx kind e =
  match infer_type_expr ctx e with
  | Error (`LustreTypeCheckerError (pos, UnboundNodeName _)) ->
    type_error pos
      (ExpectedConstant (kind, "node call or any operator"))
  | Ok ty ->
    let* eq = eq_lustre_type ctx ty (LA.Int (LH.pos_of_expr e)) in
    if eq then
      check_expr_is_constant ctx kind e
    else
      type_error (LH.pos_of_expr e) (ExpectedIntegerExpression ty)
  | Error err -> Error err

and check_array_size_expr ctx e =
  check_const_integer_expr ctx "array size expression" e

and check_range_bound ctx e =
  check_const_integer_expr ctx "subrange bound" e

(* Disallow assumptions on current values of output variables.
   'nname' is optional because the refinement type may not be in the 
   context of a node (e.g., a global type declaration). *)
and check_ref_type_assumptions ctx src nname bound_var e =
  let vars = LH.vars_without_node_call_ids_current e |> SI.elements in
  let inputs = (match nname with 
    | Some nname -> lookup_node_param_attr ctx nname
    | None -> None
  )
  in
  match src with 
  | Input -> (
    let vars = List.filter (fun var -> 
      match inputs with 
        | None -> false 
        | Some inputs -> 
          not (List.mem var (List.map fst inputs)) && var != bound_var
    ) vars
    in
    match vars with 
      | [] -> R.ok ()
      | h :: _ -> (type_error (LH.pos_of_expr e) (AssumptionOnCurrentOutput h)) 
  )
  | Output | Local | Ghost | Global -> R.ok ()

and check_type_well_formed: tc_context -> source -> HString.t option -> tc_type -> ([> warning] list, [> error]) result
  = fun ctx src nname ->
  function
  | LA.TArr (_, arg_ty, res_ty) ->
    let* warnings1 = check_type_well_formed ctx src nname arg_ty in
    let* warnings2 = check_type_well_formed ctx src nname res_ty in 
    R.ok (warnings1 @ warnings2)
  | LA.RecordType (_, _, idTys) ->
      let* warnings = (R.seq (List.map (fun (_, _, ty)
        -> check_type_well_formed ctx src nname ty) idTys)) in 
      R.ok (List.flatten warnings)
  | LA.ArrayType (_, (b_ty, s)) -> (
    check_array_size_expr ctx s
    >> check_type_well_formed ctx src nname b_ty
  )
  | LA.RefinementType (pos, (_, i, ty), e) ->
    let ctx = add_ty ctx i ty in
    check_type_expr ctx e (Bool pos) >>
    check_ref_type_assumptions ctx src nname i e >>
    let warnings1 = 
      if not (LH.expr_contains_id i e) 
      then [mk_warning pos (UnusedBoundVariableWarning i)] 
      else []
    in
    let* warnings2 = check_type_well_formed ctx src nname ty in
    R.ok (warnings1 @ warnings2)
  | LA.TupleType (_, tys) ->
    let* warnings = R.seq (List.map (check_type_well_formed ctx src nname) tys) in
    R.ok (List.flatten warnings)
  | LA.GroupType (_, tys) ->
    let* warnings = R.seq (List.map (check_type_well_formed ctx src nname) tys) in 
    R.ok (List.flatten warnings)
  | LA.UserType (pos, i) ->
    if (member_ty_syn ctx i || member_u_types ctx i)
    then R.ok ([]) else type_error pos (UndeclaredType i)
  | LA.IntRange (pos, e1, e2) -> (
    match e1, e2 with
    | None, None -> type_error pos IntervalMustHaveBound
    | Some e, None | None, Some e -> 
      check_range_bound ctx e >> IC.eval_int_expr ctx e >> Ok ([])
    | Some e1, Some e2 ->
      check_range_bound ctx e1 >> check_range_bound ctx e2 >>
      let* v1 = IC.eval_int_expr ctx e1 in
      let* v2 = IC.eval_int_expr ctx e2 in
      if v1 > v2 then type_error pos (EmptySubrange (v1, v2)) else Ok ([])
    )
  | TVar _ | Bool _ | Int _ | UInt8 _ | UInt16 _ | UInt32 _
  | UInt64 _ | Int8 _ | Int16 _ | Int32 _ | Int64 _ | Real _
  | AbstractType _ | EnumType _ | History _ -> R.ok ([])
(** Does it make sense to have this type i.e. is it inhabited? 
 * We do not want types such as int^true to creep in the typing context *)
       
and build_node_fun_ty: Lib.position -> tc_context -> HString.t
                       -> LA.const_clocked_typed_decl list
                       -> LA.clocked_typed_decl list -> (tc_type * [> warning] list, [> error]) result
  = fun pos ctx nname args rets ->
  let fun_const_ctx = List.fold_left (fun ctx (i,ty) -> add_const ctx i (LA.Ident (pos,i)) ty Local)
                        ctx (List.filter LH.is_const_arg args |> List.map LH.extract_ip_ty) in
  let fun_ctx = List.fold_left (fun ctx (i, ty)-> add_ty ctx i ty) fun_const_ctx (List.map LH.extract_ip_ty args) in   
  let fun_ctx = List.fold_left (fun ctx (i, ty)-> add_ty ctx i ty) fun_ctx (List.map LH.extract_op_ty rets) in 
  let ops = List.map snd (List.map LH.extract_op_ty rets) in
  let ips = List.map snd (List.map LH.extract_ip_ty args) in
  let ret_ty = if List.length ops = 1 then List.hd ops else LA.GroupType (pos, ops) in
  let arg_ty = if List.length ips = 1 then List.hd ips else LA.GroupType (pos, ips) in
  let* warnings1 = check_type_well_formed fun_ctx Output (Some nname) ret_ty in
  let* warnings2 = check_type_well_formed fun_ctx Input (Some nname) arg_ty in
  R.ok (LA.TArr (pos, arg_ty, ret_ty), warnings1 @ warnings2)
(** Function type for nodes will be [TupleType ips] -> [TupleTy outputs]  *)

and eq_lustre_type : tc_context -> LA.lustre_type -> LA.lustre_type -> (bool, [> error]) result
  = fun ctx t1 t2 ->
  match (t1, t2) with
  (* Type Variable *)
  | TVar (_, i1), TVar (_, i2) -> R.ok (i1 = i2)

  (* Simple types *)
  | Bool _, Bool _ -> R.ok true
  | Int _, Int _ -> R.ok true
  | UInt8 _, UInt8 _ -> R.ok true
  | UInt16 _, UInt16 _ -> R.ok true              
  | UInt32 _, UInt32 _ -> R.ok true
  | UInt64 _,UInt64 _ -> R.ok true 
  | Int8 _, Int8 _ -> R.ok true 
  | Int16 _, Int16 _ -> R.ok true
  | Int32 _, Int32 _ -> R.ok true
  | Int64 _, Int64 _ -> R.ok true
  | Real _, Real _ -> R.ok true

  (* Integer Range *)
  | IntRange _, IntRange _ -> R.ok true
  | IntRange _, Int _ -> R.ok true
  | Int _, IntRange _ -> R.ok true

  (* Lustre V6 features *)
  | UserType (_, i1), UserType (_, i2) -> R.ok (i1 = i2)
  | AbstractType (_, i1), AbstractType (_, i2) -> R.ok (i1 = i2)
  | TupleType (_, tys1), TupleType (_, tys2) ->
    if List.length tys1 = List.length tys2
    then (R.seqM (&&) true (List.map2 (eq_lustre_type ctx) tys1 tys2))
    else R.ok false
  (* For Equality for group types, flatten out the structures  *)
  | GroupType (_, tys1), GroupType (_, tys2) ->
    let (ftys1, ftys2) = LH.flatten_group_types tys1, LH.flatten_group_types tys2 in 
    if List.length ftys1 = List.length ftys2
    then (R.seqM (&&) true (List.map2 (eq_lustre_type ctx) ftys1 ftys2))
    else R.ok false
  | RecordType (_, n1, tys1), RecordType (_, n2, tys2) ->
    if List.length tys1 = List.length tys2
    then (
      let* isEqs = R.seq (List.map2 (eq_typed_ident ctx)
        (LH.sort_typed_ident tys1)
        (LH.sort_typed_ident tys2))
      in
      R.ok (List.fold_left (&&) true isEqs && n1 == n2)
    )
    else R.ok false
  | ArrayType (_, arr1), ArrayType (_, arr2) -> eq_type_array ctx arr1 arr2 
  | RefinementType (_, (_, _, ty1), _), ty2 -> eq_lustre_type ctx ty1 ty2 
  | ty1, RefinementType (_, (_, _, ty2), _) -> eq_lustre_type ctx ty1 ty2
  | EnumType (_, n1, is1), EnumType (_, n2, is2) ->
    if List.length is1 = List.length is2
    then
      R.ok (n1 = n2 &&
        (List.fold_left (&&) true (List.map2 (=) (LH.sort_idents is1) (LH.sort_idents is2))))
    else
      R.ok false
  (* node/function type *)
  | TArr (_, arg_ty1, ret_ty1), TArr (_, arg_ty2, ret_ty2) ->
    R.seqM (&&) true [ eq_lustre_type ctx arg_ty1 arg_ty2
                    ; eq_lustre_type ctx ret_ty1 ret_ty2 ]

  (* special case for type synonyms *)
  | UserType (pos, u), ty
  | ty, UserType (pos, u) ->
    if member_ty_syn ctx u then
      let* ty_alias = (match (lookup_ty_syn ctx u) with
        | None -> type_error pos
          (Impossible ("Cannot find definition of Identifier "
            ^ (HString.string_of_hstring u)))
        | Some ty -> R.ok ty)
      in
      eq_lustre_type ctx ty ty_alias
    else R.ok false
  (* Another special case for GroupType equality *)
  | GroupType (_, tys), t
  | t, GroupType (_, tys) ->
    if List.length tys = 1
    then (eq_lustre_type ctx (List.hd tys) t)
    else R.ok false  
  | History (pos, v), ty
  | ty, History (pos, v) -> (
    match lookup_ty ctx v with
    | Some hist_ty -> eq_lustre_type ctx hist_ty ty
    | None -> type_error pos (UnboundIdentifier v)
  )
  | _, _ -> R.ok false
(** Compute Equality for lustre types  *)

and is_expr_int_type: tc_context -> LA.expr -> bool  = fun ctx e ->
  R.safe_unwrap false
    (infer_type_expr ctx e
      >>= fun ty -> eq_lustre_type ctx ty (LA.Int (LH.pos_of_expr e)))
(** Checks if the expr is of type Int. This will be useful 
 * in evaluating array sizes that we need to have as constant integers
 * while declaring the array type *)
  
and eq_typed_ident: tc_context -> LA.typed_ident -> LA.typed_ident -> (bool, [> error]) result =
  fun ctx (_, _, ty1) (_, _, ty2) -> eq_lustre_type ctx ty1 ty2
(** Compute type equality for [LA.typed_ident] *)

and eq_type_array: tc_context -> (LA.lustre_type * LA.expr) -> (LA.lustre_type * LA.expr) -> (bool, [> error]) result
  = fun ctx (ty1, e1) (ty2, e2) ->
  (* eq_lustre_type ctx ty1 ty2 *)
  R.ifM (eq_lustre_type ctx ty1 ty2)
    (* Are the array sizes equal numerals? *)
    ( match IC.eval_int_expr ctx e1, IC.eval_int_expr ctx e2 with
      | Ok l1,  Ok l2  -> R.ok (l1 = l2)
      | Error _ , _ | _, Error _ ->
        (* Are the array sizes syntactically identical? *)
        match LH.syn_expr_equal None e1 e2 with
        | Ok b -> R.ok b
        | Error _ -> R.ok false) 
    (R.ok false)
(** Compute equality for [LA.ArrayType].
   If there are free constants in the size, the eval function will fail,
   but we want to pass such cases, as there might be some
   value assigment to the free constant that satisfies the type checker. 
   Hence, silently return true with a leap of faith. *)         

                                 
let rec type_check_group: tc_context -> LA.t ->  ([> warning] list, [> error]) result list
  = fun global_ctx
  -> function
  | [] -> [R.ok ([])]
  (* skip over type declarations and const_decls*)
  | (LA.TypeDecl _ :: rest) 
  | LA.ConstDecl _ :: rest -> type_check_group global_ctx rest  
  | LA.NodeDecl (span, node_decl) :: rest ->
    let { LA.start_pos = pos } = span in
    (check_type_node_decl pos global_ctx node_decl)
    :: type_check_group global_ctx rest
  | LA.FuncDecl (span, node_decl):: rest ->
    let { LA.start_pos = pos } = span in
    (check_type_node_decl pos global_ctx node_decl)
    :: type_check_group global_ctx rest
  | LA.ContractNodeDecl (_, contract_decl) :: rest ->
    (check_type_contract_decl global_ctx contract_decl)
    :: type_check_group global_ctx rest
  | LA.NodeParamInst  _ :: rest ->
    type_check_group global_ctx rest
(** By this point, all the circularity should be resolved,
 * the top most declaration should be able to access 
 * the types of all the forward referenced indentifiers from the context*) 
 
<<<<<<< HEAD
(** Collects a node's context. *)
let get_node_ctx ctx (_, _, _, inputs, outputs, locals, _, _) =
  let constants_ctx = inputs
=======
let add_io_node_ctx ctx inputs outputs =
  let ctx = inputs
>>>>>>> 53b9b5eb
    |> List.map extract_consts
    |> (List.fold_left union ctx)
  in
  let ctx = inputs
    |> List.map extract_arg_ctx
    |> (List.fold_left union ctx)
  in
  let ctx = outputs
    |> List.map extract_ret_ctx
    |> (List.fold_left union ctx)
  in
<<<<<<< HEAD
  let local_ctx = locals 
    |> List.map extract_loc_ctx
    |> (List.fold_left union ctx)
  in
  List.fold_left union ctx [constants_ctx; input_ctx; output_ctx; local_ctx]
=======
  ctx

let add_local_node_ctx ctx nname locals =
  let rec helper ctx = function
    | local :: locals ->
      let* ctx, _ = local_var_binding ctx nname local in
      helper ctx locals
    | [] -> R.ok ctx
  in
  helper ctx locals
>>>>>>> 53b9b5eb

let add_full_node_ctx ctx nname inputs outputs locals =
  let ctx = add_io_node_ctx ctx inputs outputs in
  add_local_node_ctx ctx nname locals


let type_check_decl_grps: tc_context -> LA.t list -> ([> warning] list, [> error]) result list
  = fun ctx decls ->
    Debug.parse ("@.===============================================@."
      ^^ "Phase: Type checking declaration Groups@."
      ^^"===============================================@.");
    List.concat (List.map (fun decl -> type_check_group ctx decl) decls)
(** Typecheck a list of independent groups using a global context*)

(**************************************************************************************
 * The main functions of the file that kicks off type checking or type inference flow  *
 ***************************************************************************************)

let type_check_infer_globals: tc_context -> LA.t -> (tc_context * [> warning] list, [> error]) result
  = fun ctx prg ->
    Debug.parse ("@.===============================================@."
      ^^ "Building TC Global Context@."
      ^^"===============================================@.");
    (* Build base constant and type context *)
    let* global_ctx, warnings = build_type_and_const_context ctx prg in
    R.ok (global_ctx, warnings)

let type_check_infer_nodes_and_contracts: tc_context -> LA.t -> (tc_context * [> warning] list, [> error]) result
  = fun ctx prg -> 
  (* type check the nodes and contract decls using this base typing context  *)
  Debug.parse ("@.===============================================@."
    ^^ "Building node and contract Context@."
    ^^"===============================================@.");
  (* Build base constant and type context *)
  let* global_ctx, warnings1 = tc_context_of (ctx, []) prg in
  Debug.parse ("@.===============================================@."
    ^^ "Type checking declaration Groups@." 
    ^^ "with TC Context@.%a@."
    ^^"===============================================@.")
    pp_print_tc_context global_ctx;
  let* warnings2 = R.seq (type_check_decl_grps global_ctx [prg]) in
  Debug.parse ("@.===============================================@."
    ^^ "Type checking declaration Groups Done@."
    ^^"===============================================@.");
  R.ok (global_ctx, warnings1 @ List.flatten warnings2)

(* 
   Local Variables:
   compile-command: "make -k -C .."
   indent-tabs-mode: nil
   End: 
*)<|MERGE_RESOLUTION|>--- conflicted
+++ resolved
@@ -1097,24 +1097,7 @@
     infer_type_expr ctx exp
     >>= fun inf_ty -> R.guard_with (eq_lustre_type ctx inf_ty exp_ty)
                         (type_error pos (IlltypedIdentifier (i, exp_ty, inf_ty)))
-<<<<<<< HEAD
-=======
-and local_var_binding: tc_context -> HString.t -> LA.node_local_decl -> (tc_context * [> warning] list, [> error]) result 
-  = fun ctx nname ->
-    function
-    | LA.NodeConstDecl (_, const_decls) ->
-      Debug.parse "Extracting typing context from const declaration: %a"
-        LA.pp_print_const_decl const_decls
-      ; 
-      let* ctx, warnings = tc_ctx_const_decl ctx Local (Some nname) const_decls in 
-      R.ok (ctx, warnings)
-    | LA.NodeVarDecl (pos, (_, v, ty, _)) ->
-      if (member_ty ctx v) then type_error pos (Redeclaration v)
-      else 
-        let* warnings = check_type_well_formed ctx Local (Some nname) ty in 
-        R.ok (add_ty ctx v ty, warnings)
->>>>>>> 53b9b5eb
-                     
+
 and check_type_node_decl: Lib.position -> tc_context -> LA.node_decl -> ([> warning] list, [> error]) result
   = fun pos ctx
         (node_name, is_extern, params, input_vars, output_vars, ldecls, items, contract)
@@ -1868,14 +1851,8 @@
  * the top most declaration should be able to access 
  * the types of all the forward referenced indentifiers from the context*) 
  
-<<<<<<< HEAD
-(** Collects a node's context. *)
-let get_node_ctx ctx (_, _, _, inputs, outputs, locals, _, _) =
-  let constants_ctx = inputs
-=======
 let add_io_node_ctx ctx inputs outputs =
   let ctx = inputs
->>>>>>> 53b9b5eb
     |> List.map extract_consts
     |> (List.fold_left union ctx)
   in
@@ -1887,28 +1864,16 @@
     |> List.map extract_ret_ctx
     |> (List.fold_left union ctx)
   in
-<<<<<<< HEAD
-  let local_ctx = locals 
+  ctx
+
+let add_local_node_ctx ctx locals =
+  locals 
     |> List.map extract_loc_ctx
     |> (List.fold_left union ctx)
-  in
-  List.fold_left union ctx [constants_ctx; input_ctx; output_ctx; local_ctx]
-=======
-  ctx
-
-let add_local_node_ctx ctx nname locals =
-  let rec helper ctx = function
-    | local :: locals ->
-      let* ctx, _ = local_var_binding ctx nname local in
-      helper ctx locals
-    | [] -> R.ok ctx
-  in
-  helper ctx locals
->>>>>>> 53b9b5eb
-
-let add_full_node_ctx ctx nname inputs outputs locals =
+
+let add_full_node_ctx ctx inputs outputs locals =
   let ctx = add_io_node_ctx ctx inputs outputs in
-  add_local_node_ctx ctx nname locals
+  add_local_node_ctx ctx locals
 
 
 let type_check_decl_grps: tc_context -> LA.t list -> ([> warning] list, [> error]) result list
