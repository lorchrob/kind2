(* This file is part of the Kind 2 model checker.

   Copyright (c) 2021 by the Board of Trustees of the University of Iowa

   Licensed under the Apache License, Version 2.0 (the "License"); you
   may not use this file except in compliance with the License.  You
   may obtain a copy of the License at

   http://www.apache.org/licenses/LICENSE-2.0 

   Unless required by applicable law or agreed to in writing, software
   distributed under the License is distributed on an "AS IS" BASIS,
   WITHOUT WARRANTIES OR CONDITIONS OF ANY KIND, either express or
   implied. See the License for the specific language governing
   permissions and limitations under the License. 

 *)

module LA = LustreAst

type error = [
  | `LustreArrayDependencies of Lib.position * LustreArrayDependencies.error_kind
  | `LustreAstDependenciesError of Lib.position * LustreAstDependencies.error_kind
  | `LustreAstInlineConstantsError of Lib.position * LustreAstInlineConstants.error_kind
  | `LustreAstNormalizerError
  | `LustreSyntaxChecksError of Lib.position * LustreSyntaxChecks.error_kind
  | `LustreTypeCheckerError of Lib.position * LustreTypeChecker.error_kind
  | `LustreUnguardedPreError of Lib.position * LustreAst.expr
  | `LustreParserError of Lib.position * string
  | `LustreDesugarIfBlocksError of Lib.position * LustreDesugarIfBlocks.error_kind
  | `LustreDesugarFrameBlocksError of Lib.position * LustreDesugarFrameBlocks.error_kind
<<<<<<< HEAD
  | `LustreRemoveMultAssignError of Lib.position * LustreRemoveMultAssign.error_kind
=======
>>>>>>> d34694b4
]

let error_position error = match error with
  | `LustreArrayDependencies (pos, _) -> pos
  | `LustreAstDependenciesError (pos, _) -> pos
  | `LustreAstInlineConstantsError (pos, _) -> pos
  | `LustreAstNormalizerError -> assert false
  | `LustreSyntaxChecksError (pos, _) -> pos
  | `LustreTypeCheckerError (pos, _) -> pos
  | `LustreUnguardedPreError (pos, _) -> pos
  | `LustreParserError (pos, _) -> pos
  | `LustreDesugarIfBlocksError (pos, _) -> pos
  | `LustreDesugarFrameBlocksError (pos, _) -> pos
<<<<<<< HEAD
  | `LustreRemoveMultAssignError (pos, _) -> pos
=======
>>>>>>> d34694b4

let error_message error = match error with
  | `LustreArrayDependencies (_, kind) -> LustreArrayDependencies.error_message kind
  | `LustreAstDependenciesError (_, kind) -> LustreAstDependencies.error_message kind
  | `LustreAstInlineConstantsError (_, kind) -> LustreAstInlineConstants.error_message kind
  | `LustreAstNormalizerError -> assert false
  | `LustreSyntaxChecksError (_, kind) -> LustreSyntaxChecks.error_message kind
  | `LustreTypeCheckerError (_, kind) -> LustreTypeChecker.error_message kind
  | `LustreUnguardedPreError (_, e) -> (Format.asprintf "@[<hov 2>Unguarded pre in expression@ %a@]" LA.pp_print_expr e)
  | `LustreParserError (_, e) -> e
  | `LustreDesugarIfBlocksError (_, kind) -> LustreDesugarIfBlocks.error_message kind
<<<<<<< HEAD
  | `LustreDesugarFrameBlocksError (_, kind) -> LustreDesugarFrameBlocks.error_message kind
  | `LustreRemoveMultAssignError (_, kind) -> LustreRemoveMultAssign.error_message kind
=======
  | `LustreDesugarFrameBlocksError (_, kind) -> LustreDesugarFrameBlocks.error_message kind
>>>>>>> d34694b4
<|MERGE_RESOLUTION|>--- conflicted
+++ resolved
@@ -29,10 +29,6 @@
   | `LustreParserError of Lib.position * string
   | `LustreDesugarIfBlocksError of Lib.position * LustreDesugarIfBlocks.error_kind
   | `LustreDesugarFrameBlocksError of Lib.position * LustreDesugarFrameBlocks.error_kind
-<<<<<<< HEAD
-  | `LustreRemoveMultAssignError of Lib.position * LustreRemoveMultAssign.error_kind
-=======
->>>>>>> d34694b4
 ]
 
 let error_position error = match error with
@@ -46,10 +42,6 @@
   | `LustreParserError (pos, _) -> pos
   | `LustreDesugarIfBlocksError (pos, _) -> pos
   | `LustreDesugarFrameBlocksError (pos, _) -> pos
-<<<<<<< HEAD
-  | `LustreRemoveMultAssignError (pos, _) -> pos
-=======
->>>>>>> d34694b4
 
 let error_message error = match error with
   | `LustreArrayDependencies (_, kind) -> LustreArrayDependencies.error_message kind
@@ -61,9 +53,4 @@
   | `LustreUnguardedPreError (_, e) -> (Format.asprintf "@[<hov 2>Unguarded pre in expression@ %a@]" LA.pp_print_expr e)
   | `LustreParserError (_, e) -> e
   | `LustreDesugarIfBlocksError (_, kind) -> LustreDesugarIfBlocks.error_message kind
-<<<<<<< HEAD
-  | `LustreDesugarFrameBlocksError (_, kind) -> LustreDesugarFrameBlocks.error_message kind
-  | `LustreRemoveMultAssignError (_, kind) -> LustreRemoveMultAssign.error_message kind
-=======
-  | `LustreDesugarFrameBlocksError (_, kind) -> LustreDesugarFrameBlocks.error_message kind
->>>>>>> d34694b4
+  | `LustreDesugarFrameBlocksError (_, kind) -> LustreDesugarFrameBlocks.error_message kind