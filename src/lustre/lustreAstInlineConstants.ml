(* This file is part of the Kind 2 model checker.

   Copyright (c) 2020 by the Board of Trustees of the University of Iowa

   Licensed under the Apache License, Version 2.0 (the "License"); you
   may not use this file except in compliance with the License.  You
   may obtain a copy of the License at

   http://www.apache.org/licenses/LICENSE-2.0 

   Unless required by applicable law or agreed to in writing, software
   distributed under the License is distributed on an "AS IS" BASIS,
   WITHOUT WARRANTIES OR CONDITIONS OF ANY KIND, either express or
   implied. See the License for the specific language governing
   permissions and limitations under the License. 

 *)

(** Inlining constants throughout the program
  
    @author Apoorv Ingle *)

exception Out_of_bounds of (Lib.position * string) 

module TC = TypeCheckerContext
module LA = LustreAst
module LH = LustreAstHelpers

module R = Res
let (>>=) = R.(>>=)
let (let*) = Res.(>>=)

type error_kind = Unknown of string
  | FreeIntIdentifier of HString.t
  | ConstantMustBeInt of LA.expr
  | UnaryMustBeInt of LA.expr
  | BinaryMustBeInt of LA.expr
  | FreeBoolIdentifier of HString.t
  | ConstantMustBeBool of LA.expr
  | UnaryMustBeBool of LA.expr
  | BinaryMustBeBool of LA.expr
  | IdentifierMustBeConstant of HString.t
  | UnableToEvaluate of LA.expr
  | WidthOperatorUnsupported
  | OutOfBounds of string

type error = [
  | `LustreAstInlineConstantsError of Lib.position * error_kind
]

let error_message kind = match kind with
  | Unknown s -> s
  | FreeIntIdentifier i -> "Cannot evaluate free constant '"
    ^ (HString.string_of_hstring i) ^ "' to an int constant"
  | ConstantMustBeInt e -> "Cannot evaluate non-int constant '"
    ^ LA.string_of_expr e ^ "' to an int constant"
  | UnaryMustBeInt e -> "Cannot evaluate non-int unary expression '"
    ^ LA.string_of_expr e ^ "' to an int constant"
  | BinaryMustBeInt e -> "Cannot evaluate non-int binary expression '"
    ^ LA.string_of_expr e ^ "' to an int constant"
  | FreeBoolIdentifier i ->  "Cannot evaluate free constant '"
    ^ (HString.string_of_hstring i) ^ "' to a bool constant"
  | ConstantMustBeBool e -> "Cannot evaluate non-bool constant '"
    ^ LA.string_of_expr e ^ "' to a bool constant"
  | UnaryMustBeBool e -> "Cannot evaluate non-bool unary expression '"
    ^ LA.string_of_expr e ^ "' to a bool constant"
  | BinaryMustBeBool e -> "Cannot evaluate non-bool binary expression '"
    ^ LA.string_of_expr e ^ "' to a bool constant"
  | IdentifierMustBeConstant i -> "Not a constant identifier '"
    ^ (HString.string_of_hstring i) ^ "'"
  | UnableToEvaluate e -> "Cannot evaluate expression '" ^ LA.string_of_expr e ^ "'"
  | WidthOperatorUnsupported -> "Width operator is not supported"
  | OutOfBounds s -> s


let inline_error pos kind = Error (`LustreAstInlineConstantsError (pos, kind))
(** [type_error] returns an [Error] of [tc_result] *)
                      
let int_value_of_const: LA.expr -> (int, [> error]) result =
  function
  | LA.Const (_, LA.Num n) -> R.ok (n |> HString.string_of_hstring |> int_of_string)
  | e -> inline_error (LH.pos_of_expr e) (ConstantMustBeInt e) 

let bool_value_of_const: LA.expr -> (bool, [> error]) result =
  function
  | LA.Const (_, LA.True) -> R.ok true
  | LA.Const (_, LA.False) -> R.ok false                             
  | e -> inline_error (LH.pos_of_expr e) (ConstantMustBeBool e)

let lift_bool: bool -> LA.constant = function
  | true -> LA.True
  | false -> LA.False

let rec is_normal_form: TC.tc_context -> LA.expr -> bool = fun ctx ->
  function
  | Const _ -> true
  | RecordExpr (_, _, id_exprs) -> List.for_all (fun (_, e) -> is_normal_form ctx e) id_exprs
  | RecordProject (_, e, _)
    | TupleProject (_, e, _) -> is_normal_form ctx e
  | _ -> false
(** is the expression in a normal form? *)
         
let rec eval_int_expr: TC.tc_context -> LA.expr -> (int, [> error]) result = fun ctx ->
  function
  | LA.Ident (pos, i) ->
     (match (TC.lookup_const ctx i) with
      | Some (const_expr, _) ->
         if is_normal_form ctx const_expr
         then int_value_of_const const_expr
         else (match const_expr with
               | LA.Ident (_, i') as e ->
                  if HString.compare i i' = 0
                  then inline_error pos (FreeIntIdentifier i)
                  else eval_int_expr ctx e 
               | _ -> eval_int_expr ctx const_expr)
      | None -> inline_error pos (IdentifierMustBeConstant i))
  | LA.Const _ as c -> int_value_of_const c
  | LA.UnaryOp (pos, uop, e) -> eval_int_unary_op ctx pos uop e
  | LA.BinaryOp (pos, bop, e1, e2) -> eval_int_binary_op ctx pos bop e1 e2
  | LA.TernaryOp (pos, top, e1, e2, e3) -> eval_int_ternary_op ctx pos top e1 e2 e3
  | e -> inline_error (LH.pos_of_expr e) (UnableToEvaluate e)  
(** try and evalutate expression to int, return error otherwise *)

and eval_int_unary_op ctx pos op e1 =
  eval_int_expr ctx e1 >>= fun v1 ->
  match op with
  | LA.Uminus -> R.ok (-v1)
  | _ -> inline_error pos (UnaryMustBeInt (LA.UnaryOp (pos, op, e1)))

and eval_bool_unary_op ctx pos op e1 =
  eval_bool_expr ctx e1 >>= fun v1 ->
  match op with
  | LA.Not -> R.ok (not v1)
  | _ -> inline_error pos (UnaryMustBeBool (LA.UnaryOp (pos, op, e1)))

and eval_int_binary_op: TC.tc_context -> Lib.position -> LA.binary_operator
                        -> LA.expr -> LA.expr -> (int, [> error]) result =
  fun ctx pos bop e1 e2 ->
  eval_int_expr ctx e1 >>= fun v1 ->
  eval_int_expr ctx e2 >>= fun v2 ->
  match bop with
  | Plus -> R.ok (v1 + v2)
  | Times -> R.ok (v1 * v2)
  | Minus -> R.ok (v1 - v2)
  | IntDiv -> R.ok (v1 / v2)
  | _ -> inline_error pos (BinaryMustBeInt (LA.BinaryOp (pos, bop, e1, e2)))
(** try and evalutate binary op expression to int, return error otherwise *)
             
and eval_bool_expr: TC.tc_context -> LA.expr -> (bool, [> error]) result = fun ctx ->
  function
  | LA.Ident (pos, i) ->
     (match (TC.lookup_const ctx i) with
      | Some (const_expr, _) ->
         if is_normal_form ctx const_expr
         then bool_value_of_const const_expr
         else (match const_expr with
               | LA.Ident (_, i') as e ->
                  if (HString.compare i i' = 0)
                  then inline_error pos (FreeBoolIdentifier i)
                  else eval_bool_expr ctx e 
               | _ ->  eval_bool_expr ctx const_expr)
      | None -> inline_error pos (IdentifierMustBeConstant i))
  | LA.Const _ as c -> bool_value_of_const c
  | LA.BinaryOp (pos, bop, e1, e2) -> eval_bool_binary_op ctx pos bop e1 e2
  | LA.TernaryOp (pos, top, e1, e2, e3) -> eval_bool_ternary_op ctx pos top e1 e2 e3
  | LA.CompOp (_, cop, e1, e2) -> eval_comp_op ctx cop e1 e2
  | e -> inline_error (LH.pos_of_expr e) (UnableToEvaluate e)  
(** try and evalutate expression to bool, return error otherwise *)

and eval_bool_binary_op: TC.tc_context -> Lib.position -> LA.binary_operator
                         -> LA.expr -> LA.expr -> (bool, [> error]) result = 
  fun ctx pos bop e1 e2 ->
  eval_bool_expr ctx e1 >>= fun v1 ->
  eval_bool_expr ctx e2 >>= fun v2 ->
  match bop with
  | And -> R.ok (v1 && v2) 
  | Or -> R.ok (v1 || v2)
  | Xor -> R.ok ((v1 && not v2) || (v2 && not v1))
  | Impl -> R.ok (not v1 || v2)
  | _ -> inline_error pos (BinaryMustBeBool (LA.BinaryOp (pos, bop, e1, e2)))
(** try and evalutate binary op expression to bool, return error otherwise *)
  
and eval_bool_ternary_op: TC.tc_context -> Lib.position -> LA.ternary_operator
                     -> LA.expr -> LA.expr -> LA.expr -> (bool, [> error]) result
  = fun ctx pos top b1 e1 e2 ->
  eval_bool_expr ctx b1 >>= fun c ->
  eval_bool_expr ctx e1 >>= fun v1 ->
  eval_bool_expr ctx e2 >>= fun v2 ->
  match top with
  | LA.Ite -> if c then R.ok v1 else R.ok v2
  | LA.With -> inline_error pos WidthOperatorUnsupported
(** try and evalutate ternary op expression to bool, return error otherwise *)

and eval_int_ternary_op: TC.tc_context -> Lib.position -> LA.ternary_operator
                     -> LA.expr -> LA.expr -> LA.expr -> (int, [> error]) result
  = fun ctx pos top b1 e1 e2 ->
  match top with
  | LA.Ite ->
     eval_bool_expr ctx b1 >>= fun c ->
     if c
     then eval_int_expr ctx e1
     else eval_int_expr ctx e2
  | LA.With -> inline_error pos WidthOperatorUnsupported
(** try and evalutate ternary op expression to int, return error otherwise *)

             
and eval_comp_op: TC.tc_context -> LA.comparison_operator
                  -> LA.expr -> LA.expr -> (bool, [> error]) result = 
  fun ctx cop e1 e2 ->
  eval_int_expr ctx e1 >>= fun v1 ->
  eval_int_expr ctx e2 >>= fun v2 ->
  match cop with
  | Eq -> R.ok (v1 = v2)
  | Neq -> R.ok (v1 <> v2)
  | Lte -> R.ok (v1 <= v2)
  | Lt -> R.ok (v1 < v2)
  | Gte -> R.ok (v1 > v2)
  | Gt -> R.ok (v1 >= v2)
(** try and evalutate comparison op expression to bool, return error otherwise *)

and simplify_array_index: TC.tc_context -> Lib.position -> LA.expr -> LA.expr -> LA.expr
  = fun ctx pos e1 idx -> 
  let e1' = simplify_expr ctx e1 in
  let idx' = simplify_expr ctx idx in
  match e1' with
  | LA.GroupExpr (_, ArrayExpr, es) ->
     (match (eval_int_expr ctx idx) with
      | Ok i -> if List.length es > i
                then List.nth es i
                else
                  (raise (Out_of_bounds (pos, "Array element access out of bounds.")))
      | Error _ -> LA.ArrayIndex (pos, e1', idx'))
  | _ ->
    ArrayIndex (pos, e1', idx')
(** picks out the idx'th component of an array if it can *)

and simplify_tuple_proj: TC.tc_context -> Lib.position -> LA.expr -> int -> LA.expr
  = fun ctx pos e1 idx ->
  match (simplify_expr ctx e1) with
  | LA.GroupExpr (_, _, es) ->
     if List.length es > idx
     then List.nth es idx
     else (raise (Out_of_bounds (pos, "Tuple element access out of bounds.")))
  | _ -> TupleProject (pos, e1, idx)
(** picks out the idx'th component of a tuple if it is possible *)

and push_pre is_guarded pos =
  let r e = push_pre is_guarded pos e in
  function
  | LA.Ident _ as e -> LA.Pre (pos, e)
  | ModeRef _ as e -> LA.Pre (pos, e)
  | RecordProject (p, e, i) -> RecordProject (p, r e, i)
  | TupleProject (p, e, i) -> TupleProject (p, r e, i)
  | Const _ as e -> if is_guarded then e else Pre (pos, e)
  | UnaryOp (p, op, e) -> UnaryOp (p, op, r e)
  | BinaryOp (p, op, e1, e2) -> BinaryOp (p, op, r e1, r e2)
  | TernaryOp (p, Ite, e1, e2, e3) -> TernaryOp (p, Ite, e1, r e2, r e3)
  | TernaryOp (_, With, _, _, _) as e -> LA.Pre (pos, e)
  | NArityOp _ as e -> LA.Pre (pos, e)
  | ConvOp (p, op, e) -> ConvOp (p, op, r e)
  | CompOp (p, op, e1, e2) -> CompOp (p, op, r e1, r e2)
  | RecordExpr (p, i, es) ->
    let es' = List.map (fun (i, e) -> (i, r e)) es in
    RecordExpr (p, i, es')
  | GroupExpr (p, op, es) ->
    let es' = List.map (fun e -> r e) es in
    GroupExpr (p, op, es')
  | StructUpdate (p, e1, l, e2) -> StructUpdate (p, r e1, l, r e2)
  | ArrayConstr (p, e1, e2) -> ArrayConstr (p, r e1, e2)
  | ArrayIndex (p, e1, e2) -> ArrayIndex (p, r e1, e2)
  | ArrayConcat (p, e1, e2) -> ArrayConcat (p, r e1, r e2)
  | ArraySlice (p, e1, (e2, e3)) -> ArraySlice (p, r e1, (e2, e3))
  | Quantifier (p, e1, l, e2) -> Quantifier (p, e1, l, r e2)
  | When _ as e -> LA.Pre (pos, e)
  | Current _ as e -> LA.Pre (pos, e)
  | Condact _ as e -> LA.Pre (pos, e)
  | Activate _ as e -> LA.Pre (pos, e)
  | Merge _ as e -> LA.Pre (pos, e)
  | RestartEvery _ as e -> LA.Pre (pos, e)
  | Pre _ as e -> LA.Pre (pos, e)
  | Fby _ as e -> LA.Pre (pos, e)
  | Arrow _ as e -> LA.Pre (pos, e)
  | Call _ as e -> LA.Pre (pos, e)
  | CallParam _ as e -> LA.Pre (pos, e)

and simplify_expr ?(is_guarded = false) ctx =
  function
  | LA.Const _ as c -> c
  | LA.Ident (pos, i) ->
     (match (TC.lookup_const ctx i) with
      | Some (const_expr, _) ->
         (match const_expr with
          | LA.Ident (_, i') as ident' ->
             if HString.compare i i' = 0 (* If This is a free constant *)
             then ident' 
             else simplify_expr ~is_guarded ctx ident'
          | _ -> simplify_expr ~is_guarded ctx const_expr)
      | None -> LA.Ident (pos, i))
  | LA.UnaryOp (pos, op, e1) ->
    let e1' = simplify_expr ~is_guarded ctx e1 in
    let e' = LA.UnaryOp (pos, op, e1') in
    (match op with
    | LA.Uminus -> (match eval_int_unary_op ctx pos op e1' with
      | Ok v -> LA.Const (pos, Num (v |> string_of_int |> HString.mk_hstring))
      | Error _ -> e')
    | LA.Not -> (match eval_bool_unary_op ctx pos op e1' with
      | Ok v -> if v then LA.Const(pos, True) else LA.Const (pos, False)
      | Error _ -> e')
    | _ -> e')
  | LA.Pre (pos, e) ->
    let e' = simplify_expr ~is_guarded:false ctx e in
    if is_guarded && LH.expr_is_const e' then e'
    else
      if Flags.lus_push_pre ()
      then push_pre is_guarded pos e'
      else Pre (pos, e')
  | Arrow (pos, e1, e2) ->
    let e1' = simplify_expr ~is_guarded ctx e1 in
    let e2' = simplify_expr ~is_guarded:true ctx e2 in
    Arrow (pos, e1', e2')
  | LA.BinaryOp (pos, bop, e1, e2) ->
     let e1' = simplify_expr ~is_guarded ctx e1 in
     let e2' = simplify_expr ~is_guarded ctx e2 in
     let e' = LA.BinaryOp (pos, bop, e1', e2') in
     (match (eval_int_binary_op ctx pos bop e1' e2') with
      | Ok v -> LA.Const (pos, Num (v |> string_of_int |> HString.mk_hstring))
      | Error _ -> e')
  | LA.TernaryOp (pos, top, cond, e1, e2) ->
     (match top with
     | Ite -> 
        (match eval_bool_expr ctx cond with
        | Ok v -> if v then simplify_expr ~is_guarded ctx e1
          else simplify_expr ~is_guarded ctx e2 
        | Error _ ->
          let cond' = simplify_expr ~is_guarded ctx cond in
          let e1' = simplify_expr ~is_guarded ctx e1 in
          let e2' = simplify_expr ~is_guarded ctx e2 in
            TernaryOp (pos, top, cond', e1', e2'))
     | _ -> Lib.todo __LOC__)
  | LA.CompOp (pos, cop, e1, e2) ->
     let e1' = simplify_expr ~is_guarded ctx e1 in
     let e2' = simplify_expr ~is_guarded ctx e2 in
     let e' = LA.CompOp (pos, cop, e1', e2') in
     (match (eval_comp_op ctx cop e1' e2') with
      | Ok v -> LA.Const (pos, lift_bool v)
      | Error _ -> e')
  | LA.GroupExpr (pos, g, es) ->
     let es' = List.map (fun e -> simplify_expr ~is_guarded ctx e) es in 
     LA.GroupExpr (pos, g, es')
  | LA.RecordExpr (pos, i, fields) ->
     let fields' = List.map (fun (f, e) -> (f, simplify_expr ~is_guarded ctx e)) fields in
     LA.RecordExpr (pos, i, fields')
  | LA.ArrayConstr (pos, e1, e2) ->
     let e1' = simplify_expr ~is_guarded ctx e1 in
     let e2' = simplify_expr ~is_guarded ctx e2 in
     let e' = LA.ArrayConstr (pos, e1', e2') in
     (match (eval_int_expr ctx e2) with
      | Ok size -> LA.GroupExpr (pos, LA.ArrayExpr, Lib.list_init (fun _ -> e1') size)
      | Error _ -> e')
  | LA.ArrayIndex (pos, e1, e2) -> simplify_array_index ctx pos e1 e2
  | LA.ArrayConcat (pos, e1, e2) as e->
     (match (simplify_expr ~is_guarded ctx e1, simplify_expr ~is_guarded ctx e2) with
      | LA.GroupExpr (_, LA.ArrayExpr, es1), LA.GroupExpr (_, LA.ArrayExpr, es2) ->
         LA.GroupExpr(pos, LA.ArrayExpr, es1 @ es2)
      | _ -> e)
  | LA.TupleProject (pos, e1, e2) -> simplify_tuple_proj ctx pos e1 e2  
  | Call (pos, i, es) ->
    let es' = List.map (fun e -> simplify_expr ~is_guarded:false ctx e) es in
    Call (pos, i, es')
  | e -> e
(** Assumptions: These constants are arranged in dependency order, 
   all of the constants have been type checked *)

let rec inline_constants_of_lustre_type ctx = function
  | LA.IntRange (pos, lbound, ubound) ->
    let lbound' = simplify_expr ctx lbound in
    let ubound' = simplify_expr ctx ubound in
    LA.IntRange (pos, lbound', ubound')
  | LA.TupleType (pos, types) ->
    let types' = List.map (fun t -> inline_constants_of_lustre_type ctx t) types in
    LA.TupleType (pos, types')
  | LA.GroupType (pos, types) ->
    let types' = List.map (fun t -> inline_constants_of_lustre_type ctx t) types in
    LA.GroupType (pos, types')
  | LA.RecordType (pos, name, types) ->
    let types' = List.map (fun (p, i, t) -> (p, i, inline_constants_of_lustre_type ctx t)) types in
    LA.RecordType (pos, name, types')
  | ArrayType (pos, (ty, expr)) ->
    let ty' = inline_constants_of_lustre_type ctx ty in
    let expr' = simplify_expr ctx expr in
    ArrayType (pos, (ty', expr'))
  | TArr (pos, ty1, ty2) ->
    let ty1' = inline_constants_of_lustre_type ctx ty1 in
    let ty2' = inline_constants_of_lustre_type ctx ty2 in
    TArr (pos, ty1', ty2')
  | ty -> ty

let inline_constants_of_node_equation: TC.tc_context -> LA.node_equation -> LA.node_equation
  = fun ctx ->
  function
  | (LA.Assert (pos, e)) -> (Assert (pos, simplify_expr ctx e))
  | (LA.Equation (pos, lhs, e)) ->
    (LA.Equation (pos, lhs, simplify_expr ctx e))

let rec inline_constants_of_const_clocked_type_decl ctx = function
  | [] -> []
  | (pos, id, lustre_type, expr, is_const) :: t ->
    let lustre_type' = inline_constants_of_lustre_type ctx lustre_type in
    let t' = inline_constants_of_const_clocked_type_decl ctx t in
    (pos, id, lustre_type', expr, is_const) :: t'

let rec inline_constants_of_clocked_type_decl ctx = function
  | [] -> []
  | (pos, id, lustre_type, expr) :: t ->
    let lustre_type' = inline_constants_of_lustre_type ctx lustre_type in
    let t' = inline_constants_of_clocked_type_decl ctx t in
    (pos, id, lustre_type', expr) :: t'

let rec inline_constants_of_node_locals ctx = function
  | [] -> ctx, []
  | (LA.NodeConstDecl (_, (FreeConst _))) as c :: t ->
    let ctx', t' = inline_constants_of_node_locals ctx t in
    ctx', c :: t'
  | (LA.NodeConstDecl (pos1, (UntypedConst (pos2, i, e)))) :: t ->
    let e' = simplify_expr ctx e in
    let ctx = match (TC.lookup_ty ctx i) with
      | None -> TC.add_untyped_const ctx i e'
      | Some ty ->
        let ty' = inline_constants_of_lustre_type ctx ty in
        TC.add_const ctx i e' ty'
    in
    let decl' = LA.NodeConstDecl (pos1, (UntypedConst (pos2, i, e'))) in
    let ctx', t' = inline_constants_of_node_locals ctx t in
    ctx', decl' :: t'
  | (LA.NodeConstDecl (pos1, (LA.TypedConst (pos2, i, e, ty)))) :: t ->
    let ty' = inline_constants_of_lustre_type ctx ty in
    let e' = simplify_expr ctx e in
    let ctx' = TC.add_const ctx i e' ty' in
    let ctx'', t' = inline_constants_of_node_locals ctx' t in
    let decl' = LA.NodeConstDecl (pos1, (TypedConst (pos2, i, e', ty'))) in
    ctx'', decl' :: t'
  | (LA.NodeVarDecl (pos, decl)) :: t ->
    let decl' = inline_constants_of_clocked_type_decl ctx [decl] |> List.hd in
    let ctx', t' = inline_constants_of_node_locals ctx t in
    ctx', (LA.NodeVarDecl (pos, decl')) :: t'

let rec inline_constants_of_node_items: TC.tc_context -> LA.node_item list -> LA.node_item list 
  = fun ctx
  -> function
  | [] -> []
  | (Body b) :: items ->
<<<<<<< HEAD
     (Body (inline_constants_of_node_equation ctx b))
     :: inline_constants_of_node_items ctx items
  | (AnnotProperty (pos, n, e, k)) :: items ->
     (AnnotProperty (pos, n, simplify_expr ctx e, k))
     :: inline_constants_of_node_items ctx items
  | (AnnotMain b) :: items
    -> (AnnotMain b) :: inline_constants_of_node_items ctx items
=======
    (Body (inline_constants_of_node_equation ctx b))
    :: inline_constants_of_node_items ctx items
  (* shouldn't be possible *)
  | (IfBlock _) :: _ 
  | (FrameBlock _) :: _ ->
    assert false
  | (AnnotProperty (pos, n, e)) :: items ->
    (AnnotProperty (pos, n, simplify_expr ctx e))
    :: inline_constants_of_node_items ctx items
  | (AnnotMain (pos, b)) :: items
    -> (AnnotMain (pos, b)) :: inline_constants_of_node_items ctx items
>>>>>>> d34694b4

let rec inline_constants_of_contract: TC.tc_context -> LA.contract -> LA.contract =
  fun ctx ->
  function
  | [] -> []
  | (LA.GhostConst (FreeConst (pos, i, ty))) :: others ->
     (LA.GhostConst (FreeConst (pos, i, ty)))
     :: inline_constants_of_contract ctx others 
  | (LA.GhostConst (UntypedConst (pos, i, e))) :: others ->
     (LA.GhostConst (UntypedConst (pos, i, simplify_expr ctx e)))
     :: inline_constants_of_contract ctx others 
  | (LA.GhostConst (TypedConst (pos', i, e, ty))) :: others ->
     (LA.GhostConst (TypedConst (pos', i, simplify_expr ctx e, ty)))
     :: inline_constants_of_contract ctx others 
  | (LA.GhostVars (pos, lhs, e)) :: others ->
    (LA.GhostVars (pos, lhs, simplify_expr ctx e))
     :: inline_constants_of_contract ctx others 
  | (LA.Assume (pos, n, b, e)) :: others ->
     (LA.Assume (pos, n, b, simplify_expr ctx e))
     :: inline_constants_of_contract ctx others 
  | (LA.Guarantee (pos, n, b, e)) :: others ->
     (LA.Guarantee (pos, n, b, simplify_expr ctx e))
     :: inline_constants_of_contract ctx others 
  | (LA.Mode (pos, i, rs, es)) :: others ->
     (LA.Mode (pos, i
               , List.map (fun (p, s, e) -> (p, s, simplify_expr ctx e)) rs
               , List.map (fun (p, s, e) -> (p, s, simplify_expr ctx e)) es))
      :: inline_constants_of_contract ctx others
   (* | (LA.ContractCall) :: others -> () :: inline_constants_of_contract ctx others  *)
  | e -> e 

let substitute: TC.tc_context -> LA.declaration -> (TC.tc_context * LA.declaration) = fun ctx ->
  function
  | TypeDecl (span, AliasType (pos, i, t)) ->
    let t' = inline_constants_of_lustre_type ctx t in
    ctx, LA.TypeDecl (span, AliasType (pos, i, t'))
  | ConstDecl (_, FreeConst _) as c -> (ctx, c)
  | ConstDecl (span, UntypedConst (pos', i, e)) ->
    let e' = simplify_expr ctx e in
    (match (TC.lookup_ty ctx i) with
      | None ->
          (TC.add_untyped_const ctx i e'
          , ConstDecl (span, UntypedConst (pos', i, e')))
      | Some ty ->
        let ty' = inline_constants_of_lustre_type ctx ty in
        (TC.add_const ctx i e' ty', ConstDecl (span, UntypedConst (pos', i, e'))))
  | ConstDecl (span, TypedConst (pos', i, e, ty)) ->
    let ty' = inline_constants_of_lustre_type ctx ty in
    let e' = simplify_expr ctx e in 
    (TC.add_const ctx i e' ty', ConstDecl (span, TypedConst (pos', i, e', ty')))
  | (LA.NodeDecl (span, (i, imported, params, ips, ops, ldecls, items, contract))) ->
    let ips' = inline_constants_of_const_clocked_type_decl ctx ips in
    let ops' = inline_constants_of_clocked_type_decl ctx ops in
    let contract' = match contract with
      | Some contract -> Some (inline_constants_of_contract ctx contract)
      | None -> None
    in
    let ctx', ldecls' = inline_constants_of_node_locals ctx ldecls in
    let items' = inline_constants_of_node_items ctx' items in
     ctx, (LA.NodeDecl (span, (i, imported, params, ips', ops', ldecls', items', contract')))
  | (LA.FuncDecl (span, (i, imported, params, ips, ops, ldecls, items, contract))) ->
    let ips' = inline_constants_of_const_clocked_type_decl ctx ips in
    let ops' = inline_constants_of_clocked_type_decl ctx ops in
    let contract' = match contract with
      | Some contract -> Some (inline_constants_of_contract ctx contract)
      | None -> None
    in
    let ctx', ldecls' = inline_constants_of_node_locals ctx ldecls in
    let items' = inline_constants_of_node_items ctx' items in
     ctx, (LA.FuncDecl (span, (i, imported, params, ips', ops', ldecls', items', contract')))
  | (LA.ContractNodeDecl (span, (i, params, ips, ops, contract))) ->
     ctx, (LA.ContractNodeDecl (span, (i, params, ips, ops, inline_constants_of_contract ctx contract)))
  | e -> (ctx, e)
(** propogate constants post type checking into the AST and constant store*)

let rec inline_constants: TC.tc_context -> LA.t -> ((TC.tc_context * LA.t), [> error]) result = fun ctx decl ->
  match decl with
  | [] -> R.ok (ctx, [])
  | c :: rest ->
    let* (ctx', c') = (try R.ok (substitute ctx c) with
      | Out_of_bounds (pos, err) -> 
        inline_error pos (OutOfBounds err)) in
    let* (ctx'', decls) = inline_constants ctx' rest in
    R.ok (ctx'', c'::decls)
(** Best effort at inlining constants *)<|MERGE_RESOLUTION|>--- conflicted
+++ resolved
@@ -449,27 +449,17 @@
   -> function
   | [] -> []
   | (Body b) :: items ->
-<<<<<<< HEAD
-     (Body (inline_constants_of_node_equation ctx b))
-     :: inline_constants_of_node_items ctx items
-  | (AnnotProperty (pos, n, e, k)) :: items ->
-     (AnnotProperty (pos, n, simplify_expr ctx e, k))
-     :: inline_constants_of_node_items ctx items
-  | (AnnotMain b) :: items
-    -> (AnnotMain b) :: inline_constants_of_node_items ctx items
-=======
     (Body (inline_constants_of_node_equation ctx b))
     :: inline_constants_of_node_items ctx items
   (* shouldn't be possible *)
   | (IfBlock _) :: _ 
   | (FrameBlock _) :: _ ->
     assert false
-  | (AnnotProperty (pos, n, e)) :: items ->
-    (AnnotProperty (pos, n, simplify_expr ctx e))
+  | (AnnotProperty (pos, n, e, k)) :: items ->
+    (AnnotProperty (pos, n, simplify_expr ctx e, k))
     :: inline_constants_of_node_items ctx items
   | (AnnotMain (pos, b)) :: items
     -> (AnnotMain (pos, b)) :: inline_constants_of_node_items ctx items
->>>>>>> d34694b4
 
 let rec inline_constants_of_contract: TC.tc_context -> LA.contract -> LA.contract =
   fun ctx ->
