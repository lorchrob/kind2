(* This file is part of the Kind 2 model checker.

   Copyright (c) 2015  by the Board of Trustees of the University of Iowa

   Licensed under the Apache License, Version 2.0 (the "License"); you
   may not use this file except in compliance with the License.  You
   may obtain a copy of the License at

   http://www.apache.org/licenses/LICENSE-2.0 

   Unless required by applicable law or agreed to in writing, software
   distributed under the License is distributed on an "AS IS" BASIS,
   WITHOUT WARRANTIES OR CONDITIONS OF ANY KIND, either express or
   implied. See the License for the specific language governing
   permissions and limitations under the License. 

*)

open LustreAst
open LustreReporting

module StringMap = HString.HStringMap
module StringSet = HString.HStringSet

type iset = LustreAst.SI.t

let (let*) = Res.(>>=)

(***********)
(* Helpers *)
(***********)

let expr_is_id = function
  | Ident (_, _) -> true
  | _ -> false

let expr_is_const = function
  | Const (_, _) -> true
  | _ -> false

let expr_is_true = function
  | Const (_, True) -> true
  | _ -> false
  
let expr_is_false = function
  | Const (_, False) -> true
  | _ -> false

let pos_of_expr = function
  | Ident (pos , _) | ModeRef (pos , _ ) | RecordProject (pos , _ , _)
  | TupleProject (pos , _ , _) | StructUpdate (pos , _ , _ , _) | Const (pos, _)
  | ConvOp (pos , _, _) | GroupExpr (pos , _, _ ) | ArrayConstr (pos , _ , _ )
  | ArrayIndex (pos , _, _)
  | RecordExpr (pos , _ , _) | UnaryOp (pos , _, _) | BinaryOp (pos , _, _ , _)
  | TernaryOp (pos , _, _ , _ , _) | CompOp (pos , _, _ , _)
  | Quantifier (pos, _, _, _)
  | When (pos , _ , _) | Condact (pos , _ , _ , _ , _, _)
  | Activate (pos , _ , _ , _ , _) | Merge (pos , _ , _ ) | Pre (pos , _)
  | RestartEvery (pos, _, _, _)
  | Arrow (pos , _ , _) | Call (pos , _ , _ )
  | AnyOp (pos, _, _, _)
  -> pos

let type_arity ty =
  let inner_types = function
    | GroupType (_, es) -> List.length es
    | _ -> 1
  in
  match ty with
  | TArr (_, a, b) -> (inner_types a, inner_types b)
  | _ -> (0, 0)

let rec expr_contains_call = function
  | Ident (_, _) | ModeRef (_, _) | Const (_, _) -> false
  | RecordProject (_, e, _) | TupleProject (_, e, _) | UnaryOp (_, _, e)
  | ConvOp (_, _, e) | Quantifier (_, _, _, e) | When (_, e, _)
  | Pre (_, e) 
    -> expr_contains_call e
  | BinaryOp (_, _, e1, e2) | CompOp (_, _, e1, e2) | StructUpdate (_, e1, _, e2)
  | ArrayConstr (_, e1, e2) | ArrayIndex (_, e1, e2)
  | Arrow (_, e1, e2)
    -> expr_contains_call e1 || expr_contains_call e2
  | TernaryOp (_, _, e1, e2, e3)
    -> expr_contains_call e1 || expr_contains_call e2 || expr_contains_call e3
  | GroupExpr (_, _, expr_list)
    -> List.fold_left (fun acc x -> acc || expr_contains_call x) false expr_list
  | RecordExpr (_, _, expr_list) | Merge (_, _, expr_list)
    -> List.fold_left (fun acc (_, e) -> acc || expr_contains_call e) false expr_list
  | Activate (_, _, e1, e2, expr_list) -> 
    expr_contains_call e1 || expr_contains_call e2
    || List.fold_left (fun acc x -> acc || expr_contains_call x) false expr_list
  | Call (_, _, _) | Condact (_, _, _, _, _, _) | RestartEvery (_, _, _, _) | AnyOp (_, _, _, _)
    -> true

<<<<<<< HEAD
let rec expr_contains_id id = function
  | Ident (_, id2) -> id = id2
  | ModeRef (_, _) | Const (_, _) -> false
  | RecordProject (_, e, _) | TupleProject (_, e, _) | UnaryOp (_, _, e)
  | ConvOp (_, _, e) | Quantifier (_, _, _, e) | When (_, e, _) | Pre (_, e) 
    -> expr_contains_id id e
  | BinaryOp (_, _, e1, e2) | CompOp (_, _, e1, e2) | StructUpdate (_, e1, _, e2)
  | ArrayConstr (_, e1, e2) | ArrayIndex (_, e1, e2) | Arrow (_, e1, e2)
    -> expr_contains_id id e1 || expr_contains_id id e2
  | TernaryOp (_, _, e1, e2, e3)
    -> expr_contains_id id e1 || expr_contains_id id e2 || expr_contains_id id e3
  | Call (_, _, expr_list) | GroupExpr (_, _, expr_list)
    -> List.fold_left (fun acc x -> acc || expr_contains_id id x) false expr_list
  | RecordExpr (_, _, expr_list) | Merge (_, _, expr_list)
    -> List.fold_left (fun acc (_, e) -> acc || expr_contains_id id e) false expr_list
  | Activate (_, _, e1, e2, expr_list) -> 
    expr_contains_id id e1 || expr_contains_id id e2
    || List.fold_left (fun acc x -> acc || expr_contains_id id x) false expr_list
  | ChooseOp (_, (_, id2, _), e, None) -> if id != id2 then expr_contains_id id e else false
  | ChooseOp (_, (_, id2, _), e1, Some e2) -> 
    if id != id2 then expr_contains_id id e1 || expr_contains_id id e2 else false
  | Condact (_, e1, e2, _, expr_list, expr_list2) -> 
    expr_contains_id id e1 || expr_contains_id id e2 || 
    List.fold_left (fun acc x -> acc || expr_contains_id id x) false expr_list || 
    List.fold_left (fun acc x -> acc || expr_contains_id id x) false expr_list2
  | RestartEvery (_, _, expr_list, e) -> 
    expr_contains_id id e || 
    List.fold_left (fun acc x -> acc || expr_contains_id id x) false expr_list
    

let rec type_contains_subrange_or_ref_type = function
=======
let rec type_contains_array = function
  | IntRange _ -> false
  | TupleType (_, tys) | GroupType (_, tys) ->
    List.fold_left (fun acc ty -> acc || type_contains_array ty) false tys
  | RecordType (_, _, tys) ->
    List.fold_left (fun acc (_, _, ty) -> acc || type_contains_array ty)
      false tys
  | ArrayType _ -> true
  | _ -> false

let rec type_contains_subrange = function
>>>>>>> 027f29c3
  | IntRange _ -> true
  | RefinementType _ -> true
  | TupleType (_, tys) | GroupType (_, tys) ->
    List.fold_left (fun acc ty -> acc || type_contains_subrange_or_ref_type ty) false tys
  | RecordType (_, _, tys) ->
    List.fold_left (fun acc (_, _, ty) -> acc || type_contains_subrange_or_ref_type ty)
      false tys
  | ArrayType (_, (ty, _)) -> type_contains_subrange_or_ref_type ty
  | _ -> false

let rec type_contains_enum_or_subrange = function
  | IntRange _
  | EnumType _ -> true
  | TupleType (_, tys) | GroupType (_, tys) ->
    List.fold_left (fun acc ty -> acc || type_contains_enum_or_subrange ty) false tys
  | RecordType (_, _, tys) ->
    List.fold_left (fun acc (_, _, ty) -> acc || type_contains_enum_or_subrange ty)
      false tys
  | ArrayType (_, (ty, _)) -> type_contains_enum_or_subrange ty
  | _ -> false

(* Substitute t for var. AnyOp and Quantifier are not supported due to introduction of bound variables. *)
let rec substitute_naive (var:HString.t) t = function
  | Ident (_, i) as e -> if i = var then t else e
  | ModeRef (_, _) as e -> e
  | RecordProject (pos, e, idx) -> RecordProject (pos, substitute_naive var t e, idx)
  | TupleProject (pos, e, idx) -> TupleProject (pos, substitute_naive var t e, idx)
  | Const (_, _) as e -> e
  | UnaryOp (pos, op, e) -> UnaryOp (pos, op, substitute_naive var t e)
  | BinaryOp (pos, op, e1, e2) ->
    BinaryOp (pos, op, substitute_naive var t e1, substitute_naive var t e2)
  | TernaryOp (pos, op, e1, e2, e3) ->
    TernaryOp (pos, op, substitute_naive var t e1, substitute_naive var t e2, substitute_naive var t e3)
  | ConvOp (pos, op, e) -> ConvOp (pos, op, substitute_naive var t e)
  | CompOp (pos, op, e1, e2) ->
    CompOp (pos, op, substitute_naive var t e1, substitute_naive var t e2)
  | AnyOp _ -> assert false (* Not supported due to introduction of bound variables *)
  | Quantifier _ -> assert false (* Not supported due to introduction of bound variables *)
  | RecordExpr (pos, ident, expr_list) ->
    RecordExpr (pos, ident, List.map (fun (i, e) -> (i, substitute_naive var t e)) expr_list)
  | GroupExpr (pos, kind, expr_list) ->
    GroupExpr (pos, kind, List.map (fun e -> substitute_naive var t e) expr_list)
  | StructUpdate (pos, e1, idx, e2) ->
    StructUpdate (pos, substitute_naive var t e1, idx, substitute_naive var t e2)
  | ArrayConstr (pos, e1, e2) ->
    ArrayConstr (pos, substitute_naive var t e1, substitute_naive var t e2)
  | ArrayIndex (pos, e1, e2) ->
    ArrayIndex (pos, substitute_naive var t e1, substitute_naive var t e2)
  | When (pos, e, clock) -> When (pos, substitute_naive var t e, clock)
  | Condact (pos, e1, e2, id, expr_list1, expr_list2) ->
    let e1, e2 = substitute_naive var t e1, substitute_naive var t e2 in
    let expr_list1 = List.map (fun e -> substitute_naive var t e) expr_list1 in
    let expr_list2 = List.map (fun e -> substitute_naive var t e) expr_list2 in
    Condact (pos, e1, e2, id, expr_list1, expr_list2)
  | Activate (pos, ident, e1, e2, expr_list) ->
    let e1, e2 = substitute_naive var t e1, substitute_naive var t e2 in
    let expr_list = List.map (fun e -> substitute_naive var t e) expr_list in
    Activate (pos, ident, e1, e2, expr_list)
  | Merge (pos, ident, expr_list) ->
    Merge (pos, ident, List.map (fun (i, e) -> (i, substitute_naive var t e)) expr_list)
  | RestartEvery (pos, ident, expr_list, e) ->
    let expr_list = List.map (fun e -> substitute_naive var t e) expr_list in
    let e = substitute_naive var t e in
    RestartEvery (pos, ident, expr_list, e)
  | Pre (pos, e) -> Pre (pos, substitute_naive var t e)
  | Arrow (pos, e1, e2) -> Arrow (pos, substitute_naive var t e1, substitute_naive var t e2)
  | Call (pos, id, expr_list) ->
    Call (pos, id, List.map (fun e -> substitute_naive var t e) expr_list)

let rec apply_subst_in_expr sigma = function
  | Ident (pos, i) -> (
    match List.assoc_opt i sigma with
      | Some expr -> expr
      | None -> Ident (pos, i)
  )
  | ModeRef (_, _) as e -> e
  | RecordProject (pos, e, idx) -> RecordProject (pos, apply_subst_in_expr sigma e, idx)
  | TupleProject (pos, e, idx) -> TupleProject (pos, apply_subst_in_expr sigma e, idx)
  | Const (_, _) as e -> e
  | UnaryOp (pos, op, e) -> UnaryOp (pos, op, apply_subst_in_expr sigma e)
  | BinaryOp (pos, op, e1, e2) ->
    BinaryOp (pos, op, apply_subst_in_expr sigma e1, apply_subst_in_expr sigma e2)
  | TernaryOp (pos, op, e1, e2, e3) ->
    TernaryOp (pos, op, apply_subst_in_expr sigma e1, apply_subst_in_expr sigma e2, apply_subst_in_expr sigma e3)
  | ConvOp (pos, op, e) -> ConvOp (pos, op, apply_subst_in_expr sigma e)
  | CompOp (pos, op, e1, e2) ->
    CompOp (pos, op, apply_subst_in_expr sigma e1, apply_subst_in_expr sigma e2)
  | AnyOp _ -> assert false (* Not supported due to introduction of bound variables *)
  | Quantifier _ -> assert false (* Not supported due to introduction of bound variables *)
  | RecordExpr (pos, ident, expr_list) ->
    RecordExpr (pos, ident, List.map (fun (i, e) -> (i, apply_subst_in_expr sigma e)) expr_list)
  | GroupExpr (pos, kind, expr_list) ->
    GroupExpr (pos, kind, List.map (fun e -> apply_subst_in_expr sigma e) expr_list)
  | StructUpdate (pos, e1, idx, e2) ->
    StructUpdate (pos, apply_subst_in_expr sigma e1, idx, apply_subst_in_expr sigma e2)
  | ArrayConstr (pos, e1, e2) ->
    ArrayConstr (pos, apply_subst_in_expr sigma e1, apply_subst_in_expr sigma e2)
  | ArrayIndex (pos, e1, e2) ->
    ArrayIndex (pos, apply_subst_in_expr sigma e1, apply_subst_in_expr sigma e2)
  | When (pos, e, clock) -> When (pos, apply_subst_in_expr sigma e, clock)
  | Condact (pos, e1, e2, id, expr_list1, expr_list2) ->
    let e1, e2 = apply_subst_in_expr sigma e1, apply_subst_in_expr sigma e2 in
    let expr_list1 = List.map (fun e -> apply_subst_in_expr sigma e) expr_list1 in
    let expr_list2 = List.map (fun e -> apply_subst_in_expr sigma e) expr_list2 in
    Condact (pos, e1, e2, id, expr_list1, expr_list2)
  | Activate (pos, ident, e1, e2, expr_list) ->
    let e1, e2 = apply_subst_in_expr sigma e1, apply_subst_in_expr sigma e2 in
    let expr_list = List.map (fun e -> apply_subst_in_expr sigma e) expr_list in
    Activate (pos, ident, e1, e2, expr_list)
  | Merge (pos, ident, expr_list) ->
    Merge (pos, ident, List.map (fun (i, e) -> (i, apply_subst_in_expr sigma e)) expr_list)
  | RestartEvery (pos, ident, expr_list, e) ->
    let expr_list = List.map (fun e -> apply_subst_in_expr sigma e) expr_list in
    let e = apply_subst_in_expr sigma e in
    RestartEvery (pos, ident, expr_list, e)
  | Pre (pos, e) -> Pre (pos, apply_subst_in_expr sigma e)
  | Arrow (pos, e1, e2) -> Arrow (pos, apply_subst_in_expr sigma e1, apply_subst_in_expr sigma e2)
  | Call (pos, id, expr_list) ->
    Call (pos, id, List.map (fun e -> apply_subst_in_expr sigma e) expr_list)

let rec apply_subst_in_type sigma = function
  | ArrayType (pos, (ty, expr)) -> (
    let expr = apply_subst_in_expr sigma expr in 
    let ty = apply_subst_in_type sigma ty in
    ArrayType (pos, (ty, expr))
  )
  | TupleType(pos, tys) -> 
    TupleType(pos, List.map (apply_subst_in_type sigma) tys)
  | GroupType(pos, tys) -> 
    GroupType(pos, List.map (apply_subst_in_type sigma) tys)
  | TArr(pos, ty1, ty2) ->
    TArr(pos, apply_subst_in_type sigma ty1, apply_subst_in_type sigma ty2)
  | RecordType (pos, name, tis) -> 
    let tis = 
      List.map (fun (p, id, ty) -> (p, id, apply_subst_in_type sigma ty)) tis 
    in
    RecordType (pos, name, tis)
  | ty -> ty
    
let rec has_unguarded_pre ung = function
  | Const _ | Ident _ | ModeRef _ -> false
    
  | RecordProject (_, e, _) | ConvOp (_, _, e)
  | UnaryOp (_, _, e) | When (_, e, _)
  | TupleProject (_, e, _) | Quantifier (_, _, _, e) -> has_unguarded_pre ung e
  | AnyOp (pos, _, _, _) -> fail_at_position pos "'Any' operations are not supported in the old front end"
  | BinaryOp (_, _, e1, e2) | ArrayConstr (_, e1, e2) 
  | CompOp (_, _, e1, e2) ->
    let u1 = has_unguarded_pre ung e1 in
    let u2 = has_unguarded_pre ung e2 in
    u1 || u2

  | TernaryOp (_, _, e1, e2, e3) ->
    let u1 = has_unguarded_pre ung e1 in
    let u2 = has_unguarded_pre ung e2 in
    let u3 = has_unguarded_pre ung e3 in
    u1 || u2 || u3

  | ArrayIndex (_, e1, e2) ->
    let u1 = has_unguarded_pre ung e1 in
    let u2 = has_unguarded_pre ung e2 in
    u1 || u2
 
  | GroupExpr (_, _, l) | Call (_, _, l) ->
    let us = List.map (has_unguarded_pre ung) l in
    List.exists Lib.identity us

  | Merge (_, _, l) ->
    let us = List.map (has_unguarded_pre ung) (List.map snd l) in
    List.exists Lib.identity us

  | RestartEvery (_, _, l, e) ->
    let us = List.map (has_unguarded_pre ung) (e :: l) in
    List.exists Lib.identity us

  | Activate (_, _, e, r, l)  ->
    let us = List.map (has_unguarded_pre ung) (e :: r :: l) in
    List.exists Lib.identity us

  | Condact (_, e, r, _, l1, l2) ->
    let us = List.map (has_unguarded_pre ung) (e :: r :: l1 @ l2) in
    List.exists Lib.identity us

  | RecordExpr (_, _, ie) ->
    let us = List.map (fun (_, e) -> has_unguarded_pre ung e) ie in
    List.exists Lib.identity us

  | StructUpdate (_, e1, li, e2) ->
    let u1 = has_unguarded_pre ung e1 in
    let us = List.map (function
        | Label _ -> false
        | Index (_, e) -> has_unguarded_pre ung e
      ) li in
    let u2 = has_unguarded_pre ung e2 in
    u1 || u2 || List.exists Lib.identity us

  | Pre (pos, e) as p ->
    if ung then begin
      (* Fail only if in strict mode *)
      let err_or_warn =
        if Flags.lus_strict () then fail_at_position else warn_at_position in

      err_or_warn pos
        (Format.asprintf "@[<hov 2>Unguarded pre in expression@ %a@]"
           pp_print_expr p)
    end;

    let u = has_unguarded_pre true e in
    ung || u

  | Arrow (_, e1, e2) ->
    let u1 = has_unguarded_pre ung e1 in
    let u2 = has_unguarded_pre false e2 in
    u1 || u2


let has_unguarded_pre e =
  let u = has_unguarded_pre true e in
  if u && Flags.lus_strict ()
  then raise Parser_error; u

let rec has_unguarded_pre_no_warn ung = function
  | Const _ | Ident _ | ModeRef _ -> false
    
  | RecordProject (_, e, _) | ConvOp (_, _, e)
  | UnaryOp (_, _, e) | When (_, e, _)
  | TupleProject (_, e, _) | Quantifier (_, _, _, e) -> has_unguarded_pre_no_warn ung e
  | AnyOp _ -> assert false (* desugared in lustreDesugarAnyOps *)
  | BinaryOp (_, _, e1, e2) | ArrayConstr (_, e1, e2) 
  | CompOp (_, _, e1, e2) ->
    let u1 = has_unguarded_pre_no_warn ung e1 in
    let u2 = has_unguarded_pre_no_warn ung e2 in
    u1 || u2

  | TernaryOp (_, _, e1, e2, e3) ->
    let u1 = has_unguarded_pre_no_warn ung e1 in
    let u2 = has_unguarded_pre_no_warn ung e2 in
    let u3 = has_unguarded_pre_no_warn ung e3 in
    u1 || u2 || u3

  | ArrayIndex (_, e1, e2) ->
    let u1 = has_unguarded_pre_no_warn ung e1 in
    let u2 = has_unguarded_pre_no_warn ung e2 in
    u1 || u2
 
  | GroupExpr (_, _, l) | Call (_, _, l) ->
    let us = List.map (has_unguarded_pre_no_warn ung) l in
    List.exists Lib.identity us

  | Merge (_, _, l) ->
    let us = List.map (has_unguarded_pre_no_warn ung) (List.map snd l) in
    List.exists Lib.identity us

  | RestartEvery (_, _, l, e) ->
    let us = List.map (has_unguarded_pre_no_warn ung) (e :: l) in
    List.exists Lib.identity us

  | Activate (_, _, e, r, l)  ->
    let us = List.map (has_unguarded_pre_no_warn ung) (e :: r :: l) in
    List.exists Lib.identity us

  | Condact (_, e, r, _, l1, l2) ->
    let us = List.map (has_unguarded_pre_no_warn ung) (e :: r :: l1 @ l2) in
    List.exists Lib.identity us

  | RecordExpr (_, _, ie) ->
    let us = List.map (fun (_, e) -> has_unguarded_pre_no_warn ung e) ie in
    List.exists Lib.identity us

  | StructUpdate (_, e1, li, e2) ->
    let u1 = has_unguarded_pre_no_warn ung e1 in
    let us = List.map (function
        | Label _ -> false
        | Index (_, e) -> has_unguarded_pre_no_warn ung e
      ) li in
    let u2 = has_unguarded_pre_no_warn ung e2 in
    u1 || u2 || List.exists Lib.identity us

  | Pre (_, e)->
    let u = has_unguarded_pre_no_warn true e in
    ung || u

  | Arrow (_, e1, e2) ->
    let u1 = has_unguarded_pre_no_warn ung e1 in
    let u2 = has_unguarded_pre_no_warn false e2 in
    u1 || u2

let has_unguarded_pre_no_warn e =
  has_unguarded_pre_no_warn true e 

(** If second argument is `Some _`, returns that. Otherwise runs `f`. *)
let unwrap_or f = function
| None -> f ()
| res -> res

(** If input list contains `Some _`, returns that. Otherwise returns `None`. *)
let some_of_list = List.fold_left (
  function
  | None -> Lib.identity
  | res -> (fun _ -> res)
) None

(** Checks whether an expression has a `pre` or a `->`. *)
let rec has_pre_or_arrow = function
  | Const _ | Ident _ | ModeRef _ -> None
    
  | RecordProject (_, e, _) | ConvOp (_, _, e)
  | UnaryOp (_, _, e) | When (_, e, _)
  | TupleProject (_, e, _) | Quantifier (_, _, _, e) 
  | AnyOp (_, _, e, None) -> 
    has_pre_or_arrow e

  | AnyOp (_, _, e1, Some e2) -> 
    has_pre_or_arrow e1 |> unwrap_or (fun _ -> has_pre_or_arrow e2)

  | BinaryOp (_, _, e1, e2) | CompOp (_, _, e1, e2) 
  | ArrayIndex (_, e1, e2) | ArrayConstr (_, e1, e2)  -> (
    match has_pre_or_arrow e1 with
    | None -> has_pre_or_arrow e2
    | res -> res
  )

  | TernaryOp (_, _, e1, e2, e3) ->
    has_pre_or_arrow e1
    |> unwrap_or (
      fun _ ->
        has_pre_or_arrow e2
        |> unwrap_or (
          fun _ -> has_pre_or_arrow e3
        )
    )

  
  
  | GroupExpr (_, _, l) | Call (_, _, l) ->
    List.map has_pre_or_arrow l
    |> some_of_list

  | Merge (_, _, l) ->
    List.map has_pre_or_arrow (List.map snd l)
    |> some_of_list

  | RestartEvery (_, _, l, e) ->
    List.map has_pre_or_arrow (e :: l)
    |> some_of_list

  | Activate (_, _, e, r, l) ->
    List.map has_pre_or_arrow (e :: r :: l)
    |> some_of_list

  | Condact (_, e, r, _, l1, l2) ->
    List.map has_pre_or_arrow (e :: r :: l1 @ l2)
    |> some_of_list

  | RecordExpr (_, _, ie) ->
    List.map (fun (_, e) -> has_pre_or_arrow e) ie
    |> some_of_list

  | StructUpdate (_, e1, li, e2) ->
    has_pre_or_arrow e1
    |> unwrap_or (
      fun _ ->
        has_pre_or_arrow e2
        |> unwrap_or (
          fun _ ->
            List.map (function
              | Label _ -> None
              | Index (_, e) -> has_pre_or_arrow e
            ) li
            |> some_of_list
        )
    )

  | Pre (pos, _) -> Some pos

  | Arrow (pos, _, _) -> Some pos

(*
(** Returns identifiers under a last operator *)
let rec lasts_of_expr acc = function
  | Const _ | Ident _ | ModeRef _ -> acc
    
  | RecordProject (_, e, _) | ConvOp (_, _, e)
  | UnaryOp (_, _, e) | Current (_, e) | When (_, e, _)
  | TupleProject (_, e, _) | Quantifier (_, _, _, e) ->
    lasts_of_expr acc e

  | BinaryOp (_, _, e1, e2) | CompOp (_, _, e1, e2) 
    | ArrayConcat (_, e1, e2) | ArrayIndex (_, e1, e2) | ArrayConstr (_, e1, e2)  ->
     lasts_of_expr (lasts_of_expr acc e1) e2

  | TernaryOp (_, _, e1, e2, e3) | ArraySlice (_, e1, (e2, e3)) ->
    lasts_of_expr (lasts_of_expr (lasts_of_expr acc e1) e2) e3
  
  | GroupExpr (_, _, l) | NArityOp (_, _, l)
  | Call (_, _, l) | CallParam (_, _, _, l) ->
    List.fold_left lasts_of_expr acc l

  | Merge (_, _, l) ->
    List.fold_left (fun acc (_, e) -> lasts_of_expr acc e) acc l

  | RestartEvery (_, _, l, e) ->
    List.fold_left lasts_of_expr acc (e :: l)

  | Activate (_, _, e, r, l) ->
    List.fold_left lasts_of_expr acc (e :: r :: l)

  | Condact (_, e, r, _, l1, l2) ->
    List.fold_left lasts_of_expr acc (e :: r :: l1 @ l2)

  | RecordExpr (_, _, ie) ->
    List.fold_left (fun acc (_, e) -> lasts_of_expr acc e) acc ie

  | StructUpdate (_, e1, li, e2) ->
    let acc = lasts_of_expr (lasts_of_expr acc e1) e2 in
    List.fold_left (fun acc -> function
        | Label _ -> acc
        | Index (_, e) -> lasts_of_expr acc e
      ) acc li
    
  | Fby (_, e1, _, e2) ->
    lasts_of_expr (lasts_of_expr acc e1) e2

  | Pre (pos, e) -> lasts_of_expr acc e
                      
  | Last (pos, i) -> SI.add i acc

  | Arrow (pos, e1, e2) ->
    lasts_of_expr (lasts_of_expr acc e1) e2
*)

(** Checks whether a struct item has a `pre` or a `->`. *)
let rec struct_item_has_pre_or_arrow = function
| SingleIdent _ | FieldSelection _ | ArrayDef _ -> None
| TupleStructItem (_, l) ->
  List.map struct_item_has_pre_or_arrow l
  |> some_of_list
| ArraySliceStructItem (_, _, l) ->
  List.map (
    fun (e1, e2) ->
      has_pre_or_arrow e1
      |> unwrap_or (fun _ -> has_pre_or_arrow e2)
  ) l
  |> some_of_list
| TupleSelection (_, _, e) -> has_pre_or_arrow e


(** Checks whether a constant declaration has a `pre` or a `->`. *)
let const_decl_has_pre_or_arrow = function
| FreeConst _ -> None
| UntypedConst (_, _, e) -> has_pre_or_arrow e
| TypedConst (_, _, e, _) -> has_pre_or_arrow e



(** Checks whether a node local declaration has a `pre` or a `->`. *)
let node_local_decl_has_pre_or_arrow = function
| NodeConstDecl (_, decl) -> const_decl_has_pre_or_arrow decl
| NodeVarDecl _ -> None


(** Checks whether an equation lhs has a `pre` or a `->`. *)
let eq_lhs_has_pre_or_arrow = function
| StructDef (_, l) ->
  List.map struct_item_has_pre_or_arrow l
  |> some_of_list


(** Checks whether a node equation has a `pre` or a `->`. *)
let rec node_item_has_pre_or_arrow = function
| Body (Assert (_, e)) -> has_pre_or_arrow e
| Body (Equation (_, lhs, e)) ->
  eq_lhs_has_pre_or_arrow lhs
  |> unwrap_or (fun _ -> has_pre_or_arrow e)
| IfBlock (_, e, l1, l2) -> (match has_pre_or_arrow e with
  | Some pos -> Some pos
  | None -> (match node_item_list_has_pre_or_arrow l1 with 
    | Some pos -> Some pos
    | None -> node_item_list_has_pre_or_arrow l2
    )
  )
| FrameBlock (_, _, nes, nis) -> 
  let nes = List.map (fun x -> Body x) nes in 
  (match node_item_list_has_pre_or_arrow nes with
    | Some pos -> Some pos
    | None ->  node_item_list_has_pre_or_arrow nis)
| AnnotMain _ -> None
| AnnotProperty (_, _, e, _) -> has_pre_or_arrow e
and

node_item_list_has_pre_or_arrow = function 
  | ni :: nis -> (match node_item_has_pre_or_arrow ni with 
    | Some pos -> Some pos 
    | None -> node_item_list_has_pre_or_arrow nis)
  | [] -> None



(** Checks whether a contract node equation has a `pre` or a `->`.

Does not (cannot) check contract calls recursively, checks only inputs and
outputs. *)
let contract_node_equation_has_pre_or_arrow = function
| GhostConst decl -> const_decl_has_pre_or_arrow decl
| GhostVars (_, _, e)
| Assume (_, _, _, e)
| Guarantee (_, _, _, e) -> has_pre_or_arrow e
| Mode (_, _, reqs, enss) ->
  List.map (fun (_, _, e) -> has_pre_or_arrow e) reqs
  |> some_of_list
  |> unwrap_or (
    fun _ ->
      List.map (fun (_, _, e) -> has_pre_or_arrow e) enss
      |> some_of_list
  )
| ContractCall (_, _, ins, _) ->
  some_of_list (List.map has_pre_or_arrow ins)
| AssumptionVars _ -> None


(** Checks whether a contract has a `pre` or a `->`.

Does not (cannot) check contract calls recursively, checks only inputs and
outputs. *)
let contract_has_pre_or_arrow l =
  List.map contract_node_equation_has_pre_or_arrow l
  |> some_of_list

let vars_of_ty_ids: typed_ident -> iset = fun (_, i, _) -> SI.singleton i 

let vars_of_clock_expr: clock_expr -> iset = function
  | ClockTrue -> SI.empty
  | ClockPos i -> SI.singleton i
  | ClockNeg i -> SI.singleton i
  | ClockConstr (i1, i2) -> SI.of_list [i1; i2]

let mk_mode_ref_id ids =
  Format.asprintf "%a" (Lib.pp_print_list pp_print_ident "::") ids
  |> HString.mk_hstring

let rec vars_of_node_calls_h obs =
  let vars obs = vars_of_node_calls_h obs in
  function
  | Ident (_, i) -> if obs then SI.singleton i else SI.empty
  | ModeRef (_, is) -> if obs then SI.singleton (mk_mode_ref_id is) else SI.empty
  | RecordProject (_, e, _) -> vars obs e 
  | TupleProject (_, e, _) -> vars obs e
  (* Values *)
  | Const _ -> SI.empty
  (* Operators *)
  | UnaryOp (_,_,e) -> vars obs e
  | BinaryOp (_,_,e1, e2) -> vars obs e1 |> SI.union (vars obs e2)
  | TernaryOp (_,_, e1, e2, e3) -> vars obs e1 |> SI.union (vars obs e2) |> SI.union (vars obs e3) 
  | ConvOp  (_,_,e) -> vars obs e
  | CompOp (_,_,e1, e2) -> (vars obs e1) |> SI.union (vars obs e2)
  | AnyOp (_, (_, i, _), e, None) -> SI.diff (vars true e) (SI.singleton i)
  | AnyOp (_, (_, i, _), e1, Some e2) -> SI.diff (SI.union (vars true e1) (vars true e2)) (SI.singleton i)
  (* Structured expressions *)
  | RecordExpr (_, _, flds) -> SI.flatten (List.map (vars obs) (snd (List.split flds)))
  | GroupExpr (_, _, es) -> SI.flatten (List.map (vars obs) es)
  (* Update of structured expressions *)
  | StructUpdate (_, e1, _, e2) -> SI.union (vars obs e1) (vars obs e2)
  | ArrayConstr (_, e1, e2) -> SI.union (vars obs e1) (vars obs e2)
  | ArrayIndex (_, e1, e2) -> SI.union (vars obs e1) (vars obs e2)
  (* Quantified expressions *)
  | Quantifier (_, _, qs, e) -> SI.diff (vars obs e) (SI.flatten (List.map vars_of_ty_ids qs)) 
  (* Clock operators *)
  | When (_, e, clkE) -> SI.union (vars obs e) (vars_of_clock_expr clkE)
  | Condact (_, e1, e2, _, es1, es2) ->
    SI.flatten (vars obs e1 :: vars obs e2:: (List.map (vars obs) es1) @ (List.map (vars obs) es2))
  | Activate (_, _, e1, e2, es) -> SI.flatten (vars obs e1 :: vars obs e2 :: List.map (vars obs) es)
  | Merge (_, _, es) -> List.split es |> snd |> List.map (vars obs) |> SI.flatten
  | RestartEvery (_, _, es, e) -> SI.flatten (vars obs e :: List.map (vars obs) es)
  (* Temporal operators *)
  | Pre (_, e) -> vars obs e
  | Arrow (_, e1, e2) ->  SI.union (vars obs e1) (vars obs e2)
  (* Node calls *)
  | Call (_, _, es) -> SI.flatten (List.map (vars true) es)

(** returns all identifiers from the [expr] ast that are inside node calls *)
let vars_of_node_calls = vars_of_node_calls_h false

let rec vars_without_node_call_ids: expr -> iset =
  let vars = vars_without_node_call_ids in
  function
  | Ident (_, i) -> SI.singleton i
  | ModeRef (_, is) -> SI.singleton (mk_mode_ref_id is)
  | RecordProject (_, e, _) -> vars e 
  | TupleProject (_, e, _) -> vars e
  (* Values *)
  | Const _ -> SI.empty
  (* Operators *)
  | UnaryOp (_,_,e) -> vars e
  | BinaryOp (_,_,e1, e2) -> vars e1 |> SI.union (vars e2)
  | TernaryOp (_,_, e1, e2, e3) -> vars e1 |> SI.union (vars e2) |> SI.union (vars e3) 
  | ConvOp  (_,_,e) -> vars e
  | CompOp (_,_,e1, e2) -> (vars e1) |> SI.union (vars e2)
  (* Structured expressions *)
  | RecordExpr (_, _, flds) -> SI.flatten (List.map vars (snd (List.split flds)))
  | GroupExpr (_, _, es) -> SI.flatten (List.map vars es)
  (* Update of structured expressions *)
  | StructUpdate (_, e1, _, e2) -> SI.union (vars e1) (vars e2)
  | ArrayConstr (_, e1, e2) -> SI.union (vars e1) (vars e2)
  | ArrayIndex (_, e1, e2) -> SI.union (vars e1) (vars e2)
  (* Quantified expressions *)
  | Quantifier (_, _, qs, e) -> SI.diff (vars e) (SI.flatten (List.map vars_of_ty_ids qs)) 
  (* Clock operators *)
  | When (_, e, clkE) -> SI.union (vars e) (vars_of_clock_expr clkE)
  | Condact (_, e1, e2, _, es1, es2) ->
    SI.flatten (vars e1 :: vars e2:: (List.map vars es1) @ (List.map vars es2))
  | Activate (_, _, e1, e2, es) -> SI.flatten (vars e1 :: vars e2 :: List.map vars es)
  | Merge (_, _, es) -> List.split es |> snd |> List.map vars |> SI.flatten
  | RestartEvery (_, _, es, e) -> SI.flatten (vars e :: List.map vars es)
  | AnyOp (_, (_, i, _), e, None) -> SI.diff (vars e) (SI.singleton i)
  | AnyOp (_, (_, i, _), e1, Some e2) -> SI.diff (SI.union (vars e1) (vars e2)) (SI.singleton i)
  (* Temporal operators *)
  | Pre (_, e) -> vars e
  | Arrow (_, e1, e2) ->  SI.union (vars e1) (vars e2)
  (* Node calls *)
  | Call (_, _, es) -> SI.flatten (List.map vars es)

(* Like 'vars_without_node_calls', but only those vars that are not under a 'pre' expression *)
let vars_without_node_call_ids_current: expr -> iset =
  let vars = vars_without_node_call_ids in
  function
  | Ident (_, i) -> SI.singleton i
  | ModeRef (_, is) -> SI.singleton (mk_mode_ref_id is)
  | RecordProject (_, e, _) -> vars e 
  | TupleProject (_, e, _) -> vars e
  (* Values *)
  | Const _ -> SI.empty
  (* Operators *)
  | UnaryOp (_,_,e) -> vars e
  | BinaryOp (_,_,e1, e2) -> vars e1 |> SI.union (vars e2)
  | TernaryOp (_,_, e1, e2, e3) -> vars e1 |> SI.union (vars e2) |> SI.union (vars e3) 
  | ConvOp  (_,_,e) -> vars e
  | CompOp (_,_,e1, e2) -> (vars e1) |> SI.union (vars e2)
  (* Structured expressions *)
  | RecordExpr (_, _, flds) -> SI.flatten (List.map vars (snd (List.split flds)))
  | GroupExpr (_, _, es) -> SI.flatten (List.map vars es)
  (* Update of structured expressions *)
  | StructUpdate (_, e1, _, e2) -> SI.union (vars e1) (vars e2)
  | ArrayConstr (_, e1, e2) -> SI.union (vars e1) (vars e2)
  | ArrayIndex (_, e1, e2) -> SI.union (vars e1) (vars e2)
  (* Quantified expressions *)
  | Quantifier (_, _, qs, e) -> SI.diff (vars e) (SI.flatten (List.map vars_of_ty_ids qs)) 
  (* Clock operators *)
  | When (_, e, clkE) -> SI.union (vars e) (vars_of_clock_expr clkE)
  | Condact (_, e1, e2, _, es1, es2) ->
    SI.flatten (vars e1 :: vars e2:: (List.map vars es1) @ (List.map vars es2))
  | Activate (_, _, e1, e2, es) -> SI.flatten (vars e1 :: vars e2 :: List.map vars es)
  | Merge (_, _, es) -> List.split es |> snd |> List.map vars |> SI.flatten
  | RestartEvery (_, _, es, e) -> SI.flatten (vars e :: List.map vars es)
  | ChooseOp (_, (_, i, _), e, None) -> SI.diff (vars e) (SI.singleton i)
  | ChooseOp (_, (_, i, _), e1, Some e2) -> SI.diff (SI.union (vars e1) (vars e2)) (SI.singleton i)
  (* Temporal operators *)
  | Pre _ -> SI.empty
  | Arrow (_, e1, e2) ->  SI.union (vars e1) (vars e2)
  (* Node calls *)
  | Call (_, _, es) -> SI.flatten (List.map vars es)

let rec vars_of_struct_item_with_pos = function
  | SingleIdent (p, i) -> [(p, i)]
  | TupleStructItem (_, ts) -> List.flatten (List.map vars_of_struct_item_with_pos ts)  
  | TupleSelection (p, i, _)
  | FieldSelection (p, i, _)
  | ArraySliceStructItem (p, i, _)
  | ArrayDef (p, i, _) -> [(p, i)]

let rec vars_of_struct_item = function
  | SingleIdent (_, i) -> SI.singleton i
  | TupleStructItem (_, ts) -> SI.flatten (List.map vars_of_struct_item ts)  
  | TupleSelection (_, i, _)
  | FieldSelection (_, i, _)
  | ArraySliceStructItem (_, i, _)
  | ArrayDef (_, i, _) -> SI.singleton i


let rec defined_vars_with_pos = function
  | Body (Equation (_, StructDef (_, ss), _)) -> List.flatten (List.map vars_of_struct_item_with_pos ss)
  | IfBlock (_, _, l1, l2) -> 
    List.flatten (List.map defined_vars_with_pos l1) @
    List.flatten (List.map defined_vars_with_pos l2)
  | FrameBlock (_, vars, _, _) ->
    vars
  | _ -> [] 


let add_exp: Lib.position -> expr -> expr -> expr = fun pos e1 e2 ->
  BinaryOp (pos, Plus, e1, e2)
(** Return an ast that adds two expressions*)

let abs_diff: Lib.position -> expr -> expr -> expr = fun pos e1 e2 ->
  TernaryOp (pos, Ite,
             CompOp (pos, Gte, e1, e2)
             , BinaryOp (pos, Minus, e1, e2)
             , BinaryOp (pos, Minus, e2, e1))
(** returns an ast which is the absolute difference of two expr ast*)

let extract_ip_ty: const_clocked_typed_decl -> ident * lustre_type
  = fun  (_, i, ty, _, _) -> (i, ty)

let extract_op_ty: clocked_typed_decl -> ident * lustre_type
  = fun (_, i, ty, _) -> (i, ty)

let is_const_arg: const_clocked_typed_decl -> bool
  = fun (_, _, _, _, is_const) -> is_const
          
let rec is_type_num: lustre_type -> bool
  = function
  | Int _
    | UInt8 _       
    | UInt16 _   
    | UInt32 _   
    | UInt64 _  
    | Int8 _   
    | Int16 _    
    | Int32 _    
    | Int64 _    
    | IntRange _
    | Real _ -> true
  | RefinementType (_, (_, _, ty), _, _) -> is_type_num ty
  | _ -> false

let rec is_type_int: lustre_type -> bool
  = function
  | Int _
  | IntRange _ -> true
  | RefinementType (_, (_, _, ty), _, _) -> is_type_int ty
  | _ -> false

let rec is_type_real_or_int: lustre_type -> bool
  = function
  | Real _
  | Int _
  | IntRange _ -> true
  | RefinementType (_, (_, _, ty), _, _) -> is_type_real_or_int ty
  | _ -> false

let rec is_type_int_or_machine_int: lustre_type -> bool
  = function
  |  Int _
     | UInt8 _       
     | UInt16 _   
     | UInt32 _   
     | UInt64 _  
     | Int8 _   
     | Int16 _    
     | Int32 _    
     | Int64 _    
     | IntRange _ -> true
  | RefinementType (_, (_, _, ty), _, _) -> is_type_int_or_machine_int ty
  | _ -> false

let rec is_type_unsigned_machine_int: lustre_type -> bool
  = function
  | UInt8 _       
    | UInt16 _   
    | UInt32 _   
    | UInt64 _ -> true    
  | RefinementType (_, (_, _, ty), _, _) -> is_type_unsigned_machine_int ty
  | _ -> false  

let rec is_type_signed_machine_int: lustre_type -> bool
  = function
  | Int8 _       
    | Int16 _   
    | Int32 _   
    | Int64 _ -> true 
  | RefinementType (_, (_, _, ty), _, _) -> is_type_signed_machine_int ty  
  | _ -> false  
       
let is_type_machine_int: lustre_type -> bool = fun ty ->
  is_type_signed_machine_int ty || is_type_unsigned_machine_int ty 

let rec is_type_array : lustre_type -> bool =
  function
  | ArrayType _ -> true
  | RefinementType (_, (_, _, ty), _, _) -> is_type_array ty
  | _ -> false

let rec is_machine_type_of_associated_width: (lustre_type * lustre_type) -> bool
  = function
  | Int8 _, UInt8 _       
    | Int16 _,UInt16 _   
    | Int32 _, UInt32 _   
    | Int64 _, UInt64 _
    | UInt8 _, UInt8 _       
    | UInt16 _,UInt16 _   
    | UInt32 _, UInt32 _   
    | UInt64 _, UInt64 _ -> true
  | RefinementType (_, (_, _, ty1), _, _), ty2 -> is_machine_type_of_associated_width (ty1, ty2)
  | ty1, RefinementType (_, (_, _, ty2), _, _) -> is_machine_type_of_associated_width (ty1, ty2)
  | _ -> false

let is_type_or_const_decl: declaration -> bool = 
  function
  | TypeDecl _
    | ConstDecl _ -> true
  | _ -> false

let rec flatten_group_type: lustre_type -> lustre_type list = function
  | GroupType (_, tys) -> List.concat (List.map flatten_group_type tys)
  | ty -> [ty] 

let flatten_group_types: lustre_type list -> lustre_type list
  = fun tys -> List.concat (List.map flatten_group_type tys)
       
let split_program: declaration list -> (declaration list * declaration list)
  = List.fold_left
      (fun (ds, ds') d ->
        if is_type_or_const_decl d then (d::ds, ds')
        else (ds, d::ds')) ([], [])  
(** Splits program into type and constant decls and rest of the program *)


let rec replace_with_constants: expr -> expr =
  let c p = Const(p, Num (HString.mk_hstring "42")) in
  function
  | Ident(p, _) -> c p 
    | ModeRef _ as e -> e 
  | RecordProject (p, e, i) -> RecordProject (p, replace_with_constants e, i)  
  | TupleProject (p, e, i) -> TupleProject (p, replace_with_constants e, i)
  (* Values *)
  | Const _ as e -> e

  (* Operators *)
  | UnaryOp (p, op, e) -> UnaryOp (p, op, replace_with_constants e)
  | BinaryOp (p, op,e1, e2) ->
     let e1' = replace_with_constants e1 in
     let e2' = replace_with_constants e2 in
     BinaryOp (p, op, e1', e2') 
  | TernaryOp (p, op, e1, e2, e3) ->
     let e1' = replace_with_constants e1 in
     let e2' = replace_with_constants e2 in
     let e3' = replace_with_constants e3 in
     TernaryOp (p, op, e1', e2', e3')
  | ConvOp  (p, op, e) -> ConvOp (p, op, replace_with_constants e)
  | CompOp (p, op, e1, e2) ->
     let e1' = replace_with_constants e1 in
     let e2' = replace_with_constants e2 in
     CompOp (p, op, e1', e2')
  | AnyOp _ -> assert false (* desugared in lustreDesugarAnyOps *)

  (* Structured expressions *)
  | RecordExpr (p, i, flds) -> RecordExpr (p, i, (List.map (fun (f, e) -> (f, replace_with_constants e)) flds))
  | GroupExpr (p, g, es) -> GroupExpr (p, g, List.map replace_with_constants es)

  (* Update of structured expressions *)
  | StructUpdate (p, e1, i, e2) ->
     let e1' = replace_with_constants e1 in
     let e2' = replace_with_constants e2 in
     StructUpdate (p, e1', i, e2') 

  | ArrayConstr (p, e1, e2) ->
     let e1' = replace_with_constants e1 in
     let e2' = replace_with_constants e2 in
     ArrayConstr (p, e1', e2') 

  | ArrayIndex (p, e1, e2) ->
     let e1' = replace_with_constants e1 in
     let e2' = replace_with_constants e2 in
     ArrayIndex (p, e1', e2') 

  (* Quantified expressions *)
  | Quantifier (p, q, qs, e) ->
     Quantifier (p, q, qs, replace_with_constants e)

   (* Clock operators *)
   | When (p, e, c) -> When (p, replace_with_constants e, c) 
   | Condact (p, e1, e2, i, es1, es2) ->
      Condact (p, replace_with_constants e1
               , replace_with_constants e2
               , i
               , List.map replace_with_constants es1
               , List.map replace_with_constants es2)
   | Activate (p, i, e1, e2, es) ->
      Activate(p, i
               , replace_with_constants e1
               , replace_with_constants e2
               , List.map replace_with_constants es)
   | Merge (p, i, es) ->
      Merge (p, i, List.map (fun (i, e) -> i, replace_with_constants e) es)
   | RestartEvery (p, i, es, e) ->
      RestartEvery (p, i, List.map replace_with_constants es, replace_with_constants e)

  (* Temporal operators *)
  | Pre (_, e) -> replace_with_constants e
  | Arrow (p, e1, e2) ->  Arrow (p, replace_with_constants e1, replace_with_constants e2)

  (* Node calls *)
  | Call (p, i, es) -> Call (p, i, List.map replace_with_constants es) 

(** replaces all the identifiers with constants. This is structure preserving
and is used inside abstract_pre_subexpressions *)

  
let rec abstract_pre_subexpressions: expr -> expr = function
  | Ident _ 
    | ModeRef _ as e -> e 
  | RecordProject (p, e, i) -> RecordProject (p, abstract_pre_subexpressions e, i)  
  | TupleProject (p, e, i) -> TupleProject (p, abstract_pre_subexpressions e, i)
  (* Values *)
  | Const _ as e -> e

  (* Operators *)
  | UnaryOp (p, op, e) -> UnaryOp (p, op, abstract_pre_subexpressions e)
  | BinaryOp (p, op,e1, e2) ->
     let e1' = abstract_pre_subexpressions e1 in
     let e2' = abstract_pre_subexpressions e2 in
     BinaryOp (p, op, e1', e2') 
  | TernaryOp (p, op, e1, e2, e3) ->
     let e1' = abstract_pre_subexpressions e1 in
     let e2' = abstract_pre_subexpressions e2 in
     let e3' = abstract_pre_subexpressions e3 in
     TernaryOp (p, op, e1', e2', e3')
  | ConvOp  (p, op, e) -> ConvOp (p, op, abstract_pre_subexpressions e)
  | CompOp (p, op, e1, e2) ->
     let e1' = abstract_pre_subexpressions e1 in
     let e2' = abstract_pre_subexpressions e2 in
     CompOp (p, op, e1', e2')
  | AnyOp _ -> assert false (* desugared in lustreDesugarAnyOps *)

  (* Structured expressions *)
  | RecordExpr (p, i, flds) -> RecordExpr (p, i, (List.map (fun (f, e) -> (f, abstract_pre_subexpressions e)) flds))
  | GroupExpr (p, g, es) -> GroupExpr (p, g, List.map abstract_pre_subexpressions es)

  (* Update of structured expressions *)
  | StructUpdate (p, e1, i, e2) ->
     let e1' = abstract_pre_subexpressions e1 in
     let e2' = abstract_pre_subexpressions e2 in
     StructUpdate (p, e1', i, e2') 

  | ArrayConstr (p, e1, e2) ->
     let e1' = abstract_pre_subexpressions e1 in
     let e2' = abstract_pre_subexpressions e2 in
     ArrayConstr (p, e1', e2') 

  | ArrayIndex (p, e1, e2) ->
     let e1' = abstract_pre_subexpressions e1 in
     let e2' = abstract_pre_subexpressions e2 in
     ArrayIndex (p, e1', e2')

  (* Quantified expressions *)
  | Quantifier (p, q, qs, e) ->
     Quantifier (p, q, qs, abstract_pre_subexpressions e)

   (* Clock operators *)
   | When (p, e, c) -> When (p, abstract_pre_subexpressions e, c) 
   | Condact (p, e1, e2, i, es1, es2) ->
      Condact (p, abstract_pre_subexpressions e1
               , abstract_pre_subexpressions e2
               , i
               , List.map abstract_pre_subexpressions es1
               , List.map abstract_pre_subexpressions es2)
   | Activate (p, i, e1, e2, es) ->
      Activate(p, i
               , abstract_pre_subexpressions e1
               , abstract_pre_subexpressions e2
               , List.map abstract_pre_subexpressions es)
   | Merge (p, i, es) ->
      Merge (p, i, List.map (fun (i, e) -> i, abstract_pre_subexpressions e) es)
   | RestartEvery (p, i, es, e) ->
      RestartEvery (p, i, List.map abstract_pre_subexpressions es, abstract_pre_subexpressions e)

  (* Temporal operators *)
  | Pre (p, e) -> Pre(p, replace_with_constants e)
  | Arrow (p, e1, e2) ->  Arrow (p, abstract_pre_subexpressions e1, abstract_pre_subexpressions e2)

  (* Node calls *)
  | Call (p, i, es) -> Call (p, i, List.map abstract_pre_subexpressions es) 
                 
let rec replace_idents locals1 locals2 expr = 
  match expr with
  | Ident (pos, i) -> (
    match List.assoc_opt i (List.combine locals1 locals2) with
      | Some i2 -> Ident (pos, i2)
      | None -> Ident (pos, i)
  )
  (* Everything else is just recursing to find Idents *)
  | Pre (a, e) -> Pre (a, replace_idents locals1 locals2 e)
  | Arrow (a, e1, e2) -> Arrow (a, replace_idents locals1 locals2 e1, replace_idents locals1 locals2 e2)
  | Const _ as e -> e
  | ModeRef _ as e -> e
    
  | RecordProject (a, e, b) -> RecordProject (a, replace_idents locals1 locals2 e, b)
  | ConvOp (a, b, e) -> ConvOp (a, b, replace_idents locals1 locals2 e)
  | UnaryOp (a, b, e) -> UnaryOp (a, b, replace_idents locals1 locals2 e)
  
  | When (a, e, b) -> When (a, replace_idents locals1 locals2 e, b)
  | TupleProject (a, e, b) -> TupleProject (a, replace_idents locals1 locals2 e, b)
  | BinaryOp (a, b, e1, e2) -> BinaryOp (a, b, replace_idents locals1 locals2 e1, replace_idents locals1 locals2 e2)
  | CompOp (a, b, e1, e2) -> CompOp (a, b, replace_idents locals1 locals2 e1, replace_idents locals1 locals2 e2)
  | ArrayIndex (a, e1, e2) -> ArrayIndex (a, replace_idents locals1 locals2 e1, replace_idents locals1 locals2 e2)
  | ArrayConstr (a, e1, e2)  -> ArrayConstr (a, replace_idents locals1 locals2 e1, replace_idents locals1 locals2 e2)
  | TernaryOp (a, b, e1, e2, e3) -> TernaryOp (a, b, replace_idents locals1 locals2 e1, replace_idents locals1 locals2 e2, replace_idents locals1 locals2 e3)
  
  | GroupExpr (a, b, l) -> GroupExpr (a, b, List.map (replace_idents locals1 locals2) l)
  | Call (a, b, l) -> Call (a, b, List.map (replace_idents locals1 locals2) l)

  | AnyOp _ -> assert false (* desugared in lustreDesugarAnyOps *)
  | Quantifier (a, b, tis, e) -> 
    (* Remove 'tis' from locals because they're bound in 'e' *)
    let locals = List.combine locals1 locals2 in 
    let is = List.map (fun (_, i, _) -> i) tis in
    let locals1, locals2 = List.filter (fun (i, _) -> not (List.mem i is)) locals |> List.split in
    Quantifier (a, b, tis, replace_idents locals1 locals2 e)

  | Merge (a, b, l) -> Merge (a, b, 
    List.combine
    (List.map fst l)
    (List.map (replace_idents locals1 locals2) (List.map snd l)))
  
  | RecordExpr (a, b, l) -> RecordExpr (a, b,     
    List.combine
    (List.map fst l)
    (List.map (replace_idents locals1 locals2) (List.map snd l)))
  
  | RestartEvery (a, b, l, e) -> 
    RestartEvery (a, b, List.map (replace_idents locals1 locals2) l, replace_idents locals1 locals2 e)
  | Activate (a, b, e, r, l) ->
    Activate (a, b, (replace_idents locals1 locals2) e, (replace_idents locals1 locals2) r, List.map (replace_idents locals1 locals2) l)
  | Condact (a, e, r, b, l1, l2) ->
    Condact (a, (replace_idents locals1 locals2) e, (replace_idents locals1 locals2) r, b, 
             List.map (replace_idents locals1 locals2) l1, List.map (replace_idents locals1 locals2) l2)

  | StructUpdate (a, e1, li, e2) -> 
    StructUpdate (a, replace_idents locals1 locals2 e1, 
    List.map (function
              | Label (a, b) -> Label (a, b)
              | Index (a, e) -> Index (a, replace_idents locals1 locals2 e)
             ) li, 
    replace_idents locals1 locals2 e2)
(** For every identifier, if that identifier is position n in locals1,
   replace it with position n in locals2 *)

let extract_node_equation: node_item -> (eq_lhs * expr) list =
  function
  | Body (Equation (_, lhs, expr)) -> [(lhs, expr)]
  | _ -> []

let get_last_node_name: declaration list -> ident option
  = fun ds -> 
  let rec get_first_node_name: declaration list -> ident option =
    function
    | [] -> None
    | NodeDecl (_, (n, _, _, _, _, _, _, _)) :: _ -> Some n
    | _ :: rest -> get_first_node_name rest
  in get_first_node_name (List.rev ds)   

let rec remove_node_in_declarations:
          ident ->
          declaration list ->
          declaration list ->
          (declaration * declaration list) option =
  fun n pres ->
  function
  | [] -> None
  | (NodeDecl (_, (n', _, _, _, _, _, _, _)) as mn) :: rest ->
     if HString.compare n' n = 0
     then Some (mn, pres @ rest)
     else remove_node_in_declarations n (pres @ [mn]) rest 
  | d :: rest -> remove_node_in_declarations n (pres @ [d]) rest 
  
               
let move_node_to_last: ident -> declaration list -> declaration list = 
  fun n ds ->
  match (remove_node_in_declarations n [] ds) with
  | Some (mn, ds') -> ds' @ [mn]
  | None -> failwith ("Could not find main node " ^ HString.string_of_hstring n)


let sort_typed_ident: typed_ident list -> typed_ident list = fun ty_idents ->
  List.sort (fun (_,i1,_) (_,i2,_) -> HString.compare i1 i2) ty_idents
(** Sort identifiers  *)

let sort_idents: ident list -> ident list = fun ids ->
  List.sort (fun i1 i2 -> HString.compare i1 i2) ids
(** sort typed identifiers *)

let rec syn_expr_equal depth_limit x y : (bool, unit) result =
  let (>>=) = Res.(>>=) in
  let rec r depth x y =
    let rlist xl yl = if List.length xl = List.length yl then
        List.map2 (fun x y -> r (depth + 1) x y) xl yl
      else [Ok (false)]
    in
    let join l = List.fold_left
      (fun a x -> a >>= fun a -> x >>= fun x -> Ok (a && x))
      (Ok (true))
      l
    in
    if Lib.is_some depth_limit && depth > Lib.get depth_limit then Error ()
    else match x, y with
    | Ident (_, x), Ident (_, y) -> Ok (HString.equal x y)
    | ModeRef (_, x), ModeRef (_, y) ->
      let t = if List.length x = List.length y then
          List.fold_left2 (fun a x y -> a && HString.equal x y) false x y
        else false
      in
      Ok t
    | RecordProject (_, xe, xi), RecordProject (_, ye, yi) ->
      r (depth + 1) xe ye >>= fun e -> Ok (e && HString.equal xi yi)
    | TupleProject (_, xe, xi), TupleProject(_, ye, yi) ->
      r (depth + 1) xe ye >>= fun e -> Ok (e && xi = yi)
    | Const (_, True), Const(_, True) -> Ok (true)
    | Const (_, False), Const (_, False) -> Ok (true)
    | Const (_, Num x), Const (_, Num y) -> Ok (HString.equal x y)
    | Const (_, Dec x), Const (_, Dec y) -> Ok (HString.equal x y)
    | UnaryOp (_, xop, xe), UnaryOp (_, yop, ye) ->
      r (depth + 1) xe ye >>= fun e -> Ok (e && xop = yop)
    | BinaryOp (_, xop, xe1, xe2), BinaryOp (_, yop, ye1, ye2) ->
      r (depth + 1) xe1 ye1 >>= fun e1 ->
      r (depth + 1) xe2 ye2 >>= fun e2 ->
      Ok (e1 && e2 && xop = yop)
    | TernaryOp (_, xop, xe1, xe2, xe3), TernaryOp (_, yop, ye1, ye2, ye3) ->
      r (depth + 1) xe1 ye1 >>= fun e1 ->
      r (depth + 1) xe2 ye2 >>= fun e2 ->
      r (depth + 1) xe3 ye3 >>= fun e3 ->
      Ok (e1 && e2 && e3 && xop = yop)
    | ConvOp (_, xop, x), ConvOp (_, yop, y) ->
      r (depth + 1) x y >>= fun e -> Ok (e && xop = yop)
    | CompOp (_, xop, xe1, xe2), CompOp (_, yop, ye1, ye2) ->
      r (depth + 1) xe1 ye1 >>= fun e1 ->
      r (depth + 1) xe2 ye2 >>= fun e2 ->
      Ok (e1 && e2 && xop = yop)
    | RecordExpr (_, xi, x), RecordExpr (_, yi, y) ->
      let (x1, x2), (y1, y2) = List.split x, List.split y in
      rlist x2 y2 |> join >>= fun e ->
      let t = List.length x1 = List.length y1
        && List.fold_left2 (fun a x y -> a && HString.equal x y) true x1 y1
      in
      Ok (e && t && HString.equal xi yi)
    | GroupExpr (_, xop, x), GroupExpr(_, yop, y) ->
      rlist x y |> join >>= fun e -> Ok (e && xop = yop)
    | StructUpdate (_, xe1, xl, xe2), StructUpdate (_, ye1, yl, ye2) ->
      r (depth + 1) xe1 ye1 >>= fun e1 ->
      r (depth + 1) xe2 ye2 >>= fun e2 ->
      let l = if List.length xl = List.length yl then
          List.map2 (fun x y -> match x, y with
            | Label (_, xi), Label (_, yi) -> Ok (HString.equal xi yi)
            | Index (_, xe), Index (_, ye) -> r (depth + 1) xe ye
            | _ -> Ok (false))
          xl yl
        else [Ok (false)]
      in
      l |> join >>= fun e3 ->
      Ok (e1 && e2 && e3)
    | ArrayConstr (_, xe1, xe2), ArrayConstr (_, ye1, ye2)
    | ArrayIndex (_, xe1, xe2), ArrayIndex (_, ye1, ye2) ->
      r (depth + 1) xe1 ye1 >>= fun e1 ->
      r (depth + 1) xe2 ye2 >>= fun e2 ->
      Ok (e1 && e2)
    | Quantifier (_, xq, xl, xe), Quantifier (_, yq, yl, ye) ->
      r (depth + 1) xe ye >>= fun e ->
      let l = if List.length xl = List.length yl then
          List.map2 (fun (_, xi, xt) (_, yi, yt) ->
            syn_type_equal depth_limit xt yt >>= fun t ->
              Ok (t && HString.equal xi yi))
          xl yl
        else [Ok (false)]
      in
      l |> join >>= fun l ->
      Ok (e && l && xq = yq)
    | When (_, x, ClockTrue), When (_, y, ClockTrue) -> r (depth + 1) x y
    | When (_, x, ClockPos xi), When (_, y, ClockPos yi)
    | When (_, x, ClockNeg xi), When (_, y, ClockNeg yi) ->
      r (depth + 1) x y >>= fun e ->
      Ok (e && HString.equal xi yi)
    | When (_, x, ClockConstr (i1, i2)), When (_, y, ClockConstr (j1, j2)) ->
      r (depth + 1) x y >>= fun e ->
      Ok (e && HString.equal i1 j1 && HString.equal i2 j2)
    | Condact (_, xe1, xe2, xi, xl1, xl2), Condact (_, ye1, ye2, yi, yl1, yl2) ->
      r (depth + 1) xe1 ye1 >>= fun e1 ->
      r (depth + 1) xe2 ye2 >>= fun e2 ->
      rlist xl1 yl1 |> join >>= fun l1 ->
      rlist xl2 yl2 |> join >>= fun l2 ->
      Ok (e1 && e2 && l1 && l2 && HString.equal xi yi)
    | Activate (_, xi, xe1, xe2, xl), Activate (_, yi, ye1, ye2, yl) ->
      r (depth + 1) xe1 ye1 >>= fun e1 ->
      r (depth + 1) xe2 ye2 >>= fun e2 ->
      rlist xl yl |> join >>= fun l ->
      Ok (e1 && e2 && l && HString.equal xi yi)
    | Merge (_, xi, xl), Merge (_, yi, yl) ->
      let (x1, x2), (y1, y2) = List.split xl, List.split yl in
      rlist x2 y2 |> join >>= fun e ->
      let t = List.length x1 = List.length y1
        && List.fold_left2 (fun a x y -> a && HString.equal x y) true x1 y1
      in
      Ok (e && t && HString.equal xi yi)
    | RestartEvery (_, xi, xl, xe), RestartEvery (_, yi, yl, ye) ->
      r (depth + 1) xe ye >>= fun e ->
      rlist xl yl |> join >>= fun l ->
      Ok (e && l && HString.equal xi yi)
    | Pre (_, x), Pre (_, y) -> r (depth + 1) x y
    | Arrow (_, xe1, xe2), Arrow (_, ye1, ye2) ->
      r (depth + 1) xe1 ye1 >>= fun e1 ->
      r (depth + 1) xe2 ye2 >>= fun e2 ->
      Ok (e1 && e2)
    | Call (_, xi, xl), Call (_, yi, yl) ->
      rlist xl yl |> join >>= fun l -> Ok (l && xi = yi)
    | _ -> Ok (false)
  in
  r 0 x y

and syn_type_equal depth_limit x y : (bool, unit) result =
  let (>>=) = Res.(>>=) in
  let rec r depth x y =
    let rlist xl yl = if List.length xl = List.length yl then
        List.map2 (fun x y -> r (depth + 1) x y) xl yl
      else [Ok (false)]
    in
    let join l = List.fold_left
      (fun a x -> a >>= fun a -> x >>= fun x -> Ok (a && x))
      (Ok (true))
      l
    in
    if Lib.is_some depth_limit && depth > Lib.get depth_limit then Error ()
    else match x, y with
    | TVar (_, x), TVar (_, y) -> Ok (HString.equal x y)
    | Bool _, Bool _
    | Int _, Int _
    | UInt8 _, UInt8 _
    | UInt16 _, UInt16 _
    | UInt32 _, UInt32 _
    | UInt64 _, UInt64 _
    | Int8 _, Int8 _
    | Int16 _, Int16 _
    | Int32 _, Int32 _
    | Int64 _, Int64 _
    | Real _, Real _ ->
      Ok (true)
    | IntRange (_, xe1, xe2), IntRange (_, ye1, ye2) ->
      let* e1 = match xe1, ye1 with
        | None, None -> Ok true
        | Some xe1, Some ye1 -> syn_expr_equal depth_limit xe1 ye1
        | _ -> Ok false
      in
      let* e2 =  match xe2, ye2 with
        | None, None -> Ok true
        | Some xe2, Some ye2 -> syn_expr_equal depth_limit xe2 ye2
        | _ -> Ok false
      in
      Ok (e1 && e2)
    | UserType (_, x), UserType (_, y)
    | AbstractType (_, x), AbstractType (_, y) ->
      Ok (HString.equal x y)
    | TupleType (_, xl), TupleType (_, yl)
    | GroupType (_, xl), GroupType (_, yl) ->
      rlist xl yl |> join
    | RecordType (_, xn, xl), RecordType (_, yn, yl) ->
      let t = if List.length xl = List.length yl then
          List.map2 (fun (_, xi, xt) (_, yi, yt) ->
            let* t = r (depth + 1) xt yt in
            Ok (t && HString.equal xi yi))
          xl yl
        else [Ok (false)]
      in
      join (Ok (xn = yn) :: t)
    | ArrayType (_, (xt, xe)), ArrayType (_, (yt, ye)) ->
      r (depth + 1) xt yt >>= fun t ->
      syn_expr_equal depth_limit xe ye >>= fun e ->
      Ok (t && e)
    | EnumType (_, xi, xl), EnumType (_, yi, yl) ->
      let t = if List.length xl = List.length yl then
          List.map2 HString.equal xl yl
          |> List.fold_left (&&) true
        else false
      in
      Ok (t && HString.equal xi yi)
    | TArr (_, xt1, xt2), TArr (_, yt1, yt2) ->
      r (depth + 1) xt1 yt1 >>= fun t1 ->
      r (depth + 1) xt2 yt2 >>= fun t2 ->
      Ok (t1 && t2)
    | _ -> Ok (false)
  in
  r 0 x y

let hash depth_limit expr =
  let rec r depth expr =
    if Lib.is_some depth_limit && depth > Lib.get depth_limit then 
      Hashtbl.hash (0, Lib.get depth_limit)
    else match expr with
      | Ident (_, x) -> Hashtbl.hash (1, HString.hash x)
      | ModeRef (_, path) ->
        let path_hash = List.map HString.hash path in
        Hashtbl.hash (2, path_hash)
      | RecordProject (_, e, i) ->
        let e_hash = r (depth + 1) e in
        Hashtbl.hash (3, e_hash, HString.hash i)
      | TupleProject (_, e, i) ->
        let e_hash = r (depth + 1) e in
        Hashtbl.hash (4, e_hash, i)
      | Const (_, True) -> Hashtbl.hash (5, 0)
      | Const (_, False) -> Hashtbl.hash (5, 1)
      | Const (_, Num x) -> Hashtbl.hash (5, 2, HString.hash x)
      | Const (_, Dec x) -> Hashtbl.hash (5, 3, HString.hash x)
      | UnaryOp (_, op, e) ->
        let e_hash = r (depth + 1) e in
        Hashtbl.hash (6, op, e_hash)
      | BinaryOp (_, op, e1, e2) ->
        let e1_hash = r (depth + 1) e1 in
        let e2_hash = r (depth + 1) e2 in
        Hashtbl.hash (7, op, e1_hash, e2_hash)
      | TernaryOp (_, op, e1, e2, e3) ->
        let e1_hash = r (depth + 1) e1 in
        let e2_hash = r (depth + 1) e2 in
        let e3_hash = r (depth + 1) e3 in
        Hashtbl.hash (8, op, e1_hash, e2_hash, e3_hash)
      | ConvOp (_, op, e) ->
        let e_hash = r (depth + 1) e in
        Hashtbl.hash (9, op, e_hash)
      | CompOp (_, op, e1, e2) ->
        let e1_hash = r (depth + 1) e1 in
        let e2_hash = r (depth + 1) e2 in
        Hashtbl.hash (10, op, e1_hash, e2_hash)
      | RecordExpr (_, i, es) ->
        let es_hash = List.map
          (fun (i, e) ->
            let e_hash = r (depth + 1) e in
            (HString.hash i, e_hash))
          es
        in
        Hashtbl.hash (11, HString.hash i, es_hash)
      | GroupExpr (_, op, es) ->
        let es_hash = List.map (r (depth + 1)) es in
        Hashtbl.hash (12, op, es_hash)
      | StructUpdate (_, e1, l, e2) ->
        let e1_hash = r (depth + 1) e1 in
        let e2_hash = r (depth + 1) e2 in
        let l_hash = List.map (function
          | Label (_, i) -> HString.hash i
          | Index (_, e) -> r (depth + 1) e)
          l
        in
        Hashtbl.hash (13, e1_hash, l_hash, e2_hash)
      | ArrayConstr (_, e1, e2) ->
        let e1_hash = r (depth + 1) e1 in
        let e2_hash = r (depth + 1) e2 in
        Hashtbl.hash (14, e1_hash, e2_hash)
      | ArrayIndex (_, e1, e2) ->
        let e1_hash = r (depth + 1) e1 in
        let e2_hash = r (depth + 1) e2 in
        Hashtbl.hash (15, e1_hash, e2_hash)
      | Quantifier (_, e1, l, e2) ->
        let e2_hash = r (depth + 1) e2 in
        let l_hash = List.map (fun (_, i, _) -> HString.hash i) l in
        Hashtbl.hash (16, e1, l_hash, e2_hash)
      | When (_, e, ClockTrue) ->
        let e_hash = r (depth + 1) e in
        Hashtbl.hash (17, e_hash, ClockTrue)
      | When (_, e, ClockPos i) ->
        let e_hash = r (depth + 1) e in
        Hashtbl.hash (17, e_hash, 0, HString.hash i)
      | When (_, e, ClockNeg i) ->
        let e_hash = r (depth + 1) e in
        Hashtbl.hash (17, e_hash, 1, HString.hash i)
      | When (_, e, ClockConstr (i1, i2)) ->
        let e_hash = r (depth + 1) e in
        Hashtbl.hash (17, e_hash, 0, HString.hash i1, HString.hash i2)
      | Condact (_, e1, e2, i, l1, l2) ->
        let e1_hash = r (depth + 1) e1 in
        let e2_hash = r (depth + 1) e2 in
        let l1_hash = List.map (r (depth + 1)) l1 in
        let l2_hash = List.map (r (depth + 1)) l2 in
        Hashtbl.hash (18, e1_hash, e2_hash, HString.hash i, l1_hash, l2_hash)
      | Activate (_, i, e1, e2, l) ->
        let e1_hash = r (depth + 1) e1 in
        let e2_hash = r (depth + 1) e2 in
        let l_hash = List.map (r (depth + 1)) l in
        Hashtbl.hash (19, HString.hash i, e1_hash, e2_hash, l_hash)
      | Merge (_, i, l) ->
        let l_hash = List.map
          (fun (i, e) -> let e_hash = r (depth + 1) e in
            (HString.hash i, e_hash))
          l
        in
        Hashtbl.hash (20, HString.hash i, l_hash)
      | RestartEvery (_, i, l, e) ->
        let l_hash = List.map (r (depth + 1)) l in
        let e_hash = r (depth + 1) e in
        Hashtbl.hash (21, HString.hash i, l_hash, e_hash)
      | Pre (_, e) ->
        let e_hash = r (depth + 1) e in
        Hashtbl.hash (22, e_hash)
      | Arrow (_, e1, e2) ->
        let e1_hash = r (depth + 1) e1 in
        let e2_hash = r (depth + 1) e2 in
        Hashtbl.hash (23, e1_hash, e2_hash)
      | Call (_, i, l) ->
        let l_hash = List.map (r (depth + 1)) l in
        Hashtbl.hash (24, HString.hash i, l_hash)
      | AnyOp (_, (_, i, _), e, None) ->
        let e_hash = r (depth + 1) e in
        Hashtbl.hash (25, HString.hash i, e_hash)
      | AnyOp (_, (_, i, _), e1, Some e2) ->
        let e1_hash = r (depth + 1) e1 in
        let e2_hash = r (depth + 1) e2 in
        Hashtbl.hash (25, HString.hash i, e1_hash, e2_hash)
  in
  r 0 expr

let rec rename_contract_vars = function
  | Ident (p, i) as e ->
    let components = String.split_on_char '_' (HString.string_of_hstring i) in
    (try
      (* Test that this name is an internal name *)
      let _ = int_of_string (List.nth components 0) in
      let _ = String.equal (List.nth components 1) "contract" in
      (* This is a renamed contract variable, with #_contract_name format *)
      let id = components |> List.tl |> List.tl |> String.concat "_" in
      let id = HString.mk_hstring id in
      Ident (p, id)
    with _ -> e)
  | ModeRef (_, _) as e -> e
  | RecordProject (pos, e, idx) -> RecordProject (pos, rename_contract_vars e, idx)
  | TupleProject (pos, e, idx) -> TupleProject (pos, rename_contract_vars e, idx)
  | Const (_, _) as e -> e
  | UnaryOp (pos, op, e) -> UnaryOp (pos, op, rename_contract_vars e)
  | BinaryOp (pos, op, e1, e2) ->
    BinaryOp (pos, op, rename_contract_vars e1, rename_contract_vars e2)
  | TernaryOp (pos, op, e1, e2, e3) ->
    TernaryOp (pos, op, rename_contract_vars e1, rename_contract_vars e2, rename_contract_vars e3)
  | ConvOp (pos, op, e) -> ConvOp (pos, op, rename_contract_vars e)
  | CompOp (pos, op, e1, e2) ->
    CompOp (pos, op, rename_contract_vars e1, rename_contract_vars e2)
  | AnyOp _ -> assert false (* desugared in lustreDesugarAnyOps *)
  | RecordExpr (pos, ident, expr_list) ->
    RecordExpr (pos, ident, List.map (fun (i, e) -> (i, rename_contract_vars e)) expr_list)
  | GroupExpr (pos, kind, expr_list) ->
    GroupExpr (pos, kind, List.map (fun e -> rename_contract_vars e) expr_list)
  | StructUpdate (pos, e1, idx, e2) ->
    StructUpdate (pos, rename_contract_vars e1, idx, rename_contract_vars e2)
  | ArrayConstr (pos, e1, e2) ->
    ArrayConstr (pos, rename_contract_vars e1, rename_contract_vars e2)
  | ArrayIndex (pos, e1, e2) ->
    ArrayIndex (pos, rename_contract_vars e1, rename_contract_vars e2)
  | Quantifier (pos, kind, idents, e) ->
    Quantifier (pos, kind, idents, rename_contract_vars e)
  | When (pos, e, clock) -> When (pos, rename_contract_vars e, clock)
  | Condact (pos, e1, e2, id, expr_list1, expr_list2) ->
    let e1, e2 = rename_contract_vars e1, rename_contract_vars e2 in
    let expr_list1 = List.map (fun e -> rename_contract_vars e) expr_list1 in
    let expr_list2 = List.map (fun e -> rename_contract_vars e) expr_list2 in
    Condact (pos, e1, e2, id, expr_list1, expr_list2)
  | Activate (pos, ident, e1, e2, expr_list) ->
    let e1, e2 = rename_contract_vars e1, rename_contract_vars e2 in
    let expr_list = List.map (fun e -> rename_contract_vars e) expr_list in
    Activate (pos, ident, e1, e2, expr_list)
  | Merge (pos, ident, expr_list) ->
    Merge (pos, ident, List.map (fun (i, e) -> (i, rename_contract_vars e)) expr_list)
  | RestartEvery (pos, ident, expr_list, e) ->
    let expr_list = List.map (fun e -> rename_contract_vars e) expr_list in
    let e = rename_contract_vars e in
    RestartEvery (pos, ident, expr_list, e)
  | Pre (pos, e) -> Pre (pos, rename_contract_vars e)
  | Arrow (pos, e1, e2) -> Arrow (pos, rename_contract_vars e1, rename_contract_vars e2)
  | Call (pos, id, expr_list) ->
    Call (pos, id, List.map (fun e -> rename_contract_vars e) expr_list)


let desugar_history ctr_id prefix expr =
  let rec r map expr =
  match expr with
  | Quantifier (pos, kind, idents, e) -> (
    let vars, map, idents, constrs =
      List.fold_left
        (fun (vars, map, idents, constrs) (pos, bv, ty) ->
          match ty with
          | History (_, i) ->
            let hist_varid =
              HString.mk_hstring
                (Format.asprintf "%s_%a" prefix HString.pp_print_hstring i)
            in
            let c =
              BinaryOp (pos, And,
                CompOp (pos, Lte,
                  Const (pos, Num (HString.mk_hstring "0")),
                  Ident(pos, bv)
                ),
                CompOp (pos, Lte, Ident(pos, bv), Ident(pos, ctr_id))
              )
            in
            StringSet.add i vars,
            StringMap.add bv hist_varid map,
            (pos, bv, Int pos) :: idents,
            c :: constrs
          | _ -> vars, map, (pos, bv, ty) :: idents, constrs
        )
        (StringSet.empty, map, [], [])
        idents
    in
    let vars', e' = r map e in
    let e' =
      match constrs with
      | [] -> e'
      | [c] ->
        assert (kind = Exists);
        BinaryOp(pos, And, c, e')
      | _ -> (
        assert (kind = Exists);
        let conj =
          List.fold_left
            (fun acc c -> BinaryOp(pos, And, c, acc))
            (List.hd constrs)
            (List.tl constrs)
        in
        BinaryOp(pos, And, conj, e')
      )
    in
    StringSet.union vars vars',
    Quantifier (pos, kind, List.rev idents, e')
  )
  | Ident (pos, id) -> (
    match StringMap.find_opt id map with
    | None -> StringSet.empty, expr
    | Some hist_varid ->
      StringSet.empty, ArrayIndex(pos, Ident(pos, hist_varid), expr)
  )
  | ModeRef _ -> StringSet.empty, expr
  | RecordProject (pos, e, idx) ->
    let vars, e' = r map e in
    vars, RecordProject (pos, e', idx)
  | TupleProject (pos, e, idx) ->
    let vars, e' = r map e in
    vars, TupleProject (pos, e', idx)
  | Const _ -> StringSet.empty, expr
  | UnaryOp (pos, op, e) ->
    let vars, e' = r map e in
    vars, UnaryOp (pos, op, e')
  | BinaryOp (pos, op, e1, e2) ->
    let vars1, e1' = r map e1 in
    let vars2, e2' = r map e2 in
    StringSet.union vars1 vars2,
    BinaryOp (pos, op, e1', e2')
  | TernaryOp (pos, op, e1, e2, e3) ->
    let vars1, e1' = r map e1 in
    let vars2, e2' = r map e2 in
    let vars3, e3' = r map e3 in
    StringSet.(vars1 |> union vars2 |> union vars3),
    TernaryOp (pos, op, e1', e2', e3')
  | ConvOp (pos, op, e) ->
    let vars, e' = r map e in
    vars, ConvOp (pos, op, e')
  | CompOp (pos, op, e1, e2) ->
    let vars1, e1' = r map e1 in
    let vars2, e2' = r map e2 in
    StringSet.union vars1 vars2,
    CompOp (pos, op, e1', e2')
  | AnyOp _ -> assert false (* desugared in lustreDesugarAnyOps *)
  | RecordExpr (pos, ident, expr_list) ->
    let vars, expr_list' = desugar_idx_expr_list map expr_list in
    vars, RecordExpr (pos, ident, expr_list')
  | GroupExpr (pos, kind, expr_list) ->
    let vars, expr_list' = desugar_expr_list map expr_list in
    vars, GroupExpr (pos, kind, expr_list')
  | StructUpdate (pos, e1, idx_list, e2) ->
    let vars1, e1' = r map e1 in
    let vars2, e2' = r map e2 in
    StringSet.union vars1 vars2,
    StructUpdate (pos, e1', idx_list, e2')
  | ArrayConstr (pos, e1, e2) ->
    let vars1, e1' = r map e1 in
    let vars2, e2' = r map e2 in
    StringSet.union vars1 vars2,
    ArrayConstr (pos, e1', e2')
  | ArrayIndex (pos, e1, e2) ->
    let vars1, e1' = r map e1 in
    let vars2, e2' = r map e2 in
    StringSet.union vars1 vars2,
    ArrayIndex (pos, e1', e2')
  | When (pos, e, c) ->
    let vars, e' = r map e in
    vars, When (pos, e', c)
  | Pre (pos, e) ->
    let vars, e' = r map e in
    vars, Pre (pos, e')
  | Arrow (pos, e1, e2) ->
    let vars1, e1' = r map e1 in
    let vars2, e2' = r map e2 in
    StringSet.union vars1 vars2,
    Arrow (pos, e1', e2')
  | Call(pos, id, expr_list) ->
    let vars, expr_list' = desugar_expr_list map expr_list in
    vars, Call(pos, id, expr_list')
  | Merge (pos, ident, expr_list) ->
    let vars, expr_list' = desugar_idx_expr_list map expr_list in
    vars, Merge (pos, ident, expr_list')
  | Activate (pos, ident, e1, e2, expr_list) ->
    let vars1, e1' = r map e1 in
    let vars2, e2' = r map e2 in
    let vars3, expr_list' = desugar_expr_list map expr_list in
    StringSet.(vars1 |> union vars2 |> union vars3),
    Activate (pos, ident, e1', e2', expr_list')
  | Condact (pos, e1, e2, id, expr_list1, expr_list2) ->
    let vars1, e1' = r map e1 in
    let vars2, e2' = r map e2 in
    let vars3, expr_list1' = desugar_expr_list map expr_list1 in
    let vars4, expr_list2' = desugar_expr_list map expr_list2 in
    StringSet.(vars1 |> union vars2 |> union vars3 |> union vars4),
    Condact (pos, e1', e2', id, expr_list1', expr_list2')
  | RestartEvery (pos, ident, expr_list, e) ->
    let vars1, e' = r map e in
    let vars2, expr_list' = desugar_expr_list map expr_list in
    StringSet.union vars1 vars2,
    RestartEvery (pos, ident, expr_list', e')
  and desugar_expr_list map expr_list =
    let vars, expr_list' =
        expr_list
        |> List.map (fun e -> r map e)
        |> List.split
    in
    List.fold_left
      (fun acc vars -> StringSet.union acc vars)
      StringSet.empty
      vars,
    expr_list'
  and desugar_idx_expr_list map record_list =
    let vars, idx_exp_list' =
      record_list
      |> List.map
        (fun (i, e) -> let vars, e' = r map e in vars, (i, e'))
      |> List.split
    in
    List.fold_left
      (fun acc vars -> StringSet.union acc vars)
      StringSet.empty
      vars,
    idx_exp_list'
  in
  r StringMap.empty expr

let name_of_prop pos name k =
  match name with 
  | Some name -> name
  | None -> 
    let kind_str = match k with
      | Invariant -> "Inv"
      | Reachable _ -> "Reach"
      | Provided _ -> "Prov"
    in
    Format.asprintf "%sProp%a" kind_str Lib.pp_print_line_and_column pos
    |> HString.mk_hstring<|MERGE_RESOLUTION|>--- conflicted
+++ resolved
@@ -92,7 +92,16 @@
   | Call (_, _, _) | Condact (_, _, _, _, _, _) | RestartEvery (_, _, _, _) | AnyOp (_, _, _, _)
     -> true
 
-<<<<<<< HEAD
+let rec type_contains_array = function
+  | IntRange _ -> false
+  | TupleType (_, tys) | GroupType (_, tys) ->
+    List.fold_left (fun acc ty -> acc || type_contains_array ty) false tys
+  | RecordType (_, _, tys) ->
+    List.fold_left (fun acc (_, _, ty) -> acc || type_contains_array ty)
+      false tys
+  | ArrayType _ -> true
+  | _ -> false
+
 let rec expr_contains_id id = function
   | Ident (_, id2) -> id = id2
   | ModeRef (_, _) | Const (_, _) -> false
@@ -111,8 +120,8 @@
   | Activate (_, _, e1, e2, expr_list) -> 
     expr_contains_id id e1 || expr_contains_id id e2
     || List.fold_left (fun acc x -> acc || expr_contains_id id x) false expr_list
-  | ChooseOp (_, (_, id2, _), e, None) -> if id != id2 then expr_contains_id id e else false
-  | ChooseOp (_, (_, id2, _), e1, Some e2) -> 
+  | AnyOp (_, (_, id2, _), e, None) -> if id != id2 then expr_contains_id id e else false
+  | AnyOp (_, (_, id2, _), e1, Some e2) -> 
     if id != id2 then expr_contains_id id e1 || expr_contains_id id e2 else false
   | Condact (_, e1, e2, _, expr_list, expr_list2) -> 
     expr_contains_id id e1 || expr_contains_id id e2 || 
@@ -124,19 +133,6 @@
     
 
 let rec type_contains_subrange_or_ref_type = function
-=======
-let rec type_contains_array = function
-  | IntRange _ -> false
-  | TupleType (_, tys) | GroupType (_, tys) ->
-    List.fold_left (fun acc ty -> acc || type_contains_array ty) false tys
-  | RecordType (_, _, tys) ->
-    List.fold_left (fun acc (_, _, ty) -> acc || type_contains_array ty)
-      false tys
-  | ArrayType _ -> true
-  | _ -> false
-
-let rec type_contains_subrange = function
->>>>>>> 027f29c3
   | IntRange _ -> true
   | RefinementType _ -> true
   | TupleType (_, tys) | GroupType (_, tys) ->
@@ -790,8 +786,8 @@
   | Activate (_, _, e1, e2, es) -> SI.flatten (vars e1 :: vars e2 :: List.map vars es)
   | Merge (_, _, es) -> List.split es |> snd |> List.map vars |> SI.flatten
   | RestartEvery (_, _, es, e) -> SI.flatten (vars e :: List.map vars es)
-  | ChooseOp (_, (_, i, _), e, None) -> SI.diff (vars e) (SI.singleton i)
-  | ChooseOp (_, (_, i, _), e1, Some e2) -> SI.diff (SI.union (vars e1) (vars e2)) (SI.singleton i)
+  | AnyOp (_, (_, i, _), e, None) -> SI.diff (vars e) (SI.singleton i)
+  | AnyOp (_, (_, i, _), e1, Some e2) -> SI.diff (SI.union (vars e1) (vars e2)) (SI.singleton i)
   (* Temporal operators *)
   | Pre _ -> SI.empty
   | Arrow (_, e1, e2) ->  SI.union (vars e1) (vars e2)
