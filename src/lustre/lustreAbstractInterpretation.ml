--- conflicted
+++ resolved
@@ -403,38 +403,26 @@
     (match l2, r2 with
     | Some l2, Some r2 ->
       let l, r = Numeral.max l1 l2, Numeral.min r1 r2 in
-<<<<<<< HEAD
       subrange_from_bounds pos l r
-=======
-      subrange_from_bounds l r
     | Some l2, None ->
       let l = Numeral.max l1 l2 in 
-      subrange_from_bounds l r1
+      subrange_from_bounds pos l r1
     | None, Some r2 ->
       let r = Numeral.min r1 r2 in 
-      subrange_from_bounds l1 r
->>>>>>> 57cd0f70
+      subrange_from_bounds pos l1 r
     | _ -> t)
   | IntRange (pos, (Some Const (_, Num l1)), None) as t ->
     let l1 = Numeral.of_string (HString.string_of_hstring l1) in
-<<<<<<< HEAD
-    let l2, _ = interpret_int_expr node_id ctx ty_ctx proj expr in
-    (match l2  with
-    | Some l2 ->
-      let l  = Numeral.max l1 l2  in
-      subrange_from_lower pos l 
-=======
     let l2, r2 = interpret_int_expr node_id ctx ty_ctx proj expr in
     (match l2, r2  with
     | Some l2, Some r2 ->
       let l = Numeral.max l1 l2 in
-      subrange_from_bounds l r2
+      subrange_from_bounds pos l r2
     | Some l2, None ->
       let l = Numeral.max l1 l2 in 
-      subrange_from_lower l 
+      subrange_from_lower pos l 
     | None, Some r2 ->
-      subrange_from_bounds l1 r2
->>>>>>> 57cd0f70
+      subrange_from_bounds pos l1 r2
     | _ -> t)
   | IntRange (pos, None, (Some Const (_, Num r1))) as t ->
     let r1 = Numeral.of_string (HString.string_of_hstring r1) in
@@ -442,29 +430,19 @@
     (match l2, r2 with
     | Some l2, Some r2 ->
       let r = Numeral.min r1 r2 in
-<<<<<<< HEAD
+      subrange_from_bounds pos l2 r
+    | Some l2, None ->
+      subrange_from_bounds pos l2 r1
+    | None, Some r2 ->
+      let r = Numeral.min r1 r2 in 
       subrange_from_upper pos r
     | _ -> t)
-  | IntRange (_, None, None) as t -> t
-  | Int pos | IntRange (pos, _, _) ->
+  | Int pos | IntRange (pos, None, None) ->
     let l, r = interpret_int_expr node_id ctx ty_ctx proj expr in
     (match l, r with
     | Some l, Some r -> subrange_from_bounds pos l r
-=======
-      subrange_from_bounds l2 r
-    | Some l2, None ->
-      subrange_from_bounds l2 r1
-    | None, Some r2 ->
-      let r = Numeral.min r1 r2 in 
-      subrange_from_upper r
-    | _ -> t)
-  | Int _ | IntRange _ ->
-    let l, r = interpret_int_expr node_id ctx ty_ctx proj expr in
-    (match l, r with
-    | Some l, Some r -> subrange_from_bounds l r
-    | Some l, None -> subrange_from_lower l
-    | None, Some r -> subrange_from_upper r
->>>>>>> 57cd0f70
+    | Some l, None -> subrange_from_lower pos l
+    | None, Some r -> subrange_from_upper pos r
     | _ -> LA.Int dpos)
   | t -> t
 
