(* This file is part of the Kind 2 model checker.

   Copyright (c) 2015 by the Board of Trustees of the University of Iowa

   Licensed under the Apache License, Version 2.0 (the "License"); you
   may not use this file except in compliance with the License.  You
   may obtain a copy of the License at

   http://www.apache.org/licenses/LICENSE-2.0 

   Unless required by applicable law or agreed to in writing, software
   distributed under the License is distributed on an "AS IS" BASIS,
   WITHOUT WARRANTIES OR CONDITIONS OF ANY KIND, either express or
   implied. See the License for the specific language governing
   permissions and limitations under the License. 

*)


%{
open Lib
open LustreReporting
   
module A = LustreAst
          
let mk_pos = position_of_lexing 

let mk_span start_pos end_pos =
  { A.start_pos = mk_pos start_pos;
    A.end_pos = mk_pos end_pos }

%}

(* Special characters *)
%token SEMICOLON 
%token EQUALS 
%token COLON 
%token COMMA 
%token LSQBRACKET 
%token RSQBRACKET 
%token LPAREN 
%token RPAREN 
%token DOTPERCENT

(* Tokens for enumerated types *)
%token ENUM

(* Tokens for records *)
%token STRUCT
%token DOT
%token LCURLYBRACKET 
%token RCURLYBRACKET 

(* Tokens for decimals and numerals *)
%token <HString.t>DECIMAL
%token <HString.t>NUMERAL

%token <HString.t>STRING

(* Identifier token *)
%token <HString.t>SYM
      
(* Tokens for types *)
%token TYPE
%token INT
%token UINT8;
%token UINT16;
%token UINT32;
%token UINT64;
%token INT8;
%token INT16;
%token INT32;
%token INT64;
%token REAL
%token BOOL
%token SUBRANGE
%token OF
<<<<<<< HEAD
%token SUBTYPE
=======
%token HISTORY
>>>>>>> 027f29c3
    
(* Tokens for arrays *)
(* %token ARRAY *)
%token CARET
%token DOTDOT
%token BAR

(* Token for constant/parameter declarations *)
%token CONST
%token PARAM
    
(* Tokens for node declarations *)
%token IMPORTED
%token NODE
%token LPARAMBRACKET
%token RPARAMBRACKET
%token FUNCTION
%token RETURNS
%token VAR
%token LET
%token TEL
    
(* Tokens for annotations *)

(* Inline annotations. *)
%token MAIN_P_ANNOT
%token MAIN_B_ANNOT
%token PROPERTY_ANNOT
(* Parenthesis star (PS) block annotations. *)
%token MAIN_PSBLOCKSTART
%token PROPERTY_PSBLOCKSTART
%token CONTRACT_PSATBLOCK
%token PSBLOCKEND
(* Slash star (PS) block annotations. *)
%token MAIN_SSBLOCKSTART
%token PROPERTY_SSBLOCKSTART
%token CONTRACT_SSATBLOCK
%token SSBLOCKEND
(* Contract annotations. *)
%token CONTRACT
%token IMPORTCONTRACT
(* %token IMPORTMODE *)
%token ASSUME
%token GUARANTEE
%token MODE
%token REQUIRE
%token ENSURE
%token WEAKLY
%token ASSUMP_VARS

(* Token for assertions *)
%token ASSERT
    
(* Tokens for check *)
%token CHECK
%token REACHABLE
%token PROVIDED
%token ASSUMING
%token INVARIANT
%token FROM
%token AT
%token WITHIN

(* Tokens for Boolean operations *)
%token TRUE
%token FALSE
%token NOT
%token AND
%token XOR
%token OR
%token IF
%token FI
%token FRAME
%token WITH
%token THEN
%token ELSE
%token ELSIF
%token IMPL
%token HASH
%token FORALL
%token EXISTS
%token ANY
    
(* Tokens for relations *)
%token LTE
%token GTE
%token LT
%token GT
%token NEQ
    
(* Tokens for arithmetic operators *)
%token MINUS
%token PLUS
%token DIV
%token MULT
%token INTDIV
%token MOD
    
(* Tokens for bitvector operators *)
%token BVAND
%token BVOR
%token BVNOT
%token LSH
%token RSH

(* Tokens for clocks *)
%token WHEN
%token CURRENT
%token CONDACT
%token ACTIVATE
%token INITIAL
%token DEFAULT
%token EVERY
%token RESTART
%token MERGE

(* Tokens for temporal operators *)
%token PRE
%token FBY
%token ARROW
    
(* Token for end of file marker *)
%token EOF
    
(* Priorities and associativity of operators, lowest first *)
%nonassoc UINT8 UINT16 UINT32 UINT64 INT8 INT16 INT32 INT64 
%nonassoc WHEN CURRENT ASSUMING BAR
%nonassoc ELSE
%right ARROW
%nonassoc prec_forall prec_exists
%right IMPL
%left OR XOR
%left AND
%left LT LTE EQUALS NEQ GTE GT
%left PLUS MINUS
%left MULT INTDIV MOD DIV
%left BVOR
%left BVAND
%nonassoc LSH RSH
%nonassoc PRE 
%nonassoc INT REAL 
%nonassoc NOT
%nonassoc BVNOT 
%nonassoc ANY
%left CARET 
%left LSQBRACKET DOT DOTPERCENT

(* Start token *)
%start <LustreAst.t> main
%start <LustreAst.expr> one_expr

%%
(** Parser for lustre systems. *)

one_expr: e = expr EOF { e }


(* A Lustre program is a list of declarations *)
main: p = list(decl) EOF { List.flatten p }


(* A declaration is a type, a constant, a node or a function declaration *)
decl:
  | d = const_decl { List.map 
                       (function e -> A.ConstDecl (mk_span $startpos $endpos, e)) 
                       d }
  | d = param_decl { List.map 
                       (function e -> A.ConstDecl (mk_span $startpos $endpos, e)) 
                       d }
  | d = type_decl { List.map 
                      (function e -> A.TypeDecl (mk_span $startpos $endpos, e)) 
                      d }
  | NODE ; decl = node_decl ; def = node_def {
    let (n, p, i, o, r) = decl in
    let (l, e) = def in
    [A.NodeDecl ( mk_span $startpos $endpos, (n, false, p, i, o, l, e, r) )]
  }
  | FUNCTION ; decl = node_decl ; def = node_def {
    let (n, p, i, o, r) = decl in
    let (l, e) = def in
    [A.FuncDecl (mk_span $startpos $endpos, (n, false, p, i, o, l, e, r))]
  }
  | NODE ; IMPORTED ; decl = node_decl {
    let (n, p, i, o, r) = decl in
    [A.NodeDecl ( mk_span $startpos $endpos, (n, true, p, i, o, [], [], r) )]
  }
  | FUNCTION ; IMPORTED ; decl = node_decl {
    let (n, p, i, o, r) = decl in
    [A.FuncDecl (mk_span $startpos $endpos, (n, true, p, i, o, [], [], r))]
  }
  | d = contract_decl { [A.ContractNodeDecl (mk_span $startpos $endpos, d)] }
  | d = node_param_inst { [A.NodeParamInst (mk_span $startpos $endpos, d)] }


(* ********************************************************************** *)


(* A constant declaration *)
const_decl: CONST; l = nonempty_list(const_decl_body) { List.flatten l }

(* A constant declaration *)
param_decl: PARAM; l = nonempty_list(param_decl_body) { List.flatten l }

(* The body of a constant declaration *)
const_decl_body:

  (* Imported (free) constant 

     Separate rule for singleton list to avoid shift/reduce conflict *)
  | h = ident; COLON; t = lustre_type; SEMICOLON 
    { [A.FreeConst (mk_pos $startpos, h, t)] } 

  (* Imported (free) constant *)
  | h = ident; COMMA; l = ident_list; COLON; t = lustre_type; SEMICOLON 
    { List.map (function e -> A.FreeConst (mk_pos $startpos, e, t)) (h :: l) } 

  (* Defined constant without a type *)
  | s = ident; EQUALS; e = expr; SEMICOLON 
    { [A.UntypedConst (mk_pos $startpos, s, e)] }

  (* Defined constant with a type *)
  | c = typed_ident; EQUALS; e = expr; SEMICOLON 
    { let (_, s, t) = c in [A.TypedConst (mk_pos $startpos, s, e, t)] }

(* The body of a parameter declaration *)
param_decl_body:

  (* Imported (free) constant 

     Separate rule for singleton list to avoid shift/reduce conflict *)
  | h = ident; COLON; t = lustre_type; SEMICOLON 
    { [A.FreeConst (mk_pos $startpos, h, t)] } 

  (* Imported (free) constant *)
  | h = ident; COMMA; l = ident_list; COLON; t = lustre_type; SEMICOLON 
    { List.map (function e -> A.FreeConst (mk_pos $startpos, e, t)) (h :: l) } 


(* ********************************************************************** *)


(* A type declaration *) 
type_decl: 

  (* A free type *)
  | TYPE; l = ident_list; SEMICOLON 
     { List.map (fun e -> A.FreeType (mk_pos $startpos, e)) l }

  (* A type alias *)
  | TYPE; l = ident_list; EQUALS; t = lustre_type; SEMICOLON
     { List.map (fun e -> 
                 A.AliasType (mk_pos $startpos, e, t)) l }

  (* Definition of an enum type*)
  | TYPE; l = ident_list; EQUALS; t = enum_type; SEMICOLON
     { List.map (fun e ->
           A.AliasType (mk_pos $startpos, e,
                        A.EnumType (mk_pos $startpos, e, t))) l }

  (* A record type, can only be defined as alias *)
  | TYPE; l = ident_list; EQUALS; t = record_type; SEMICOLON
     { List.map 
         (function e -> 
           A.AliasType (mk_pos $startpos, 
                        e, 
                        A.RecordType (mk_pos $startpos, e, t))) 
         l }

expr_opt:
  | e = expr { Some e }
  | MULT { None }

(* A type *)
lustre_type:

  (* Predefined types *)
  | BOOL { A.Bool (mk_pos $startpos) }
  | INT { A.Int (mk_pos $startpos) }
  | REAL { A.Real (mk_pos $startpos) }
  | UINT8 { A.UInt8 (mk_pos $startpos) }
  | UINT16 { A.UInt16 (mk_pos $startpos) }
  | UINT32 { A.UInt32 (mk_pos $startpos) }
  | UINT64 { A.UInt64 (mk_pos $startpos) }
  | INT8 { A.Int8 (mk_pos $startpos) }
  | INT16 { A.Int16 (mk_pos $startpos) }
  | INT32 { A.Int32 (mk_pos $startpos) }
  | INT64 { A.Int64 (mk_pos $startpos) }
  | SUBRANGE;
    LSQBRACKET;
    l = expr_opt; 
    COMMA; 
    u = expr_opt; 
    RSQBRACKET 
    OF
    INT 
    { A.IntRange (mk_pos $startpos, l, u) }

  (* User-defined type *)
  | s = ident { A.UserType (mk_pos $startpos, s) }

  (* Tuple type *)
  | t = tuple_type { A.TupleType (mk_pos $startpos, t) } 

(* Record types can only be defined as aliases 
  (* Record type (V6) *)
  | t = record_type { A.RecordType t } 
*)

  (* Array type (V6) *)
  | t = array_type { A.ArrayType (mk_pos $startpos, t) }

  (* Refinement type *)
  | t = refinement_type { t }

(* A tuple type *)
tuple_type:

  (* Tuples are between square brackets *)
  | LSQBRACKET; l = lustre_type_list; RSQBRACKET { l } 


(* A record type (V6) *)
record_type:

  (* Keyword "struct" is optional *)
  | option(STRUCT); 
    f = tlist(LCURLYBRACKET, SEMICOLON, RCURLYBRACKET, typed_idents)
  
    { List.flatten f  }


(* An array type (V6) *)
array_type: 
  | t = lustre_type; CARET; s = expr { t, s }


(* Refinement type *)
refinement_type:
  | SUBTYPE; LCURLYBRACKET; id = typed_ident; BAR; e = expr; RCURLYBRACKET
    { A.RefinementType (mk_pos $startpos, id, e, None) } 
  | SUBTYPE; LCURLYBRACKET; id = typed_ident; BAR; e1 = expr; ASSUMING; e2 = expr; RCURLYBRACKET
    { A.RefinementType (mk_pos $startpos, id, e1, Some e2) } 

(*
  (* Alternate syntax: array [size] of type *)
  | ARRAY; s = expr; OF; LSQBRACKET; t = lustre_type; RSQBRACKET { t, s }
*)

(* An enum type (V6) *)
enum_type: ENUM LCURLYBRACKET; l = ident_list; RCURLYBRACKET { l } 


(* ********************************************************************** *)


(* A node declaration and contract. *)
node_decl:
| n = ident;
  p = loption(static_params);
  i = tlist(LPAREN, SEMICOLON, RPAREN, const_clocked_typed_idents);
  RETURNS;
  o = tlist(LPAREN, SEMICOLON, RPAREN, clocked_typed_idents);
  option(SEMICOLON);
  r = option(contract_spec)
  {
    (n, p, List.flatten i, List.flatten o, r)
  }

(* A node definition (locals + body). *)
node_def:
  l = list(node_local_decl);
  LET;
  e = list(node_item);
  TEL
  option(node_sep)

  { (List.flatten l, e) }

contract_ghost_vars:
  | VAR; l = typed_idents_list; EQUALS; e = expr; SEMICOLON
    { A.GhostVars (mk_pos $startpos, GhostVarDec (mk_pos $startpos, l), e) }

contract_ghost_const:
  | CONST; i = ident; COLON; t = lustre_type; EQUALS; e = qexpr; SEMICOLON 
    { A.GhostConst (A.TypedConst (mk_pos $startpos, i, e, t)) }
  | CONST; i = ident; EQUALS; e = qexpr; SEMICOLON 
    { A.GhostConst (A.UntypedConst (mk_pos $startpos, i, e)) }

contract_assume:
  | ASSUME; name = option(STRING); e = qexpr; SEMICOLON
  { A.Assume (mk_pos $startpos, name, false, e) }
  | WEAKLY; ASSUME; name = option(STRING); e = qexpr; SEMICOLON
  { A.Assume (mk_pos $startpos, name, true, e) }

contract_guarantee:
  GUARANTEE; name = option(STRING); e = qexpr; SEMICOLON
  { A.Guarantee (mk_pos $startpos, name, false, e) }
  | WEAKLY; GUARANTEE; name = option(STRING); e = qexpr; SEMICOLON
  { A.Guarantee (mk_pos $startpos, name, true, e) }

contract_require:
  REQUIRE; name = option(STRING); e = qexpr; SEMICOLON
  { mk_pos $startpos, name, e }

contract_ensure:
  ENSURE; name = option(STRING); e = qexpr; SEMICOLON
  { mk_pos $startpos, name, e }

mode_equation:
  MODE; n = ident; LPAREN;
  reqs = list(contract_require);
  enss = list(contract_ensure);
  RPAREN; SEMICOLON {
    A.Mode (mk_pos $startpos, n, reqs, enss)
  }

contract_import:
  IMPORTCONTRACT ; n = ident ;
  LPAREN ; in_params = separated_list(COMMA, qexpr) ; RPAREN ; RETURNS ;
  LPAREN ; out_params = separated_list(COMMA, ident) ; RPAREN ; SEMICOLON ; {
    A.ContractCall (mk_pos $startpos, n, in_params, out_params)
  }

assumption_vars:
  ASSUMP_VARS ; ids = ident_list_pos; SEMICOLON
  {
    A.AssumptionVars (mk_pos $startpos, ids)
  }

contract_item:
  | e = contract_ghost_vars { e }
  | c = contract_ghost_const { c }
  | a = contract_assume { a }
  | g = contract_guarantee { g }
  | m = mode_equation { m }
  | i = contract_import { i }
  | a = assumption_vars { a }

contract_in_block:
  | c = nonempty_list(contract_item) { c }


(* A contract node declaration. *)
contract_decl:
  | CONTRACT;
    n = ident; 
    p = loption(static_params);
    i = tlist(LPAREN, SEMICOLON, RPAREN, const_clocked_typed_idents); 
    RETURNS; 
    o = tlist(LPAREN, SEMICOLON, RPAREN, clocked_typed_idents); 
    SEMICOLON;
    LET;
      e = contract_in_block;
    TEL
    option(node_sep) 

    { (n,
       p,
       List.flatten i,
       List.flatten o,
       e) }


contract_spec:
  (* Block contract, parenthesis star (PS). *)
  | CONTRACT_PSATBLOCK ;
    eqs = contract_in_block
    PSBLOCKEND
    { eqs }
  (* Block contract, slash star (SS). *)
  | CONTRACT_SSATBLOCK ;
    eqs = contract_in_block
    SSBLOCKEND
    { eqs }


(* A node declaration as an instance of a paramterized node *)
node_param_inst: 
  | NODE; 
    n = ident; 
    EQUALS;
    s = ident; 
    p = tlist 
         (LPARAMBRACKET, SEMICOLON, RPARAMBRACKET, node_call_static_param); 
    SEMICOLON
        
    { (n, s, p) } 


(* A node declaration is optionally terminated by a period or a semicolon *)
node_sep: DOT | SEMICOLON { }


(* A static parameter is a type *)
static_param:
  | TYPE; t = ident { A.TypeParam t }


(* The static parameters of a node *)
static_params:
  | l = tlist (LPARAMBRACKET, SEMICOLON, RPARAMBRACKET, static_param)
    
    { l }  


(* A node-local declaration of constants or variables *)
node_local_decl:
  | c = const_decl { List.map 
                       (function e -> A.NodeConstDecl (mk_pos $startpos, e))
                       c }
  | p = param_decl { List.map 
                       (function e -> A.NodeConstDecl (mk_pos $startpos, e))
                       p }
  | v = var_decls { List.map 
                      (function e -> A.NodeVarDecl (mk_pos $startpos, e)) 
                      v }


(* A variable declaration section of a node *)
var_decls: 
  | VAR; l = nonempty_list(var_decl) { List.flatten l }


(* A declaration of variables *)
var_decl:
  | l = clocked_typed_idents; SEMICOLON { l }


boolean:
  | TRUE { true }
  | FALSE { false }

    
main_annot:
  | MAIN_P_ANNOT ; SEMICOLON { A.AnnotMain (mk_pos $startpos, true) }
  | MAIN_PSBLOCKSTART ; option (SEMICOLON) ; PSBLOCKEND { A.AnnotMain (mk_pos $startpos, true) }
  | MAIN_SSBLOCKSTART ; option (SEMICOLON) ; SSBLOCKEND { A.AnnotMain (mk_pos $startpos, true) }
  | MAIN_B_ANNOT ; COLON ; b = boolean ; SEMICOLON { A.AnnotMain (mk_pos $startpos, b) }
  | MAIN_PSBLOCKSTART ; COLON ; b = boolean ; option (SEMICOLON) ; PSBLOCKEND {
    A.AnnotMain (mk_pos $startpos, b)
  }
  | MAIN_SSBLOCKSTART ; COLON ; b = boolean ; option (SEMICOLON) ; SSBLOCKEND {
    A.AnnotMain (mk_pos $startpos, b)
  }


property_timestep: 
  | WITHIN ; timestep = NUMERAL
    { A.Reachable (Some (Within (int_of_string (HString.string_of_hstring timestep)))) } 
  | AT ; timestep = NUMERAL
    { A.Reachable (Some (At (int_of_string (HString.string_of_hstring timestep)))) }
  | FROM ; timestep = NUMERAL
    { A.Reachable (Some (From (int_of_string (HString.string_of_hstring timestep)))) }
  | FROM ; timestep = NUMERAL ; 
    WITHIN ; timestep2 = NUMERAL 
    { A.Reachable (Some (FromWithin (int_of_string (HString.string_of_hstring timestep), 
                                     int_of_string (HString.string_of_hstring timestep2)))) }
  | {A.Reachable None} 


property:
  (* Invariant properties *)
  | PROPERTY_ANNOT ; option(INVARIANT) ; name = option(STRING) ; e = qexpr ; SEMICOLON
    { A.AnnotProperty (mk_pos $startpos, name, e, Invariant) }
  | PROPERTY_ANNOT ; option(INVARIANT) ; name = option(STRING) ; e1 = qexpr ; PROVIDED ; e2 = qexpr ; SEMICOLON
    { A.AnnotProperty (mk_pos $startpos, name, e1, Provided e2) }
  | PROPERTY_PSBLOCKSTART ; option(INVARIANT) ; name = option(STRING);
    e = qexpr; SEMICOLON ; PSBLOCKEND
    { A.AnnotProperty (mk_pos $startpos, name, e, Invariant) }
  | PROPERTY_PSBLOCKSTART ; option(INVARIANT) ; name = option(STRING);
    COLON; e = qexpr; SEMICOLON ; PSBLOCKEND
    { A.AnnotProperty (mk_pos $startpos, name, e, Invariant) }
  | PROPERTY_SSBLOCKSTART ; option(INVARIANT) ; name = option(STRING);
    e = qexpr ; SEMICOLON; SSBLOCKEND
    { A.AnnotProperty (mk_pos $startpos, name, e, Invariant) }
  | PROPERTY_SSBLOCKSTART ; option(INVARIANT) ; name = option(STRING);
    COLON; e = qexpr ; SEMICOLON; SSBLOCKEND
    { A.AnnotProperty (mk_pos $startpos, name, e, Invariant) }

  (* Reachability queries *)
  | PROPERTY_ANNOT ; REACHABLE ; name = option(STRING) ; e = qexpr ; bound = property_timestep; SEMICOLON
    { A.AnnotProperty (mk_pos $startpos, name, e, bound) }
  | PROPERTY_PSBLOCKSTART ; REACHABLE ; name = option(STRING);
    e = qexpr;  bound = property_timestep; SEMICOLON ; PSBLOCKEND
    { A.AnnotProperty (mk_pos $startpos, name, e, bound) }
  | PROPERTY_PSBLOCKSTART ; REACHABLE ; name = option(STRING);
    COLON; e = qexpr; bound = property_timestep; SEMICOLON ; PSBLOCKEND
    { A.AnnotProperty (mk_pos $startpos, name, e, bound) }
  | PROPERTY_SSBLOCKSTART ; REACHABLE ; name = option(STRING);
    e = qexpr ; bound = property_timestep; SEMICOLON; SSBLOCKEND
    { A.AnnotProperty (mk_pos $startpos, name, e, bound) }
  | PROPERTY_SSBLOCKSTART ; REACHABLE ; name = option(STRING);
    COLON; e = qexpr ;  bound = property_timestep; SEMICOLON; SSBLOCKEND
    { A.AnnotProperty (mk_pos $startpos, name, e, bound) }

check:
  | CHECK ; option(INVARIANT) ; name = option(STRING) ; e = qexpr ; SEMICOLON
    { A.AnnotProperty (mk_pos $startpos, name, e, Invariant) }
  | CHECK ; option(INVARIANT) ; name = option(STRING) ; e1 = qexpr ; PROVIDED ; e2 = qexpr ; SEMICOLON
    { A.AnnotProperty (mk_pos $startpos, name, e1, Provided e2) }
  | CHECK ; REACHABLE ; name = option(STRING) ; e = qexpr ; bound = property_timestep; SEMICOLON
    { A.AnnotProperty (mk_pos $startpos, name, e, bound) }

node_item:
  | i = node_if_block { i }
  | f = node_frame_block { f }
  | e = node_equation { A.Body e }
  | a = main_annot { a }
  | p = property { p }
  | p = check { p }


elsif_list:
  | ELSIF; e = expr; THEN ;
      l1 = nonempty_list(node_item);
  { [A.IfBlock(mk_pos $startpos, e, l1, [])] }
  | ELSIF; e = expr; THEN ;
      l1 = nonempty_list(node_item);
    ELSE;
      l2 = nonempty_list(node_item);
  { [A.IfBlock(mk_pos $startpos, e, l1, l2)] }
  | ELSIF; e = expr; THEN ;
      l1 = nonempty_list(node_item); 
    l2 = elsif_list;
    { [A.IfBlock(mk_pos $startpos, e, l1, l2)] }

node_if_block:
  | IF; e = expr; THEN; 
      l1 = nonempty_list(node_item);
    FI;
    { A.IfBlock (mk_pos $startpos, e, l1, []) }
  | IF; e = expr; THEN; 
      l1 = nonempty_list(node_item);
    ELSE; 
      l2 = nonempty_list(node_item);
    FI;
    { A.IfBlock (mk_pos $startpos, e, l1, l2) }
  | IF; e = expr; THEN;
    l = nonempty_list(node_item);
    block = elsif_list
    FI;
    { A.IfBlock(mk_pos $startpos, e, l, block) }





node_frame_block:
  | FRAME; LPAREN; l1 = ident_list_pos; RPAREN;
    l2 = list(node_equation);
    LET;
    l3 = list(node_item);
    TEL;
  { A.FrameBlock (mk_pos $startpos, l1, l2, l3) }


(* An equations of a node *)
node_equation:

  (* An assertion *)
  | ASSERT; e = qexpr; SEMICOLON
    { A.Assert (mk_pos $startpos, e) }

  (* An equation, multiple (optionally parenthesized) identifiers on 
     the left-hand side, an expression on the right *)
  | l = left_side; EQUALS; e = expr; SEMICOLON
    { A.Equation (mk_pos $startpos, l, e) }

left_side:

  (* List without parentheses *)
  | l = struct_item_list { A.StructDef (mk_pos $startpos, l) }

  (* Parenthesized list *)
  | LPAREN; l = struct_item_list; RPAREN { A.StructDef (mk_pos $startpos, l) }

  (* Empty list *)
  | LPAREN; RPAREN { A.StructDef (mk_pos $startpos, []) }


(* Item in a structured equation *)
struct_item:

  (* Single identifier *)
  | s = ident
      { A.SingleIdent (mk_pos $startpos, s) }
          
  (* Recursive array definition *)
  | s = ident; l = nonempty_list(index_var)
     { A.ArrayDef (mk_pos $startpos, s, l)}

(*
  (* Filter array values *)
  | LSQBRACKET; l = struct_item_list; RSQBRACKET 
    { A.TupleStructItem (mk_pos $startpos, l) }

  (* Select from tuple *)
  | e = ident; LSQBRACKET; i = expr; RSQBRACKET 
    { A.TupleSelection (mk_pos $startpos, e, i) }

  (* Select from record *)
  | e = ident; DOT; i = ident 
    { A.FieldSelection (mk_pos $startpos, e, i) }
 
  | e = ident; LSQBRACKET; s = array_slice_list; RSQBRACKET 
    { A.ArraySliceStructItem (mk_pos $startpos, e, s) }
*)

(* List of structured items *)
struct_item_list:
 | l = separated_nonempty_list(COMMA, struct_item) { l }

(* Running variable for index *)
index_var:
  | LSQBRACKET; s = ident; RSQBRACKET { s }

(* Two colons (for mode reference). *)
two_colons:
  | COLON ; COLON {}

(* ********************************************************************** *)

(* dummy rule for parameter of pexpr to signal we allow quantifiers *)
%inline quantified:
  | { true }

(* dummy rule for parameter of pexpr to signal we do not allow quantifiers *)
%inline nonquantified:
  | { false }
  
(* An possibly quantified expression *)
pexpr(Q): 
  
  (* An identifier *)
  | s = ident { A.Ident (mk_pos $startpos, s) } 

  (* A mode reference. *)
  | two_colons ; mode_ref = separated_nonempty_list(two_colons, ident) {
    A.ModeRef (mk_pos $startpos, mode_ref)
  }

  (* A propositional constant *)
  | TRUE { A.Const (mk_pos $startpos, A.True) }
  | FALSE { A.Const (mk_pos $startpos, A.False) }

  (* An integer numeral or a floating-point decimal constant *)
  | s = NUMERAL { A.Const (mk_pos $startpos, A.Num s) } 
  | s = DECIMAL { A.Const (mk_pos $startpos, A.Dec s) } 

  (* Conversions *)
  | INT; e = expr { A.ConvOp (mk_pos $startpos, A.ToInt, e) }
  | REAL; e = expr { A.ConvOp (mk_pos $startpos, A.ToReal, e) }
  | UINT8; e = expr { A.ConvOp (mk_pos $startpos, A.ToUInt8, e) }
  | UINT16; e = expr { A.ConvOp (mk_pos $startpos, A.ToUInt16, e) }
  | UINT32; e = expr { A.ConvOp (mk_pos $startpos, A.ToUInt32, e) }
  | UINT64; e = expr { A.ConvOp (mk_pos $startpos, A.ToUInt64, e) }
  | INT8; e = expr { A.ConvOp (mk_pos $startpos, A.ToInt8, e) }
  | INT16; e = expr { A.ConvOp (mk_pos $startpos, A.ToInt16, e) }
  | INT32; e = expr { A.ConvOp (mk_pos $startpos, A.ToInt32, e) }
  | INT64; e = expr { A.ConvOp (mk_pos $startpos, A.ToInt64, e) }

  (* A parenthesized single expression *)
  | LPAREN; e = pexpr(Q); RPAREN { e } 

  (* An expression list (not quantified)

     Singleton list is in production above *)
  | LPAREN; h = pexpr(Q); COMMA; l = pexpr_list(Q); RPAREN 
    { A.GroupExpr (mk_pos $startpos, A.ExprList, h :: l) } 

  (* A tuple expression (not quantified) *)
  (* | LSQBRACKET; l = qexpr_list; RSQBRACKET { A.TupleExpr (mk_pos $startpos, l) } *)
  | LCURLYBRACKET; l = pexpr_list(Q); RCURLYBRACKET { A.GroupExpr (mk_pos $startpos, A.TupleExpr, l) }

  (* An array expression (not quantified) *)
  | LSQBRACKET; l = pexpr_list(Q); RSQBRACKET { A.GroupExpr (mk_pos $startpos, A.ArrayExpr, l) }

  (* An array constructor (not quantified) *)
  | e1 = pexpr(Q); CARET; e2 = expr { A.ArrayConstr (mk_pos $startpos, e1, e2) }

  (* Tuple projection (not quantified) *)
  | e = pexpr(Q); DOTPERCENT; i = NUMERAL 
  { let idx = try (int_of_string (HString.string_of_hstring i)) with
              | _ -> fail_at_position (mk_pos $startpos(i)) "Tuple projection index exceeds int range" in
    A.TupleProject (mk_pos $startpos, e, idx) }

  (* An array slice (not quantified) *)
  | pexpr(Q); LSQBRACKET; array_slice; RSQBRACKET
    { let pos = mk_pos $startpos in
      fail_at_position pos "Unsupported operator: array slice" }

  (* An array index (not quantified) *)
  | e = pexpr(Q); LSQBRACKET; i = expr; RSQBRACKET
    { A.ArrayIndex (mk_pos $startpos, e, i) }
    
  (* A record field projection (not quantified) *)
  | s = pexpr(Q); DOT; t = ident 
    { A.RecordProject (mk_pos $startpos($2), s, t) }

  (* A record (not quantified) *)
  | t = ident; 
    f = tlist(LCURLYBRACKET, SEMICOLON, RCURLYBRACKET, record_field_assign)
    { A.RecordExpr (mk_pos $startpos, t, f) }

  (* An array concatenation *)
  | pexpr(Q); BAR; pexpr(Q) { 
    let pos = mk_pos $startpos in
    fail_at_position pos "Unsupported operator: array concatenation" } 

  (* with operator for updating fields of a structure (not quantified) *)
  | LPAREN; 
    e1 = pexpr(Q); 
    WITH; 
    i = nonempty_list(label_or_index); 
    EQUALS; 
    e2 = pexpr(Q); 
    RPAREN

    { A.StructUpdate (mk_pos $startpos, e1, i, e2) } 

  (* An arithmetic operation *)
  | e1 = pexpr(Q); MINUS; e2 = pexpr(Q) { A.BinaryOp (mk_pos $startpos, A.Minus, e1, e2) }
  | MINUS; e = expr { A.UnaryOp (mk_pos $startpos, A.Uminus, e) } 
  | e1 = pexpr(Q); PLUS; e2 = pexpr(Q) { A.BinaryOp (mk_pos $startpos, A.Plus, e1, e2) }
  | e1 = pexpr(Q); MULT; e2 = pexpr(Q) { A.BinaryOp (mk_pos $startpos, A.Times, e1, e2) }
  | e1 = pexpr(Q); DIV; e2 = pexpr(Q) { A.BinaryOp (mk_pos $startpos, A.Div, e1, e2) }
  | e1 = pexpr(Q); INTDIV; e2 = pexpr(Q) { A.BinaryOp (mk_pos $startpos, A.IntDiv, e1, e2) }
  | e1 = pexpr(Q); MOD; e2 = pexpr(Q) { A.BinaryOp (mk_pos $startpos, A.Mod, e1, e2) }

  (* A Boolean operation *)
  | NOT; e = pexpr(Q) { A.UnaryOp (mk_pos $startpos, A.Not, e) } 
  | e1 = pexpr(Q); AND; e2 = pexpr(Q) { A.BinaryOp (mk_pos $startpos, A.And, e1, e2) }
  | e1 = pexpr(Q); OR; e2 = pexpr(Q) { A.BinaryOp (mk_pos $startpos, A.Or, e1, e2) }
  | e1 = pexpr(Q); XOR; e2 = pexpr(Q) { A.BinaryOp (mk_pos $startpos, A.Xor, e1, e2) }
  | e1 = pexpr(Q); IMPL; e2 = pexpr(Q) { A.BinaryOp (mk_pos $startpos, A.Impl, e1, e2) }
  | HASH; LPAREN; pexpr_list(Q); RPAREN { 
    let pos = mk_pos $startpos in
    fail_at_position pos "Unsupported operator: #" }

  (* A Bitvector operator *)
  | BVNOT; e = pexpr(Q) { A.UnaryOp (mk_pos $startpos, A.BVNot, e) }
  | e1 = pexpr(Q); BVAND; e2 = pexpr(Q) { A.BinaryOp (mk_pos $startpos, A.BVAnd, e1, e2) }
  | e1 = pexpr(Q); BVOR; e2 = pexpr(Q) { A.BinaryOp (mk_pos $startpos, A.BVOr, e1, e2) }
  | e1 = pexpr(Q); LSH; e2 = pexpr(Q) { A.BinaryOp (mk_pos $startpos, A.BVShiftL, e1, e2) }
  | e1 = pexpr(Q); RSH; e2 = pexpr(Q) { A.BinaryOp (mk_pos $startpos, A.BVShiftR, e1, e2) }

  (* A quantified expression *)
  | FORALL; q = Q;
    vars = tlist(LPAREN, SEMICOLON, RPAREN, typed_idents); e = pexpr(Q)
    %prec prec_forall
    { let pos = mk_pos $startpos in
      if not q then
        fail_at_position
          pos "Quantifiers not allowed in this position";
      A.Quantifier (pos, A.Forall, List.flatten vars, e) }
  | EXISTS; q = Q;
    vars = tlist(LPAREN, SEMICOLON, RPAREN, exists_typed_idents); e = pexpr(Q)
    %prec prec_exists
    { let pos = mk_pos $startpos in
      if not q then
        fail_at_position
          pos "Quantifiers not allowed in this position";
      A.Quantifier (pos, A.Exists, List.flatten vars, e) }
                                                                       
  (* A relation *)
  | e1 = pexpr(Q); LT; e2 = pexpr(Q) { A.CompOp (mk_pos $startpos, A.Lt, e1, e2) }
  | e1 = pexpr(Q); GT; e2 = pexpr(Q) { A.CompOp (mk_pos $startpos, A.Gt, e1, e2) }
  | e1 = pexpr(Q); LTE; e2 = pexpr(Q) { A.CompOp (mk_pos $startpos, A.Lte, e1, e2) }
  | e1 = pexpr(Q); GTE; e2 = pexpr(Q) { A.CompOp (mk_pos $startpos, A.Gte, e1, e2) }
  | e1 = pexpr(Q); EQUALS; e2 = pexpr(Q) { A.CompOp (mk_pos $startpos, A.Eq, e1, e2) } 
  | e1 = pexpr(Q); NEQ; e2 = pexpr(Q) { A.CompOp (mk_pos $startpos, A.Neq, e1, e2) } 

  (* An if operation *)
  | IF; e1 = pexpr(Q); THEN; e2 = pexpr(Q); ELSE; e3 = pexpr(Q) 
    { A.TernaryOp (mk_pos $startpos, A.Ite, e1, e2, e3) }

<<<<<<< HEAD
  (* Choose operation *)
  | CHOOSE; LCURLYBRACKET; id = typed_ident; BAR; e = pexpr(Q); RCURLYBRACKET
    { A.ChooseOp (mk_pos $startpos, id, e, None) } 
  | CHOOSE; LCURLYBRACKET; id = typed_ident; BAR; e1 = pexpr(Q); ASSUMING; e2 = pexpr(Q); RCURLYBRACKET
    { A.ChooseOp (mk_pos $startpos, id, e1, Some e2) } 
  | CHOOSE; ty = lustre_type;
    { 
      match ty with 
        | RefinementType (_, id, e1, e2) -> 
          A.ChooseOp(mk_pos $startpos, id, e1, e2)
        | _ ->
          A.ChooseOp (mk_pos $startpos, (mk_pos $startpos, HString.mk_hstring "_", ty), 
                      Const(mk_pos $startpos, True), None)
    }
=======
  (* 'Any' operation *)
  | ANY; LCURLYBRACKET; id = typed_ident; BAR; e = pexpr(Q); RCURLYBRACKET
    { A.AnyOp (mk_pos $startpos, id, e, None) } 
  | ANY; LCURLYBRACKET; id = typed_ident; BAR; e1 = pexpr(Q); ASSUMING; e2 = pexpr(Q); RCURLYBRACKET
    { A.AnyOp (mk_pos $startpos, id, e1, Some e2) } 
  | ANY; ty = lustre_type;
    { A.AnyOp (mk_pos $startpos, (mk_pos $startpos, HString.mk_hstring "_", ty), Const(mk_pos $startpos, True), None)}
>>>>>>> 027f29c3

  (* Recursive node call *)
  | WITH; pexpr(Q); THEN; pexpr(Q); ELSE; pexpr(Q) 
    { let pos = mk_pos $startpos in
      fail_at_position pos "Recursive node calls are not supported" }

  (* when operator on qexpression  *)
  | e1 = pexpr(Q); WHEN; e2 = clock_expr { A.When (mk_pos $startpos, e1, e2) }

  (* current operator on qexpression *)
  | CURRENT; pexpr(Q) {
    let pos = mk_pos $startpos in
    fail_at_position pos "Unsupported operator: current"
   }

  (* condact call with defaults *)
  | CONDACT 
    LPAREN; 
    e1 = pexpr(Q); 
    COMMA; 
    s = ident; LPAREN; a = separated_list(COMMA, pexpr(Q)); RPAREN; 
    COMMA; 
    d = pexpr_list(Q)
    RPAREN
    { let pos = mk_pos $startpos in
      A.Condact (pos, e1, A.Const (pos, A.False), s, a, d) } 

  (* condact call may have no return values and therefore no defaults *)
  | CONDACT 
    LPAREN; 
    c = pexpr(Q); 
    COMMA; 
    s = ident; LPAREN; a = separated_list(COMMA, pexpr(Q)); RPAREN; 
    RPAREN

    { let pos = mk_pos $startpos in
      A.Condact (pos, c, A.Const (pos, A.False), s, a, []) } 

  (* condact call with defaults and restart *)
  | CONDACT LPAREN;
    c = pexpr(Q); 
    COMMA;
    LPAREN RESTART; s = ident; EVERY; r = pexpr(Q); RPAREN;
    LPAREN; a = separated_list(COMMA, pexpr(Q)); RPAREN; 
    COMMA; 
    d = pexpr_list(Q);
    RPAREN
    { let pos = mk_pos $startpos in
      A.Condact (pos, c, r, s, a, d) } 

  (* condact call with no return values and restart *)
  | CONDACT ; LPAREN;
    c = pexpr(Q); 
    COMMA; 
    LPAREN RESTART; s = ident; EVERY; r = pexpr(Q); RPAREN
    LPAREN; a = separated_list(COMMA, pexpr(Q)); RPAREN; 
    RPAREN
    { let pos = mk_pos $startpos in
      A.Condact (pos, c, r, s, a, []) } 

  (* [(activate N every h initial default (d1, ..., dn)) (e1, ..., en)] 
     is an alias for [condact(h, N(e1, ..., en), d1, ,..., dn) ]*)
  | LPAREN; ACTIVATE; s = ident; EVERY; c = pexpr(Q); 
    INITIAL DEFAULT; d = separated_list(COMMA, pexpr(Q)); RPAREN; 
    LPAREN; a = separated_list(COMMA, pexpr(Q)); RPAREN

    { let pos = mk_pos $startpos in
      A.Condact (pos, c, A.Const (pos, A.False), s, a, d) }
    
  (* activate operator without initial defaults

     Only supported inside a merge *)
  | LPAREN; ACTIVATE; s = ident; EVERY; c = pexpr(Q); RPAREN; 
    LPAREN; a = separated_list(COMMA, pexpr(Q)); RPAREN

    { let pos = mk_pos $startpos in
      A.Activate (pos, s, c, A.Const (pos, A.False), a) }

  (* activate restart *)
  | LPAREN; ACTIVATE;
    LPAREN RESTART; s = ident; EVERY; r = pexpr(Q); RPAREN;
    EVERY; c = pexpr(Q); 
    INITIAL DEFAULT; d = separated_list(COMMA, pexpr(Q)); RPAREN; 
    LPAREN; a = separated_list(COMMA, pexpr(Q)); RPAREN

    { let pos = mk_pos $startpos in
      A.Condact (pos, c, r, s, a, d) }
    
  (* alternative syntax for activate restart *)
  | LPAREN; ACTIVATE; s = ident; EVERY; c = pexpr(Q); 
    INITIAL DEFAULT; d = separated_list(COMMA, pexpr(Q));
    RESTART EVERY; r = pexpr(Q); RPAREN;
    LPAREN; a = separated_list(COMMA, pexpr(Q)); RPAREN

    { let pos = mk_pos $startpos in
      A.Condact (pos, c, r, s, a, d) }
    
  (* activate operator without initial defaults and restart

     Only supported inside a merge *)
  | LPAREN; ACTIVATE;
    LPAREN RESTART; s = ident; EVERY; r = pexpr(Q); RPAREN;
    EVERY; c = pexpr(Q); RPAREN; 
    LPAREN; a = separated_list(COMMA, pexpr(Q)); RPAREN

    { let pos = mk_pos $startpos in
      A.Activate (pos, s, c, r, a) }
    
  (* alternative syntax of previous construct  *)
  | LPAREN; ACTIVATE; s = ident; EVERY; c = pexpr(Q);
    RESTART EVERY; r = pexpr(Q); RPAREN;
    LPAREN; a = separated_list(COMMA, pexpr(Q)); RPAREN

    { let pos = mk_pos $startpos in
      A.Activate (pos, s, c, r, a) }

    
  (* restart node call *)
  (*| RESTART; s = ident;
    LPAREN; a = separated_list(COMMA, pexpr(Q)); RPAREN;
    EVERY; c = clock_expr

    { A.RestartEvery (mk_pos $startpos, s, a, c) }
   *)
    
  (* alternative syntax for restart node call *)
  | LPAREN; RESTART; s = ident; EVERY; c = pexpr(Q); RPAREN; 
    LPAREN; a = separated_list(COMMA, pexpr(Q)); RPAREN

    { A.RestartEvery (mk_pos $startpos, s, a, c) }
    
        
  (* Binary merge operator *)
  | MERGE; LPAREN;
    c = ident; SEMICOLON;
    pos = pexpr(Q); SEMICOLON;
    neg = pexpr(Q); RPAREN 
    { A.Merge (mk_pos $startpos, c, [HString.mk_hstring "true", pos; HString.mk_hstring "false", neg]) }

  (* N-way merge operator *)
  | MERGE; 
    c = ident;
    l = nonempty_list(merge_case);
    { A.Merge (mk_pos $startpos, c, l) }
    
  (* A temporal operation *)
  | PRE; e = pexpr(Q) { A.Pre (mk_pos $startpos, e) }
  | FBY LPAREN; pexpr(Q) COMMA; NUMERAL; COMMA; pexpr(Q) RPAREN
    { let pos = mk_pos $startpos in
      fail_at_position pos "Unsupported operator: fby" }

  | e1 = pexpr(Q); ARROW; e2 = pexpr(Q) { A.Arrow (mk_pos $startpos, e1, e2) }

  (* A node or function call *)
  | e = node_call { e } 


%inline qexpr:
  | e = pexpr(quantified) { e }

%inline expr:
  | e = pexpr(nonquantified) { e }


(* A list of expressions *)
pexpr_list(Q): l = separated_nonempty_list(COMMA, pexpr(Q)) { l }


(* Static parameters are only types *)
node_call_static_param:
  | t = lustre_type { t }
      

(* A node or function call *)
node_call:

  (* Call a node without static parameters *)
  | s = ident; LPAREN; a = separated_list(COMMA, expr); RPAREN 
    { A.Call (mk_pos $startpos, s, a) }

  (* Call a node with static parameters *)
  | ident; 
    tlist 
         (LPARAMBRACKET, SEMICOLON, RPARAMBRACKET, node_call_static_param); 
    LPAREN; 
    separated_list(COMMA, expr); 
    RPAREN 
    { let pos = mk_pos $startpos in
      fail_at_position pos "Node calls with static parameters are not supported" }


(* An array slice *)
array_slice:
  | il = expr; DOTDOT; iu = expr { il, iu }


(* An assignment to a record field *)
record_field_assign: s = ident; EQUALS; e = expr { (s, e) } 


(* ********************************************************************** *)


clock_expr:
  | c = ident { A.ClockPos c } 
  | NOT; c = ident { A.ClockNeg c } 
  | NOT; LPAREN; c = ident; RPAREN { A.ClockNeg c } 
  | cs = ident; LPAREN; c = ident; RPAREN { A.ClockConstr (cs, c) } 
  | TRUE { A.ClockTrue }

merge_case_id:
  | TRUE { HString.mk_hstring "true" }
  | FALSE { HString.mk_hstring "false" }
  | c = ident { c }

merge_case :
  | LPAREN; c = merge_case_id; ARROW; e = expr; RPAREN { c, e }

    
(* ********************************************************************** *)

(* An identifier *)
ident:
  (* Contract tokens are not keywords. *)
  | MODE { HString.mk_hstring "mode" }
  | ASSUME { HString.mk_hstring "assume" }
  | GUARANTEE { HString.mk_hstring "guarantee" }
  | REQUIRE { HString.mk_hstring "require" }
  | ENSURE { HString.mk_hstring "ensure" }
  | WEAKLY { HString.mk_hstring "weakly" }
  | s = SYM { s }

(* An identifier with a type *)
typed_ident: s = ident; COLON; t = lustre_type { (mk_pos $startpos, s, t) }


(* A comma-separated list of identifiers *)
ident_list:
  | l = separated_nonempty_list(COMMA, ident) { l }


(* A comma-separated list of types *)
lustre_type_list:
  | l = separated_nonempty_list(COMMA, lustre_type) { l }
  

(* A comma-separated list of identifiers with position information *)
ident_list_pos :
  | i = ident { [mk_pos $startpos, i] }
  | i = ident; COMMA; l = ident_list_pos
    { (mk_pos $startpos, i) :: l }



(* A list of comma-separated identifiers with a type *)
typed_idents: 
  | l = ident_list_pos; COLON; t = lustre_type 
    (* Pair each identifier with the type *)
    { List.map (function (pos, e) -> (pos, e, t)) l }
<<<<<<< HEAD
  | l = ident_list_pos; COLON; t = lustre_type; BAR; e1 = expr;
    (* Pair each identifier with the type *)
    { 
      match l with 
        | (pos, e) :: [] -> [(pos, e, A.RefinementType (mk_pos $startpos, (mk_pos $startpos, e, t), e1, None))]
        | _ -> fail_at_position (mk_pos $startpos) "Refinement type concise syntax can only be applied to a single (lone) variable."
    }
  | l = ident_list_pos; COLON; t = lustre_type; BAR; e1 = expr; ASSUMING; e2 = expr;
    (* Pair each identifier with the type *)
    {
      match l with 
        | (pos, e) :: [] -> [(pos, e, A.RefinementType (mk_pos $startpos, (mk_pos $startpos, e, t), e1, Some e2))]
        | _ -> fail_at_position (mk_pos $startpos) "Refinement type concise syntax can only be applied to a single (lone) variable."
    }
=======

lustre_type_or_history:
  | t = lustre_type
    { t }
  | HISTORY ; LPAREN ; i = ident ; RPAREN
    { A.History (mk_pos $startpos, i) }
>>>>>>> 027f29c3

exists_typed_idents:
  | l = ident_list_pos; COLON; t = lustre_type_or_history
    (* Pair each identifier with the type *)
    { List.map (function (pos, e) -> (pos, e, t)) l }

(* A list of lists of typed identifiers *)
typed_idents_list:
  | a = separated_list(COMMA, typed_idents) 

    (* Return a flat list *)
    { List.flatten a }



(* Typed identifiers that may be constant *)
const_typed_idents: 
  | o = boption(CONST); l = typed_idents 

    (* Pair each typed identifier with a flag *)
    { List.map (function (_, e, t) -> (e, t, o)) l }

(*
(* A list of lists of typed identifiers that may be constant *)
const_typed_idents_list: 
  | a = separated_list(SEMICOLON, const_typed_idents)

    (* Return a flat list *)
    { List.flatten a }
*)

(* A list of comma-separated identifiers with a type *)
clocked_typed_idents: 

  (* Unclocked typed identifiers *)
  | l = typed_idents

    (* Pair each typed identifier with the base clock *)
    { List.map (function (pos, e, t) -> (pos, e, t, A.ClockTrue)) l }

  (* Clocked typed identifiers *)
  | l = typed_idents; WHEN; c = clock_expr
  | LPAREN; l = typed_idents; RPAREN; WHEN; c = clock_expr

    (* Pair each types identifier the given clock *)
    { List.map (function (pos, e, t) -> (pos, e, t, c)) l }

  (* Separate rule for non-singleton list to avoid shift/reduce conflict *)
  | LPAREN; 
    h = typed_idents; 
    SEMICOLON; 
    l = tlist_tail(SEMICOLON, RPAREN, typed_idents); 
    WHEN; 
    c = clock_expr

    (* Pair each types identifier the given clock *)
    { List.map
        (function (pos, e, t) -> (pos, e, t, c)) 
        (h @ (List.flatten l)) }


(*
(* A list of lists of typed and clocked identifiers *)
clocked_typed_idents_list: 
  | a = separated_list(SEMICOLON, clocked_typed_idents)

    (* Return a flat list *)
    { List.flatten a }
*)

(* A list of comma-separated identifiers with a type and a clock that may be constant *)
const_clocked_typed_idents: 

  (* Unclocked typed identifiers *)
  | l = const_typed_idents

    (* Pair each typed identifier with the base clock *)
    { List.map
        (function (e, t, o) -> (mk_pos $startpos, e, t, A.ClockTrue, o)) 
        l }

  (* Clocked typed identifiers *)
  | l = const_typed_idents; WHEN; c = clock_expr
  | LPAREN; l = const_typed_idents; RPAREN; WHEN; c = clock_expr

    (* Pair each types identifier the given clock *)
    { List.map
        (function (e, t, o) -> (mk_pos $startpos, e, t, c, o)) 
        l }

  (* Separate rule for non-singleton list to avaoid shift/reduce conflict *)
  | LPAREN; 
    h = const_typed_idents; 
    SEMICOLON; 
    l = tlist_tail(SEMICOLON, RPAREN, const_typed_idents); 
    WHEN; 
    c = clock_expr

    (* Pair each types identifier the given clock *)
    { List.map (function (e, t, o) -> (mk_pos $startpos, e, t, c, o)) (h @ (List.flatten l)) }

(*
(* A list of lists of typed and clocked identifiers that may be constant *)
const_clocked_typed_idents_list: 
  | a = separated_list(SEMICOLON, const_clocked_typed_idents)

      { List.flatten a }
*)

(* The tail of a list of X *)
tlist_tail(separator, closing, X):
  | x = X; option(separator); closing { [ x ] }
  | x = X; separator; xs = tlist_tail(separator, closing, X)
    { x :: xs }

(* A list of elements between opening and closing, separated by separator, 
   the separator may occur at the end of the list *)
tlist(opening, separator, closing, X):
  | opening; l = tlist_tail(separator, closing, X) { l }
  | opening; closing { [ ] }

(* ********************************************************************** *)


(* An index *)
label_or_index: 

  (* An index into a record *)
  | DOT; i = ident
     { A.Label (mk_pos $startpos, i) } 

  (* An index into an array with a variable or constant *)
  | LSQBRACKET; e = expr; RSQBRACKET
     { A.Index (mk_pos $startpos, e) }

  (* An index into a tuple with a variable or constant *)
  | DOTPERCENT; e = expr; 
     { A.Index (mk_pos $startpos, e) }



(* 
   Local Variables:
   compile-command: "make -k"
   indent-tabs-mode: nil
   End: 
*)
  <|MERGE_RESOLUTION|>--- conflicted
+++ resolved
@@ -75,11 +75,8 @@
 %token BOOL
 %token SUBRANGE
 %token OF
-<<<<<<< HEAD
 %token SUBTYPE
-=======
 %token HISTORY
->>>>>>> 027f29c3
     
 (* Tokens for arrays *)
 (* %token ARRAY *)
@@ -956,30 +953,20 @@
   | IF; e1 = pexpr(Q); THEN; e2 = pexpr(Q); ELSE; e3 = pexpr(Q) 
     { A.TernaryOp (mk_pos $startpos, A.Ite, e1, e2, e3) }
 
-<<<<<<< HEAD
-  (* Choose operation *)
-  | CHOOSE; LCURLYBRACKET; id = typed_ident; BAR; e = pexpr(Q); RCURLYBRACKET
-    { A.ChooseOp (mk_pos $startpos, id, e, None) } 
-  | CHOOSE; LCURLYBRACKET; id = typed_ident; BAR; e1 = pexpr(Q); ASSUMING; e2 = pexpr(Q); RCURLYBRACKET
-    { A.ChooseOp (mk_pos $startpos, id, e1, Some e2) } 
-  | CHOOSE; ty = lustre_type;
-    { 
-      match ty with 
-        | RefinementType (_, id, e1, e2) -> 
-          A.ChooseOp(mk_pos $startpos, id, e1, e2)
-        | _ ->
-          A.ChooseOp (mk_pos $startpos, (mk_pos $startpos, HString.mk_hstring "_", ty), 
-                      Const(mk_pos $startpos, True), None)
-    }
-=======
   (* 'Any' operation *)
   | ANY; LCURLYBRACKET; id = typed_ident; BAR; e = pexpr(Q); RCURLYBRACKET
     { A.AnyOp (mk_pos $startpos, id, e, None) } 
   | ANY; LCURLYBRACKET; id = typed_ident; BAR; e1 = pexpr(Q); ASSUMING; e2 = pexpr(Q); RCURLYBRACKET
     { A.AnyOp (mk_pos $startpos, id, e1, Some e2) } 
   | ANY; ty = lustre_type;
-    { A.AnyOp (mk_pos $startpos, (mk_pos $startpos, HString.mk_hstring "_", ty), Const(mk_pos $startpos, True), None)}
->>>>>>> 027f29c3
+    { 
+      match ty with 
+        | RefinementType (_, id, e1, e2) -> 
+          A.AnyOp(mk_pos $startpos, id, e1, e2)
+        | _ ->
+          A.AnyOp (mk_pos $startpos, (mk_pos $startpos, HString.mk_hstring "_", ty), 
+                      Const(mk_pos $startpos, True), None)
+    }
 
   (* Recursive node call *)
   | WITH; pexpr(Q); THEN; pexpr(Q); ELSE; pexpr(Q) 
@@ -1239,7 +1226,6 @@
   | l = ident_list_pos; COLON; t = lustre_type 
     (* Pair each identifier with the type *)
     { List.map (function (pos, e) -> (pos, e, t)) l }
-<<<<<<< HEAD
   | l = ident_list_pos; COLON; t = lustre_type; BAR; e1 = expr;
     (* Pair each identifier with the type *)
     { 
@@ -1254,14 +1240,12 @@
         | (pos, e) :: [] -> [(pos, e, A.RefinementType (mk_pos $startpos, (mk_pos $startpos, e, t), e1, Some e2))]
         | _ -> fail_at_position (mk_pos $startpos) "Refinement type concise syntax can only be applied to a single (lone) variable."
     }
-=======
-
+    
 lustre_type_or_history:
   | t = lustre_type
     { t }
   | HISTORY ; LPAREN ; i = ident ; RPAREN
     { A.History (mk_pos $startpos, i) }
->>>>>>> 027f29c3
 
 exists_typed_idents:
   | l = ident_list_pos; COLON; t = lustre_type_or_history
