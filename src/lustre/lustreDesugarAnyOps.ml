(* This file is part of the Kind 2 model checker.

   Copyright (c) 2022 by the Board of Trustees of the University of Iowa

   Licensed under the Apache License, Version 2.0 (the "License"); you
   may not use this file except in compliance with the License.  You
   may obtain a copy of the License at

   http://www.apache.org/licenses/LICENSE-2.0 

   Unless required by applicable law or agreed to in writing, software
   distributed under the License is distributed on an "AS IS" BASIS,
   WITHOUT WARRANTIES OR CONDITIONS OF ANY KIND, either express or
   implied. See the License for the specific language governing
   permissions and limitations under the License. 
*)

module A = LustreAst
module Ctx = TypeCheckerContext
module Chk = LustreTypeChecker
module AH = LustreAstHelpers

(* [i] is module state used to guarantee newly created identifiers are unique *)
let i = ref 0

let mk_fresh_fn_name: Lib.position -> HString.t -> HString.t = 
fun pos node_name ->
  i := !i + 1;
  let node_name = HString.concat2 node_name (HString.mk_hstring ".") in
  let pos = Lib.string_of_t Lib.pp_print_line_and_column pos in
  let pos = String.sub pos 1 (String.length pos - 2) |> HString.mk_hstring in
  let name = (HString.mk_hstring "any_") in
  let name = HString.concat2 name pos in
  HString.concat2 node_name name
<<<<<<< HEAD
 
let rec desugar_expr: Ctx.tc_context -> Ctx.tc_context -> HString.t -> A.expr -> A.expr * A.declaration list =
fun global_ctx ctx node_name -> 
=======

let rec desugar_expr: Ctx.tc_context -> HString.t -> A.expr -> A.expr * A.declaration list =
fun ctx node_name -> 
>>>>>>> b47945f2
  function
  | A.AnyOp (pos, (_, id, ty), expr1, expr2_opt) -> 
    let span = { A.start_pos = pos; A.end_pos = Lib.dummy_pos } in
    let contract = match expr2_opt with 
      | None -> [A.Guarantee (AH.pos_of_expr expr1, None, false, expr1)]
      | Some expr2 -> [A.Assume (AH.pos_of_expr expr2, None, false, expr2);
                      A.Guarantee (AH.pos_of_expr expr1, None, false, expr1)] 
    in
    let inputs =
      let vars_of_expr1 = AH.vars_without_node_call_ids expr1 in
      let vars_of_exprs = match expr2_opt with
      | None -> (Ctx.SI.diff vars_of_expr1 (Ctx.SI.singleton id))
      | Some expr2 ->
        let vars_of_expr1_and_expr2 =
          Ctx.SI.union vars_of_expr1 (AH.vars_without_node_call_ids expr2)
        in
        (Ctx.SI.diff vars_of_expr1_and_expr2 (Ctx.SI.singleton id)) in 
      Ctx.SI.union vars_of_exprs (AH.vars_of_type ty) |> Ctx.SI.elements
    in
<<<<<<< HEAD
    (* Global constants don't need to be passed as a parameter to generated node *)
    let inputs = List.filter (fun i -> not (Ctx.member_val global_ctx i)) inputs in 
=======
    (* Global constants don't need to be passed as arguments to generated nodes *)
    let inputs = List.filter (fun i -> 
      match Ctx.lookup_const ctx i with 
        | Some (_, _, Ctx.Global) -> false 
        | _ -> true
    ) inputs in 
>>>>>>> b47945f2
    let inputs_call = List.map (fun str -> A.Ident (pos, str)) inputs in
    let ctx = Ctx.add_ty ctx id ty in
    let inputs = List.map (fun input -> (pos, input, Ctx.lookup_ty ctx input, A.ClockTrue)) inputs in
    let inputs = List.map (fun (p, inp, opt, cl) -> match opt with 
      | Some ty -> 
        let is_const = match Ctx.lookup_const ctx inp with | Some _ -> true | None -> false in
        p, inp, ty, cl, is_const 
      | None -> assert false
    ) inputs in
    let name = mk_fresh_fn_name pos node_name in
    let generated_node = 
      A.NodeDecl (span, 
      (name, true, [], inputs, 
      [pos, id, ty, A.ClockTrue], [], [], Some contract)) 
    in
    A.Call(pos, name, inputs_call), [generated_node]

  | Ident _ as e -> e, []
  | ModeRef (_, _) as e -> e, []
  | Const (_, _) as e -> e, []
  | RecordProject (pos, e, idx) -> 
    let e, gen_nodes = desugar_expr global_ctx ctx node_name e in
    RecordProject (pos, e, idx), gen_nodes
  | TupleProject (pos, e, idx) -> 
    let e, gen_nodes = desugar_expr global_ctx ctx node_name e in
    TupleProject (pos, e, idx), gen_nodes
  | UnaryOp (pos, op, e) -> 
    let e, gen_nodes = desugar_expr global_ctx ctx node_name e in
    UnaryOp (pos, op, e), gen_nodes
  | BinaryOp (pos, op, e1, e2) ->
    let e1, gen_nodes1 = desugar_expr global_ctx ctx node_name e1 in
    let e2, gen_nodes2 = desugar_expr global_ctx ctx node_name e2 in
    BinaryOp (pos, op, e1, e2), gen_nodes1 @ gen_nodes2
  | TernaryOp (pos, op, e1, e2, e3) ->
    let e1, gen_nodes1 = desugar_expr global_ctx ctx node_name e1 in
    let e2, gen_nodes2 = desugar_expr global_ctx ctx node_name e2 in
    let e3, gen_nodes3 = desugar_expr global_ctx ctx node_name e3 in
    TernaryOp (pos, op, e1, e2, e3), gen_nodes1 @ gen_nodes2 @ gen_nodes3
  | ConvOp (pos, op, e) -> 
    let e, gen_nodes = desugar_expr global_ctx ctx node_name e in
    ConvOp (pos, op, e), gen_nodes
  | CompOp (pos, op, e1, e2) ->
    let e1, gen_nodes1 = desugar_expr global_ctx ctx node_name e1 in
    let e2, gen_nodes2 = desugar_expr global_ctx ctx node_name e2 in
    CompOp (pos, op, e1, e2), gen_nodes1 @ gen_nodes2
  | RecordExpr (pos, ident, expr_list) ->
    let id_list, exprs_gen_nodes = 
      List.map (fun (i, e) -> (i, (desugar_expr global_ctx ctx node_name) e)) expr_list |> List.split 
    in
    let expr_list, gen_nodes = List.split exprs_gen_nodes in
    RecordExpr (pos, ident, List.combine id_list expr_list), List.flatten gen_nodes
  | GroupExpr (pos, kind, expr_list) ->
    let expr_list, gen_nodes = List.map (desugar_expr global_ctx ctx node_name) expr_list |> List.split in
    GroupExpr (pos, kind, expr_list), List.flatten gen_nodes
  | StructUpdate (pos, e1, idx, e2) ->
    let e1, gen_nodes1 = desugar_expr global_ctx ctx node_name e1 in
    let e2, gen_nodes2 = desugar_expr global_ctx ctx node_name e2 in
    StructUpdate (pos, e1, idx, e2), gen_nodes1 @ gen_nodes2
  | ArrayConstr (pos, e1, e2) ->
    let e1, gen_nodes1 = desugar_expr global_ctx ctx node_name e1 in
    let e2, gen_nodes2 = desugar_expr global_ctx ctx node_name e2 in
    ArrayConstr (pos, e1, e2), gen_nodes1 @ gen_nodes2
  | ArrayIndex (pos, e1, e2) ->
    let e1, gen_nodes1 = desugar_expr global_ctx ctx node_name e1 in
    let e2, gen_nodes2 = desugar_expr global_ctx ctx node_name e2 in
    ArrayIndex (pos, e1, e2), gen_nodes1 @ gen_nodes2
  | Quantifier (pos, kind, idents, e) ->
    let e, gen_nodes = desugar_expr global_ctx ctx node_name e in
    Quantifier (pos, kind, idents, e), gen_nodes
  | When (pos, e, clock) -> 
    let e, gen_nodes = desugar_expr global_ctx ctx node_name e in
    When (pos, e, clock), gen_nodes
  | Condact (pos, e1, e2, id, expr_list1, expr_list2) ->
    let e1, gen_nodes1 = desugar_expr global_ctx ctx node_name e1 in
    let e2, gen_nodes2 = desugar_expr global_ctx ctx node_name e2 in
    let expr_list1, gen_nodes3 = List.map (desugar_expr global_ctx ctx node_name) expr_list1 |> List.split in
    let expr_list2, gen_nodes4 = List.map (desugar_expr global_ctx ctx node_name) expr_list2 |> List.split in
    Condact (pos, e1, e2, id, expr_list1, expr_list2), gen_nodes1 @ gen_nodes2 @ 
                                                      List.flatten gen_nodes3 @ List.flatten gen_nodes4
  | Activate (pos, ident, e1, e2, expr_list) ->
    let e1, gen_nodes1 = desugar_expr global_ctx ctx node_name e1 in
    let e2, gen_nodes2 = desugar_expr global_ctx ctx node_name e2 in
    Activate (pos, ident, e1, e2, expr_list), gen_nodes1 @ gen_nodes2
  | Merge (pos, ident, expr_list) ->
    let id_list, exprs_gen_nodes = 
      List.map (fun (i, e) -> (i, (desugar_expr global_ctx ctx node_name) e)) expr_list |> List.split 
    in
    let expr_list, gen_nodes = List.split exprs_gen_nodes in
    Merge (pos, ident, List.combine id_list expr_list), List.flatten gen_nodes
  | RestartEvery (pos, ident, expr_list, e) ->
    let expr_list, gen_nodes1 = List.map (desugar_expr global_ctx ctx node_name) expr_list |> List.split in
    let e, gen_nodes2 = desugar_expr global_ctx ctx node_name e in
    RestartEvery (pos, ident, expr_list, e), List.flatten gen_nodes1 @ gen_nodes2
  | Pre (pos, e) -> 
    let e, gen_nodes = desugar_expr global_ctx ctx node_name e in
    Pre (pos, e), gen_nodes
  | Arrow (pos, e1, e2) -> 
    let e1, gen_nodes1 = desugar_expr global_ctx ctx node_name e1 in
    let e2, gen_nodes2 = desugar_expr global_ctx ctx node_name e2 in
    Arrow (pos, e1, e2), gen_nodes1 @ gen_nodes2
  | Call (pos, id, expr_list) ->
    let expr_list, gen_nodes = List.map (desugar_expr global_ctx ctx node_name) expr_list |> List.split in
    Call (pos, id, expr_list), List.flatten gen_nodes

<<<<<<< HEAD
let desugar_contract_item: Ctx.tc_context ->  Ctx.tc_context -> HString.t -> A.contract_node_equation -> A.contract_node_equation * A.declaration list =
fun global_ctx ctx node_name ->
=======
let desugar_contract_item: Ctx.tc_context -> HString.t -> A.contract_node_equation -> A.contract_node_equation * A.declaration list =
fun ctx node_name ->
>>>>>>> b47945f2
  function
  | A.GhostVars (pos, lhs, e) -> 
    let e, gen_nodes = desugar_expr global_ctx ctx node_name e in 
    A.GhostVars (pos, lhs, e), gen_nodes
  | Assume (pos, name, b, e) ->
    let e, gen_nodes = desugar_expr global_ctx ctx node_name e in 
    Assume (pos, name, b, e), gen_nodes
  | Guarantee (pos, name, b, e) -> 
    let e, gen_nodes = desugar_expr global_ctx ctx node_name e in 
    Guarantee (pos, name, b, e), gen_nodes
  | Mode (pos, i, reqs, enss) ->
    let (reqs, gen_nodes1) = 
      List.map (fun (pos, id, expr) -> (pos, id, desugar_expr global_ctx ctx node_name expr)) reqs |> 
      List.map (fun (pos, id, (expr, decls)) -> ((pos, id, expr), decls)) |> 
      List.split in 
    let (enss, gen_nodes2) = 
      List.map (fun (pos, id, expr) -> (pos, id, desugar_expr global_ctx ctx node_name expr)) enss |> 
      List.map (fun (pos, id, (expr, decls)) -> ((pos, id, expr), decls)) |> 
      List.split in 
    Mode (pos, i, reqs, enss), (List.flatten gen_nodes1) @ (List.flatten gen_nodes2)
  | ContractCall (pos, i, exprs, ids) -> 
    let (exprs, gen_nodes) = List.map (desugar_expr global_ctx ctx node_name) exprs |> List.split in 
    ContractCall (pos, i, exprs, ids), List.flatten gen_nodes
  | GhostConst _ 
  | AssumptionVars _ as ci -> ci, []

<<<<<<< HEAD
let desugar_contract: Ctx.tc_context ->  Ctx.tc_context -> HString.t -> A.contract_node_equation list option -> A.contract_node_equation list option * A.declaration list =
fun global_ctx ctx node_name contract -> 
=======
let desugar_contract: Ctx.tc_context -> HString.t -> A.contract_node_equation list option -> A.contract_node_equation list option * A.declaration list =
fun ctx node_name contract -> 
>>>>>>> b47945f2
  match contract with 
    | Some contract_items -> 
      let items, gen_nodes = (List.map (desugar_contract_item global_ctx ctx node_name) contract_items) |> List.split in
      Some items, List.flatten gen_nodes
    | None -> None, []

<<<<<<< HEAD
let rec desugar_node_item: Ctx.tc_context ->  Ctx.tc_context -> HString.t -> A.node_item -> A.node_item * A.declaration list =
fun global_ctx ctx node_name ni ->
=======
let rec desugar_node_item: Ctx.tc_context -> HString.t -> A.node_item -> A.node_item * A.declaration list =
fun ctx node_name ni ->
>>>>>>> b47945f2
  match ni with
    | A.Body (Equation (pos, lhs, rhs)) -> 
      let rhs, gen_nodes = desugar_expr global_ctx ctx node_name rhs in 
      A.Body (Equation (pos, lhs, rhs)), gen_nodes
    | AnnotProperty (pos, name, e, k) -> 
      let e, gen_nodes = desugar_expr global_ctx ctx node_name e in 
      AnnotProperty(pos, name, e, k), gen_nodes
    | IfBlock (pos, cond, nis1, nis2) -> 
      let nis1, gen_nodes1 = List.map (desugar_node_item global_ctx ctx node_name) nis1 |> List.split in
      let nis2, gen_nodes2 = List.map (desugar_node_item global_ctx ctx node_name) nis2 |> List.split in
      let cond, gen_nodes3 = desugar_expr global_ctx ctx node_name cond in
      A.IfBlock (pos, cond, nis1, nis2), List.flatten gen_nodes1 @ List.flatten gen_nodes2 @ gen_nodes3
    | FrameBlock (pos, vars, nes, nis) -> 
      let nes = List.map (fun x -> A.Body x) nes in
      let nes, gen_nodes1 = List.map (desugar_node_item global_ctx ctx node_name) nes |> List.split in
      let nes = List.map (fun ne -> match ne with
        | A.Body (A.Equation _ as eq) -> eq
        | _ -> assert false
      ) nes in
      let nis, gen_nodes2 = List.map (desugar_node_item global_ctx ctx node_name) nis |> List.split in
      FrameBlock(pos, vars, nes, nis), List.flatten gen_nodes1 @ List.flatten gen_nodes2
    | Body (Assert (pos, e)) ->
      let e, gen_nodes = desugar_expr global_ctx ctx node_name e in 
      Body (Assert (pos, e)), gen_nodes
    | AnnotMain _ -> ni, []

let desugar_any_ops: Ctx.tc_context -> A.declaration list -> A.declaration list = 
<<<<<<< HEAD
fun global_ctx decls -> 
=======
fun ctx decls -> 
>>>>>>> b47945f2
  let decls =
  List.fold_left (fun decls decl ->
    match decl with
    | A.NodeDecl (span, (id, ext, params, inputs, outputs, locals, items, contract)) -> 
    (
      match Chk.add_full_node_ctx global_ctx id inputs outputs locals with
        | Ok ctx -> 
          let items, gen_nodes = List.map (desugar_node_item global_ctx ctx id) items |> List.split in 
          let contract, gen_nodes2 = desugar_contract global_ctx ctx id contract in
          let gen_nodes = List.flatten gen_nodes in
          decls @ gen_nodes @ gen_nodes2 @ [A.NodeDecl (span, (id, ext, params, inputs, outputs, locals, items, contract))]
        (* If there is an error in context collection, it will be detected later in type checking *)
        | Error _ -> decl :: decls
    )
    | A.FuncDecl (span, (id, ext, params, inputs, outputs, locals, items, contract)) -> 
    (
      match Chk.add_full_node_ctx global_ctx id inputs outputs locals with
        | Ok ctx ->  
          let items, gen_nodes = List.map (desugar_node_item global_ctx ctx id) items |> List.split in 
          let contract, gen_nodes2 = desugar_contract global_ctx ctx id contract in
          let gen_nodes = List.flatten gen_nodes in
          decls @ gen_nodes @ gen_nodes2 @ [A.FuncDecl (span, (id, ext, params, inputs, outputs, locals, items, contract))]
        (* If there is an error in context collection, it will be detected later in type checking *)
        | Error _ -> decl :: decls
    )
    | A.ContractNodeDecl (span, (id, params, inputs, outputs, contract)) ->
      (
        let ctx = Chk.add_io_node_ctx global_ctx inputs outputs in
        let contract, gen_nodes = desugar_contract global_ctx ctx id (Some contract) in
        let contract = match contract with
          | Some contract -> contract
          | None -> assert false in (* Must have a contract *)
        decls @ gen_nodes @ [A.ContractNodeDecl (span, (id, params, inputs, outputs, contract))]
      )
    | _ -> decl :: decls
  ) [] decls in 
<<<<<<< HEAD
decls
=======
  decls
>>>>>>> b47945f2
<|MERGE_RESOLUTION|>--- conflicted
+++ resolved
@@ -24,7 +24,7 @@
 let i = ref 0
 
 let mk_fresh_fn_name: Lib.position -> HString.t -> HString.t = 
-fun pos node_name ->
+fun pos node_name -> 
   i := !i + 1;
   let node_name = HString.concat2 node_name (HString.mk_hstring ".") in
   let pos = Lib.string_of_t Lib.pp_print_line_and_column pos in
@@ -32,15 +32,9 @@
   let name = (HString.mk_hstring "any_") in
   let name = HString.concat2 name pos in
   HString.concat2 node_name name
-<<<<<<< HEAD
- 
-let rec desugar_expr: Ctx.tc_context -> Ctx.tc_context -> HString.t -> A.expr -> A.expr * A.declaration list =
-fun global_ctx ctx node_name -> 
-=======
 
 let rec desugar_expr: Ctx.tc_context -> HString.t -> A.expr -> A.expr * A.declaration list =
 fun ctx node_name -> 
->>>>>>> b47945f2
   function
   | A.AnyOp (pos, (_, id, ty), expr1, expr2_opt) -> 
     let span = { A.start_pos = pos; A.end_pos = Lib.dummy_pos } in
@@ -60,17 +54,12 @@
         (Ctx.SI.diff vars_of_expr1_and_expr2 (Ctx.SI.singleton id)) in 
       Ctx.SI.union vars_of_exprs (AH.vars_of_type ty) |> Ctx.SI.elements
     in
-<<<<<<< HEAD
-    (* Global constants don't need to be passed as a parameter to generated node *)
-    let inputs = List.filter (fun i -> not (Ctx.member_val global_ctx i)) inputs in 
-=======
     (* Global constants don't need to be passed as arguments to generated nodes *)
     let inputs = List.filter (fun i -> 
       match Ctx.lookup_const ctx i with 
         | Some (_, _, Ctx.Global) -> false 
         | _ -> true
     ) inputs in 
->>>>>>> b47945f2
     let inputs_call = List.map (fun str -> A.Ident (pos, str)) inputs in
     let ctx = Ctx.add_ty ctx id ty in
     let inputs = List.map (fun input -> (pos, input, Ctx.lookup_ty ctx input, A.ClockTrue)) inputs in
@@ -92,183 +81,165 @@
   | ModeRef (_, _) as e -> e, []
   | Const (_, _) as e -> e, []
   | RecordProject (pos, e, idx) -> 
-    let e, gen_nodes = desugar_expr global_ctx ctx node_name e in
+    let e, gen_nodes = desugar_expr ctx node_name e in
     RecordProject (pos, e, idx), gen_nodes
   | TupleProject (pos, e, idx) -> 
-    let e, gen_nodes = desugar_expr global_ctx ctx node_name e in
+    let e, gen_nodes = desugar_expr ctx node_name e in
     TupleProject (pos, e, idx), gen_nodes
   | UnaryOp (pos, op, e) -> 
-    let e, gen_nodes = desugar_expr global_ctx ctx node_name e in
+    let e, gen_nodes = desugar_expr ctx node_name e in
     UnaryOp (pos, op, e), gen_nodes
   | BinaryOp (pos, op, e1, e2) ->
-    let e1, gen_nodes1 = desugar_expr global_ctx ctx node_name e1 in
-    let e2, gen_nodes2 = desugar_expr global_ctx ctx node_name e2 in
+    let e1, gen_nodes1 = desugar_expr ctx node_name e1 in
+    let e2, gen_nodes2 = desugar_expr ctx node_name e2 in
     BinaryOp (pos, op, e1, e2), gen_nodes1 @ gen_nodes2
   | TernaryOp (pos, op, e1, e2, e3) ->
-    let e1, gen_nodes1 = desugar_expr global_ctx ctx node_name e1 in
-    let e2, gen_nodes2 = desugar_expr global_ctx ctx node_name e2 in
-    let e3, gen_nodes3 = desugar_expr global_ctx ctx node_name e3 in
+    let e1, gen_nodes1 = desugar_expr ctx node_name e1 in
+    let e2, gen_nodes2 = desugar_expr ctx node_name e2 in
+    let e3, gen_nodes3 = desugar_expr ctx node_name e3 in
     TernaryOp (pos, op, e1, e2, e3), gen_nodes1 @ gen_nodes2 @ gen_nodes3
   | ConvOp (pos, op, e) -> 
-    let e, gen_nodes = desugar_expr global_ctx ctx node_name e in
+    let e, gen_nodes = desugar_expr ctx node_name e in
     ConvOp (pos, op, e), gen_nodes
   | CompOp (pos, op, e1, e2) ->
-    let e1, gen_nodes1 = desugar_expr global_ctx ctx node_name e1 in
-    let e2, gen_nodes2 = desugar_expr global_ctx ctx node_name e2 in
+    let e1, gen_nodes1 = desugar_expr ctx node_name e1 in
+    let e2, gen_nodes2 = desugar_expr ctx node_name e2 in
     CompOp (pos, op, e1, e2), gen_nodes1 @ gen_nodes2
   | RecordExpr (pos, ident, expr_list) ->
     let id_list, exprs_gen_nodes = 
-      List.map (fun (i, e) -> (i, (desugar_expr global_ctx ctx node_name) e)) expr_list |> List.split 
+      List.map (fun (i, e) -> (i, (desugar_expr ctx node_name) e)) expr_list |> List.split 
     in
     let expr_list, gen_nodes = List.split exprs_gen_nodes in
     RecordExpr (pos, ident, List.combine id_list expr_list), List.flatten gen_nodes
   | GroupExpr (pos, kind, expr_list) ->
-    let expr_list, gen_nodes = List.map (desugar_expr global_ctx ctx node_name) expr_list |> List.split in
+    let expr_list, gen_nodes = List.map (desugar_expr ctx node_name) expr_list |> List.split in
     GroupExpr (pos, kind, expr_list), List.flatten gen_nodes
   | StructUpdate (pos, e1, idx, e2) ->
-    let e1, gen_nodes1 = desugar_expr global_ctx ctx node_name e1 in
-    let e2, gen_nodes2 = desugar_expr global_ctx ctx node_name e2 in
+    let e1, gen_nodes1 = desugar_expr ctx node_name e1 in
+    let e2, gen_nodes2 = desugar_expr ctx node_name e2 in
     StructUpdate (pos, e1, idx, e2), gen_nodes1 @ gen_nodes2
   | ArrayConstr (pos, e1, e2) ->
-    let e1, gen_nodes1 = desugar_expr global_ctx ctx node_name e1 in
-    let e2, gen_nodes2 = desugar_expr global_ctx ctx node_name e2 in
+    let e1, gen_nodes1 = desugar_expr ctx node_name e1 in
+    let e2, gen_nodes2 = desugar_expr ctx node_name e2 in
     ArrayConstr (pos, e1, e2), gen_nodes1 @ gen_nodes2
   | ArrayIndex (pos, e1, e2) ->
-    let e1, gen_nodes1 = desugar_expr global_ctx ctx node_name e1 in
-    let e2, gen_nodes2 = desugar_expr global_ctx ctx node_name e2 in
+    let e1, gen_nodes1 = desugar_expr ctx node_name e1 in
+    let e2, gen_nodes2 = desugar_expr ctx node_name e2 in
     ArrayIndex (pos, e1, e2), gen_nodes1 @ gen_nodes2
   | Quantifier (pos, kind, idents, e) ->
-    let e, gen_nodes = desugar_expr global_ctx ctx node_name e in
+    let e, gen_nodes = desugar_expr ctx node_name e in
     Quantifier (pos, kind, idents, e), gen_nodes
   | When (pos, e, clock) -> 
-    let e, gen_nodes = desugar_expr global_ctx ctx node_name e in
+    let e, gen_nodes = desugar_expr ctx node_name e in
     When (pos, e, clock), gen_nodes
   | Condact (pos, e1, e2, id, expr_list1, expr_list2) ->
-    let e1, gen_nodes1 = desugar_expr global_ctx ctx node_name e1 in
-    let e2, gen_nodes2 = desugar_expr global_ctx ctx node_name e2 in
-    let expr_list1, gen_nodes3 = List.map (desugar_expr global_ctx ctx node_name) expr_list1 |> List.split in
-    let expr_list2, gen_nodes4 = List.map (desugar_expr global_ctx ctx node_name) expr_list2 |> List.split in
+    let e1, gen_nodes1 = desugar_expr ctx node_name e1 in
+    let e2, gen_nodes2 = desugar_expr ctx node_name e2 in
+    let expr_list1, gen_nodes3 = List.map (desugar_expr ctx node_name) expr_list1 |> List.split in
+    let expr_list2, gen_nodes4 = List.map (desugar_expr ctx node_name) expr_list2 |> List.split in
     Condact (pos, e1, e2, id, expr_list1, expr_list2), gen_nodes1 @ gen_nodes2 @ 
                                                       List.flatten gen_nodes3 @ List.flatten gen_nodes4
   | Activate (pos, ident, e1, e2, expr_list) ->
-    let e1, gen_nodes1 = desugar_expr global_ctx ctx node_name e1 in
-    let e2, gen_nodes2 = desugar_expr global_ctx ctx node_name e2 in
+    let e1, gen_nodes1 = desugar_expr ctx node_name e1 in
+    let e2, gen_nodes2 = desugar_expr ctx node_name e2 in
     Activate (pos, ident, e1, e2, expr_list), gen_nodes1 @ gen_nodes2
   | Merge (pos, ident, expr_list) ->
     let id_list, exprs_gen_nodes = 
-      List.map (fun (i, e) -> (i, (desugar_expr global_ctx ctx node_name) e)) expr_list |> List.split 
+      List.map (fun (i, e) -> (i, (desugar_expr ctx node_name) e)) expr_list |> List.split 
     in
     let expr_list, gen_nodes = List.split exprs_gen_nodes in
     Merge (pos, ident, List.combine id_list expr_list), List.flatten gen_nodes
   | RestartEvery (pos, ident, expr_list, e) ->
-    let expr_list, gen_nodes1 = List.map (desugar_expr global_ctx ctx node_name) expr_list |> List.split in
-    let e, gen_nodes2 = desugar_expr global_ctx ctx node_name e in
+    let expr_list, gen_nodes1 = List.map (desugar_expr ctx node_name) expr_list |> List.split in
+    let e, gen_nodes2 = desugar_expr ctx node_name e in
     RestartEvery (pos, ident, expr_list, e), List.flatten gen_nodes1 @ gen_nodes2
   | Pre (pos, e) -> 
-    let e, gen_nodes = desugar_expr global_ctx ctx node_name e in
+    let e, gen_nodes = desugar_expr ctx node_name e in
     Pre (pos, e), gen_nodes
   | Arrow (pos, e1, e2) -> 
-    let e1, gen_nodes1 = desugar_expr global_ctx ctx node_name e1 in
-    let e2, gen_nodes2 = desugar_expr global_ctx ctx node_name e2 in
+    let e1, gen_nodes1 = desugar_expr ctx node_name e1 in
+    let e2, gen_nodes2 = desugar_expr ctx node_name e2 in
     Arrow (pos, e1, e2), gen_nodes1 @ gen_nodes2
   | Call (pos, id, expr_list) ->
-    let expr_list, gen_nodes = List.map (desugar_expr global_ctx ctx node_name) expr_list |> List.split in
+    let expr_list, gen_nodes = List.map (desugar_expr ctx node_name) expr_list |> List.split in
     Call (pos, id, expr_list), List.flatten gen_nodes
 
-<<<<<<< HEAD
-let desugar_contract_item: Ctx.tc_context ->  Ctx.tc_context -> HString.t -> A.contract_node_equation -> A.contract_node_equation * A.declaration list =
-fun global_ctx ctx node_name ->
-=======
 let desugar_contract_item: Ctx.tc_context -> HString.t -> A.contract_node_equation -> A.contract_node_equation * A.declaration list =
 fun ctx node_name ->
->>>>>>> b47945f2
   function
   | A.GhostVars (pos, lhs, e) -> 
-    let e, gen_nodes = desugar_expr global_ctx ctx node_name e in 
+    let e, gen_nodes = desugar_expr ctx node_name e in 
     A.GhostVars (pos, lhs, e), gen_nodes
   | Assume (pos, name, b, e) ->
-    let e, gen_nodes = desugar_expr global_ctx ctx node_name e in 
+    let e, gen_nodes = desugar_expr ctx node_name e in 
     Assume (pos, name, b, e), gen_nodes
   | Guarantee (pos, name, b, e) -> 
-    let e, gen_nodes = desugar_expr global_ctx ctx node_name e in 
+    let e, gen_nodes = desugar_expr ctx node_name e in 
     Guarantee (pos, name, b, e), gen_nodes
   | Mode (pos, i, reqs, enss) ->
     let (reqs, gen_nodes1) = 
-      List.map (fun (pos, id, expr) -> (pos, id, desugar_expr global_ctx ctx node_name expr)) reqs |> 
+      List.map (fun (pos, id, expr) -> (pos, id, desugar_expr ctx node_name expr)) reqs |> 
       List.map (fun (pos, id, (expr, decls)) -> ((pos, id, expr), decls)) |> 
       List.split in 
     let (enss, gen_nodes2) = 
-      List.map (fun (pos, id, expr) -> (pos, id, desugar_expr global_ctx ctx node_name expr)) enss |> 
+      List.map (fun (pos, id, expr) -> (pos, id, desugar_expr ctx node_name expr)) enss |> 
       List.map (fun (pos, id, (expr, decls)) -> ((pos, id, expr), decls)) |> 
       List.split in 
     Mode (pos, i, reqs, enss), (List.flatten gen_nodes1) @ (List.flatten gen_nodes2)
   | ContractCall (pos, i, exprs, ids) -> 
-    let (exprs, gen_nodes) = List.map (desugar_expr global_ctx ctx node_name) exprs |> List.split in 
+    let (exprs, gen_nodes) = List.map (desugar_expr ctx node_name) exprs |> List.split in 
     ContractCall (pos, i, exprs, ids), List.flatten gen_nodes
   | GhostConst _ 
   | AssumptionVars _ as ci -> ci, []
 
-<<<<<<< HEAD
-let desugar_contract: Ctx.tc_context ->  Ctx.tc_context -> HString.t -> A.contract_node_equation list option -> A.contract_node_equation list option * A.declaration list =
-fun global_ctx ctx node_name contract -> 
-=======
 let desugar_contract: Ctx.tc_context -> HString.t -> A.contract_node_equation list option -> A.contract_node_equation list option * A.declaration list =
 fun ctx node_name contract -> 
->>>>>>> b47945f2
   match contract with 
     | Some contract_items -> 
-      let items, gen_nodes = (List.map (desugar_contract_item global_ctx ctx node_name) contract_items) |> List.split in
+      let items, gen_nodes = (List.map (desugar_contract_item ctx node_name) contract_items) |> List.split in
       Some items, List.flatten gen_nodes
     | None -> None, []
 
-<<<<<<< HEAD
-let rec desugar_node_item: Ctx.tc_context ->  Ctx.tc_context -> HString.t -> A.node_item -> A.node_item * A.declaration list =
-fun global_ctx ctx node_name ni ->
-=======
 let rec desugar_node_item: Ctx.tc_context -> HString.t -> A.node_item -> A.node_item * A.declaration list =
 fun ctx node_name ni ->
->>>>>>> b47945f2
   match ni with
-    | A.Body (Equation (pos, lhs, rhs)) -> 
-      let rhs, gen_nodes = desugar_expr global_ctx ctx node_name rhs in 
-      A.Body (Equation (pos, lhs, rhs)), gen_nodes
-    | AnnotProperty (pos, name, e, k) -> 
-      let e, gen_nodes = desugar_expr global_ctx ctx node_name e in 
-      AnnotProperty(pos, name, e, k), gen_nodes
-    | IfBlock (pos, cond, nis1, nis2) -> 
-      let nis1, gen_nodes1 = List.map (desugar_node_item global_ctx ctx node_name) nis1 |> List.split in
-      let nis2, gen_nodes2 = List.map (desugar_node_item global_ctx ctx node_name) nis2 |> List.split in
-      let cond, gen_nodes3 = desugar_expr global_ctx ctx node_name cond in
-      A.IfBlock (pos, cond, nis1, nis2), List.flatten gen_nodes1 @ List.flatten gen_nodes2 @ gen_nodes3
-    | FrameBlock (pos, vars, nes, nis) -> 
-      let nes = List.map (fun x -> A.Body x) nes in
-      let nes, gen_nodes1 = List.map (desugar_node_item global_ctx ctx node_name) nes |> List.split in
-      let nes = List.map (fun ne -> match ne with
-        | A.Body (A.Equation _ as eq) -> eq
-        | _ -> assert false
-      ) nes in
-      let nis, gen_nodes2 = List.map (desugar_node_item global_ctx ctx node_name) nis |> List.split in
-      FrameBlock(pos, vars, nes, nis), List.flatten gen_nodes1 @ List.flatten gen_nodes2
-    | Body (Assert (pos, e)) ->
-      let e, gen_nodes = desugar_expr global_ctx ctx node_name e in 
-      Body (Assert (pos, e)), gen_nodes
-    | AnnotMain _ -> ni, []
+  | A.Body (Equation (pos, lhs, rhs)) -> 
+    let rhs, gen_nodes = desugar_expr ctx node_name rhs in 
+    A.Body (Equation (pos, lhs, rhs)), gen_nodes
+  | AnnotProperty (pos, name, e, k) -> 
+    let e, gen_nodes = desugar_expr ctx node_name e in 
+    AnnotProperty(pos, name, e, k), gen_nodes
+  | IfBlock (pos, cond, nis1, nis2) -> 
+    let nis1, gen_nodes1 = List.map (desugar_node_item ctx node_name) nis1 |> List.split in
+    let nis2, gen_nodes2 = List.map (desugar_node_item ctx node_name) nis2 |> List.split in
+    let cond, gen_nodes3 = desugar_expr ctx node_name cond in
+    A.IfBlock (pos, cond, nis1, nis2), List.flatten gen_nodes1 @ List.flatten gen_nodes2 @ gen_nodes3
+  | FrameBlock (pos, vars, nes, nis) -> 
+    let nes = List.map (fun x -> A.Body x) nes in
+    let nes, gen_nodes1 = List.map (desugar_node_item ctx node_name) nes |> List.split in
+    let nes = List.map (fun ne -> match ne with
+      | A.Body (A.Equation _ as eq) -> eq
+      | _ -> assert false
+    ) nes in
+    let nis, gen_nodes2 = List.map (desugar_node_item ctx node_name) nis |> List.split in
+    FrameBlock(pos, vars, nes, nis), List.flatten gen_nodes1 @ List.flatten gen_nodes2
+  | Body (Assert (pos, e)) ->
+    let e, gen_nodes = desugar_expr ctx node_name e in 
+    Body (Assert (pos, e)), gen_nodes
+  | AnnotMain _ -> ni, []
+    
 
 let desugar_any_ops: Ctx.tc_context -> A.declaration list -> A.declaration list = 
-<<<<<<< HEAD
-fun global_ctx decls -> 
-=======
 fun ctx decls -> 
->>>>>>> b47945f2
   let decls =
   List.fold_left (fun decls decl ->
     match decl with
     | A.NodeDecl (span, (id, ext, params, inputs, outputs, locals, items, contract)) -> 
     (
-      match Chk.add_full_node_ctx global_ctx id inputs outputs locals with
+      match Chk.add_full_node_ctx ctx id inputs outputs locals with
         | Ok ctx -> 
-          let items, gen_nodes = List.map (desugar_node_item global_ctx ctx id) items |> List.split in 
-          let contract, gen_nodes2 = desugar_contract global_ctx ctx id contract in
+          let items, gen_nodes = List.map (desugar_node_item ctx id) items |> List.split in 
+          let contract, gen_nodes2 = desugar_contract ctx id contract in
           let gen_nodes = List.flatten gen_nodes in
           decls @ gen_nodes @ gen_nodes2 @ [A.NodeDecl (span, (id, ext, params, inputs, outputs, locals, items, contract))]
         (* If there is an error in context collection, it will be detected later in type checking *)
@@ -276,10 +247,10 @@
     )
     | A.FuncDecl (span, (id, ext, params, inputs, outputs, locals, items, contract)) -> 
     (
-      match Chk.add_full_node_ctx global_ctx id inputs outputs locals with
+      match Chk.add_full_node_ctx ctx id inputs outputs locals with
         | Ok ctx ->  
-          let items, gen_nodes = List.map (desugar_node_item global_ctx ctx id) items |> List.split in 
-          let contract, gen_nodes2 = desugar_contract global_ctx ctx id contract in
+          let items, gen_nodes = List.map (desugar_node_item ctx id) items |> List.split in 
+          let contract, gen_nodes2 = desugar_contract ctx id contract in
           let gen_nodes = List.flatten gen_nodes in
           decls @ gen_nodes @ gen_nodes2 @ [A.FuncDecl (span, (id, ext, params, inputs, outputs, locals, items, contract))]
         (* If there is an error in context collection, it will be detected later in type checking *)
@@ -287,8 +258,8 @@
     )
     | A.ContractNodeDecl (span, (id, params, inputs, outputs, contract)) ->
       (
-        let ctx = Chk.add_io_node_ctx global_ctx inputs outputs in
-        let contract, gen_nodes = desugar_contract global_ctx ctx id (Some contract) in
+        let ctx = Chk.add_io_node_ctx ctx inputs outputs in
+        let contract, gen_nodes = desugar_contract ctx id (Some contract) in
         let contract = match contract with
           | Some contract -> contract
           | None -> assert false in (* Must have a contract *)
@@ -296,8 +267,4 @@
       )
     | _ -> decl :: decls
   ) [] decls in 
-<<<<<<< HEAD
-decls
-=======
-  decls
->>>>>>> b47945f2
+  decls