--- conflicted
+++ resolved
@@ -258,62 +258,25 @@
   let decls =
   List.fold_left (fun decls decl ->
     match decl with
-<<<<<<< HEAD
-    | A.NodeDecl (span, ((id, ext, params, inputs, outputs, locals, items, contract) as d)) -> 
-      let ctx = Chk.get_node_ctx global_ctx d in
-      let items = if not ext then define_undefined_variables outputs items else items in 
-      let items, gen_nodes = List.map (desugar_node_item global_ctx ctx id) items |> List.split in 
-      let contract, gen_nodes2 = desugar_contract global_ctx ctx id contract in
+    | A.NodeDecl (span, (id, ext, params, inputs, outputs, locals, items, contract)) -> 
+      let ctx = Chk.add_full_node_ctx ctx inputs outputs locals in
+      let items, gen_nodes = List.map (desugar_node_item ctx id fun_ids) items |> List.split in 
+      let contract, gen_nodes2 = desugar_contract ctx id fun_ids contract in
       let gen_nodes = List.flatten gen_nodes in
       decls @ gen_nodes @ gen_nodes2 @ [A.NodeDecl (span, (id, ext, params, inputs, outputs, locals, items, contract))]
-    | A.FuncDecl (span, ((id, ext, params, inputs, outputs, locals, items, contract) as d)) -> 
-      let ctx = Chk.get_node_ctx global_ctx d in
-      let items = if not ext then define_undefined_variables outputs items else items in 
-      let items, gen_nodes = List.map (desugar_node_item global_ctx ctx id) items |> List.split in 
-      let contract, gen_nodes2 = desugar_contract global_ctx ctx id contract in
+    | A.FuncDecl (span, (id, ext, params, inputs, outputs, locals, items, contract)) -> 
+      let ctx = Chk.add_full_node_ctx ctx inputs outputs locals in
+      let items, gen_nodes = List.map (desugar_node_item ctx id fun_ids) items |> List.split in 
+      let contract, gen_nodes2 = desugar_contract ctx id fun_ids contract in
       let gen_nodes = List.flatten gen_nodes in
       decls @ gen_nodes @ gen_nodes2 @ [A.FuncDecl (span, (id, ext, params, inputs, outputs, locals, items, contract))]
-    | A.ContractNodeDecl (span, (id, params, inputs, outputs, contract)) -> 
-      (* Unit type params are unused in function *)
-      let ctx = Chk.get_node_ctx global_ctx (id, (), (), inputs, outputs, [], (), ()) in
-      let contract, gen_nodes = desugar_contract global_ctx ctx id (Some contract) in
-      let contract = match contract with 
-        | Some contract -> contract 
-        | None -> assert false in (* Must have a contract *)
-      decls @ gen_nodes @ [A.ContractNodeDecl (span, (id, params, inputs, outputs, contract))]
-=======
-    | A.NodeDecl (span, (id, ext, params, inputs, outputs, locals, items, contract)) -> 
-    (
-      match Chk.add_full_node_ctx ctx id inputs outputs locals with
-      | Ok ctx -> 
-        let items, gen_nodes = List.map (desugar_node_item ctx id fun_ids) items |> List.split in 
-        let contract, gen_nodes2 = desugar_contract ctx id fun_ids contract in
-        let gen_nodes = List.flatten gen_nodes in
-        decls @ gen_nodes @ gen_nodes2 @ [A.NodeDecl (span, (id, ext, params, inputs, outputs, locals, items, contract))]
-      (* If there is an error in context collection, it will be detected later in type checking *)
-      | Error _ -> decl :: decls
-    )
-    | A.FuncDecl (span, (id, ext, params, inputs, outputs, locals, items, contract)) -> 
-    (
-      match Chk.add_full_node_ctx ctx id inputs outputs locals with
-      | Ok ctx ->  
-        let items, gen_nodes = List.map (desugar_node_item ctx id fun_ids) items |> List.split in 
-        let contract, gen_nodes2 = desugar_contract ctx id fun_ids contract in
-        let gen_nodes = List.flatten gen_nodes in
-        decls @ gen_nodes @ gen_nodes2 @ [A.FuncDecl (span, (id, ext, params, inputs, outputs, locals, items, contract))]
-      (* If there is an error in context collection, it will be detected later in type checking *)
-      | Error _ -> decl :: decls
-    )
     | A.ContractNodeDecl (span, (id, params, inputs, outputs, contract)) ->
-    (
       let ctx = Chk.add_io_node_ctx ctx inputs outputs in
       let contract, gen_nodes = desugar_contract ctx id fun_ids (Some contract) in
       let contract = match contract with
       | Some contract -> contract
       | None -> assert false in (* Must have a contract *)
       decls @ gen_nodes @ [A.ContractNodeDecl (span, (id, params, inputs, outputs, contract))]
-    )
->>>>>>> 53b9b5eb
     | _ -> decl :: decls
   ) [] decls in 
   decls