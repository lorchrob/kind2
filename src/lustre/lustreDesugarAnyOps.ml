(* This file is part of the Kind 2 model checker.

   Copyright (c) 2022 by the Board of Trustees of the University of Iowa

   Licensed under the Apache License, Version 2.0 (the "License"); you
   may not use this file except in compliance with the License.  You
   may obtain a copy of the License at

   http://www.apache.org/licenses/LICENSE-2.0 

   Unless required by applicable law or agreed to in writing, software
   distributed under the License is distributed on an "AS IS" BASIS,
   WITHOUT WARRANTIES OR CONDITIONS OF ANY KIND, either express or
   implied. See the License for the specific language governing
   permissions and limitations under the License. 
*)

module A = LustreAst
module Ctx = TypeCheckerContext
module Chk = LustreTypeChecker
module AH = LustreAstHelpers

(* [i] is module state used to guarantee newly created identifiers are unique *)
let i = ref 0

let mk_fresh_fn_name: Lib.position -> HString.t -> HString.t = 
fun pos node_name -> 
  i := !i + 1;
  let node_name = HString.concat2 node_name (HString.mk_hstring ".") in
  let pos = Lib.string_of_t Lib.pp_print_line_and_column pos in
  let pos = String.sub pos 1 (String.length pos - 2) |> HString.mk_hstring in
  let name = (HString.mk_hstring "any_") in
  let name = HString.concat2 name pos in
  HString.concat2 node_name name

let rec desugar_expr: Ctx.tc_context -> HString.t -> HString.t list -> A.expr -> A.expr * A.declaration list =
fun ctx node_name fun_ids expr -> 
  let rec_call = desugar_expr ctx node_name fun_ids in
  match expr with
  | A.AnyOp (pos, (_, id, ty), expr1, expr2_opt) -> 
    let span = { A.start_pos = pos; A.end_pos = Lib.dummy_pos } in
    let contract = match expr2_opt with 
      | None -> [A.Guarantee (AH.pos_of_expr expr1, None, false, expr1)]
      | Some expr2 -> [A.Assume (AH.pos_of_expr expr2, None, false, expr2);
                      A.Guarantee (AH.pos_of_expr expr1, None, false, expr1)] 
    in
    let inputs =
      let vars_of_expr1 = AH.vars_without_node_call_ids expr1 in
      let vars_of_exprs = match expr2_opt with
      | None -> (Ctx.SI.diff vars_of_expr1 (Ctx.SI.singleton id))
      | Some expr2 ->
        let vars_of_expr1_and_expr2 =
          Ctx.SI.union vars_of_expr1 (AH.vars_without_node_call_ids expr2)
        in
        (Ctx.SI.diff vars_of_expr1_and_expr2 (Ctx.SI.singleton id)) in 
      Ctx.SI.union vars_of_exprs (AH.vars_of_type ty) |> Ctx.SI.elements
    in
    (* Global constants don't need to be passed as arguments to generated nodes *)
    let inputs = List.filter (fun i -> 
      match Ctx.lookup_const ctx i with 
        | Some (_, _, Ctx.Global) -> false 
        | _ -> true
    ) inputs in 
    let inputs_call = List.map (fun str -> A.Ident (pos, str)) inputs in
    let ctx = Ctx.add_ty ctx id ty in
    let inputs = List.map (fun input -> (pos, input, Ctx.lookup_ty ctx input, A.ClockTrue)) inputs in
    let inputs = List.map (fun (p, inp, opt, cl) -> match opt with 
      | Some ty -> 
        let is_const = match Ctx.lookup_const ctx inp with | Some _ -> true | None -> false in
        p, inp, ty, cl, is_const 
      | None -> assert false
    ) inputs in
    let name = mk_fresh_fn_name pos node_name in
    (* If the any op expressions are temporal or call a node, we generate an imported node. 
    Otherwise, we generate an imported function. *)
    let has_pre_arrow_or_node_call = match expr2_opt with 
    | Some expr2 -> 
      let node_calls1 = AH.calls_of_expr expr1 |> Ctx.SI.elements |> List.filter (fun i -> not (List.mem i fun_ids)) in 
      let node_calls2 = AH.calls_of_expr expr2 |> Ctx.SI.elements |> List.filter (fun i -> not (List.mem i fun_ids)) in 
      (AH.has_pre_or_arrow expr1 != None) || node_calls1 != [] || 
      (AH.has_pre_or_arrow expr2 != None) || node_calls2 != []
    | None -> 
      let node_calls1 = AH.calls_of_expr expr1 |> Ctx.SI.elements |> List.filter (fun i -> not (List.mem i fun_ids)) in 
      (AH.has_pre_or_arrow expr1 != None) || (node_calls1 != []) 
    in
    let generated_node = 
      if has_pre_arrow_or_node_call then
        A.NodeDecl (span, 
        (name, true, [], inputs, 
        [pos, id, ty, A.ClockTrue], [], [], Some contract)) 
      else 
        A.FuncDecl (span, 
        (name, true, [], inputs, 
        [pos, id, ty, A.ClockTrue], [], [], Some contract)) 
    in
    A.Call(pos, name, inputs_call), [generated_node]

  | Ident _ as e -> e, []
  | ModeRef (_, _) as e -> e, []
  | Const (_, _) as e -> e, []
  | RecordProject (pos, e, idx) -> 
    let e, gen_nodes = rec_call e in
    RecordProject (pos, e, idx), gen_nodes
  | TupleProject (pos, e, idx) -> 
    let e, gen_nodes = rec_call e in
    TupleProject (pos, e, idx), gen_nodes
  | UnaryOp (pos, op, e) -> 
    let e, gen_nodes = rec_call e in
    UnaryOp (pos, op, e), gen_nodes
  | BinaryOp (pos, op, e1, e2) ->
    let e1, gen_nodes1 = rec_call e1 in
    let e2, gen_nodes2 = rec_call e2 in
    BinaryOp (pos, op, e1, e2), gen_nodes1 @ gen_nodes2
  | TernaryOp (pos, op, e1, e2, e3) ->
    let e1, gen_nodes1 = rec_call e1 in
    let e2, gen_nodes2 = rec_call e2 in
    let e3, gen_nodes3 = rec_call e3 in
    TernaryOp (pos, op, e1, e2, e3), gen_nodes1 @ gen_nodes2 @ gen_nodes3
  | ConvOp (pos, op, e) -> 
    let e, gen_nodes = rec_call e in
    ConvOp (pos, op, e), gen_nodes
  | CompOp (pos, op, e1, e2) ->
    let e1, gen_nodes1 = rec_call e1 in
    let e2, gen_nodes2 = rec_call e2 in
    CompOp (pos, op, e1, e2), gen_nodes1 @ gen_nodes2
  | RecordExpr (pos, ident, expr_list) ->
    let id_list, exprs_gen_nodes = 
      List.map (fun (i, e) -> (i, (rec_call) e)) expr_list |> List.split 
    in
    let expr_list, gen_nodes = List.split exprs_gen_nodes in
    RecordExpr (pos, ident, List.combine id_list expr_list), List.flatten gen_nodes
  | GroupExpr (pos, kind, expr_list) ->
    let expr_list, gen_nodes = List.map (rec_call) expr_list |> List.split in
    GroupExpr (pos, kind, expr_list), List.flatten gen_nodes
  | StructUpdate (pos, e1, idx, e2) ->
    let e1, gen_nodes1 = rec_call e1 in
    let e2, gen_nodes2 = rec_call e2 in
    StructUpdate (pos, e1, idx, e2), gen_nodes1 @ gen_nodes2
  | ArrayConstr (pos, e1, e2) ->
    let e1, gen_nodes1 = rec_call e1 in
    let e2, gen_nodes2 = rec_call e2 in
    ArrayConstr (pos, e1, e2), gen_nodes1 @ gen_nodes2
  | ArrayIndex (pos, e1, e2) ->
    let e1, gen_nodes1 = rec_call e1 in
    let e2, gen_nodes2 = rec_call e2 in
    ArrayIndex (pos, e1, e2), gen_nodes1 @ gen_nodes2
  | Quantifier (pos, kind, idents, e) ->
    let e, gen_nodes = rec_call e in
    Quantifier (pos, kind, idents, e), gen_nodes
  | When (pos, e, clock) -> 
    let e, gen_nodes = rec_call e in
    When (pos, e, clock), gen_nodes
  | Condact (pos, e1, e2, id, expr_list1, expr_list2) ->
    let e1, gen_nodes1 = rec_call e1 in
    let e2, gen_nodes2 = rec_call e2 in
    let expr_list1, gen_nodes3 = List.map rec_call expr_list1 |> List.split in
    let expr_list2, gen_nodes4 = List.map rec_call expr_list2 |> List.split in
    Condact (pos, e1, e2, id, expr_list1, expr_list2), gen_nodes1 @ gen_nodes2 @ 
                                                      List.flatten gen_nodes3 @ List.flatten gen_nodes4
  | Activate (pos, ident, e1, e2, expr_list) ->
    let e1, gen_nodes1 = rec_call e1 in
    let e2, gen_nodes2 = rec_call e2 in
    Activate (pos, ident, e1, e2, expr_list), gen_nodes1 @ gen_nodes2
  | Merge (pos, ident, expr_list) ->
    let id_list, exprs_gen_nodes = 
      List.map (fun (i, e) -> (i, (rec_call) e)) expr_list |> List.split 
    in
    let expr_list, gen_nodes = List.split exprs_gen_nodes in
    Merge (pos, ident, List.combine id_list expr_list), List.flatten gen_nodes
  | RestartEvery (pos, ident, expr_list, e) ->
    let expr_list, gen_nodes1 = List.map (rec_call) expr_list |> List.split in
    let e, gen_nodes2 = rec_call e in
    RestartEvery (pos, ident, expr_list, e), List.flatten gen_nodes1 @ gen_nodes2
  | Pre (pos, e) -> 
    let e, gen_nodes = rec_call e in
    Pre (pos, e), gen_nodes
  | Arrow (pos, e1, e2) -> 
    let e1, gen_nodes1 = rec_call e1 in
    let e2, gen_nodes2 = rec_call e2 in
    Arrow (pos, e1, e2), gen_nodes1 @ gen_nodes2
  | Call (pos, id, expr_list) ->
    let expr_list, gen_nodes = List.map rec_call expr_list |> List.split in
    Call (pos, id, expr_list), List.flatten gen_nodes

let desugar_contract_item: Ctx.tc_context -> HString.t -> HString.t list -> A.contract_node_equation -> A.contract_node_equation * A.declaration list =
fun ctx node_name fun_ids ci ->
  let rec_call = desugar_expr ctx node_name fun_ids in
  match ci with
  | A.GhostVars (pos, lhs, e) -> 
    let e, gen_nodes = rec_call e in 
    A.GhostVars (pos, lhs, e), gen_nodes
  | Assume (pos, name, b, e) ->
    let e, gen_nodes = rec_call e in 
    Assume (pos, name, b, e), gen_nodes
  | Guarantee (pos, name, b, e) -> 
    let e, gen_nodes = rec_call e in 
    Guarantee (pos, name, b, e), gen_nodes
  | Mode (pos, i, reqs, enss) ->
    let (reqs, gen_nodes1) = 
      List.map (fun (pos, id, expr) -> (pos, id, rec_call expr)) reqs |> 
      List.map (fun (pos, id, (expr, decls)) -> ((pos, id, expr), decls)) |> 
      List.split in 
    let (enss, gen_nodes2) = 
      List.map (fun (pos, id, expr) -> (pos, id, rec_call expr)) enss |> 
      List.map (fun (pos, id, (expr, decls)) -> ((pos, id, expr), decls)) |> 
      List.split in 
    Mode (pos, i, reqs, enss), (List.flatten gen_nodes1) @ (List.flatten gen_nodes2)
  | ContractCall (pos, i, exprs, ids) -> 
    let (exprs, gen_nodes) = List.map rec_call exprs |> List.split in 
    ContractCall (pos, i, exprs, ids), List.flatten gen_nodes
  | GhostConst _ 
  | AssumptionVars _ as ci -> ci, []

let desugar_contract: Ctx.tc_context -> HString.t -> HString.t list -> A.contract_node_equation list option -> A.contract_node_equation list option * A.declaration list =
fun ctx node_name fun_ids contract -> 
  match contract with 
<<<<<<< HEAD
  | Some contract_items -> 
    let items, gen_nodes = (List.map (desugar_contract_item ctx node_name fun_ids) contract_items) |> List.split in
    Some items, List.flatten gen_nodes
  | None -> None, []
=======
    | Some contract_items -> 
      let items, gen_nodes = (List.map (desugar_contract_item ctx node_name) contract_items) |> List.split in
      Some items, List.flatten gen_nodes
    | None -> None, []
>>>>>>> 82107c09

let rec desugar_node_item: Ctx.tc_context -> HString.t -> HString.t list -> A.node_item -> A.node_item * A.declaration list =
fun ctx node_name fun_ids ni ->
  let rec_call = desugar_node_item ctx node_name fun_ids in
  match ni with
  | A.Body (Equation (pos, lhs, rhs)) -> 
    let rhs, gen_nodes = desugar_expr ctx node_name fun_ids rhs in 
    A.Body (Equation (pos, lhs, rhs)), gen_nodes
  | AnnotProperty (pos, name, e, k) -> 
    let e, gen_nodes = desugar_expr ctx node_name fun_ids e in 
    AnnotProperty(pos, name, e, k), gen_nodes
  | IfBlock (pos, cond, nis1, nis2) -> 
    let nis1, gen_nodes1 = List.map rec_call nis1 |> List.split in
    let nis2, gen_nodes2 = List.map rec_call nis2 |> List.split in
    let cond, gen_nodes3 = desugar_expr ctx node_name fun_ids cond in
    A.IfBlock (pos, cond, nis1, nis2), List.flatten gen_nodes1 @ List.flatten gen_nodes2 @ gen_nodes3
  | FrameBlock (pos, vars, nes, nis) -> 
    let nes = List.map (fun x -> A.Body x) nes in
    let nes, gen_nodes1 = List.map rec_call nes |> List.split in
    let nes = List.map (fun ne -> match ne with
      | A.Body (A.Equation _ as eq) -> eq
      | _ -> assert false
    ) nes in
    let nis, gen_nodes2 = List.map rec_call nis |> List.split in
    FrameBlock(pos, vars, nes, nis), List.flatten gen_nodes1 @ List.flatten gen_nodes2
  | Body (Assert (pos, e)) ->
    let e, gen_nodes = desugar_expr ctx node_name fun_ids e in 
    Body (Assert (pos, e)), gen_nodes
  | AnnotMain _ -> ni, []
    

let desugar_any_ops: Ctx.tc_context -> A.declaration list -> A.declaration list = 
fun ctx decls -> 
  let fun_ids = List.filter_map 
    (fun decl -> match decl with | A.FuncDecl (_, (id, _, _, _, _, _, _, _)) -> Some id | _ -> None) 
    decls 
  in
  let decls =
  List.fold_left (fun decls decl ->
    match decl with
    | A.NodeDecl (span, (id, ext, params, inputs, outputs, locals, items, contract)) -> 
    (
<<<<<<< HEAD
      match Chk.add_full_node_ctx ctx inputs outputs locals with
      | Ok ctx ->
        let items, gen_nodes = List.map (desugar_node_item ctx id fun_ids) items |> List.split in
        let contract, gen_nodes2 = desugar_contract ctx id fun_ids contract in
        let gen_nodes = List.flatten gen_nodes in
        decls @ gen_nodes @ gen_nodes2 @ [A.NodeDecl (span, (id, ext, params, inputs, outputs, locals, items, contract))]
      (* If there is an error in context collection, it will be detected later in type checking *)
      | Error _ -> decl :: decls
=======
      match Chk.add_full_node_ctx ctx id inputs outputs locals with
        | Ok ctx -> 
          let items, gen_nodes = List.map (desugar_node_item ctx id) items |> List.split in 
          let contract, gen_nodes2 = desugar_contract ctx id contract in
          let gen_nodes = List.flatten gen_nodes in
          decls @ gen_nodes @ gen_nodes2 @ [A.NodeDecl (span, (id, ext, params, inputs, outputs, locals, items, contract))]
        (* If there is an error in context collection, it will be detected later in type checking *)
        | Error _ -> decl :: decls
>>>>>>> 82107c09
    )
    | A.FuncDecl (span, (id, ext, params, inputs, outputs, locals, items, contract)) -> 
    (
<<<<<<< HEAD
      match Chk.add_full_node_ctx ctx inputs outputs locals with
      | Ok ctx ->
        let items, gen_nodes = List.map (desugar_node_item ctx id fun_ids) items |> List.split in
        let contract, gen_nodes2 = desugar_contract ctx id fun_ids contract in
        let gen_nodes = List.flatten gen_nodes in
        decls @ gen_nodes @ gen_nodes2 @ [A.FuncDecl (span, (id, ext, params, inputs, outputs, locals, items, contract))]
      (* If there is an error in context collection, it will be detected later in type checking *)
      | Error _ -> decl :: decls
    )
    | A.ContractNodeDecl (span, (id, params, inputs, outputs, contract)) ->
    (
      let ctx = Chk.add_io_node_ctx ctx inputs outputs in
      let contract, gen_nodes = desugar_contract ctx id fun_ids (Some contract) in
      let contract = match contract with
        | Some contract -> contract
        | None -> assert false in (* Must have a contract *)
      decls @ gen_nodes @ [A.ContractNodeDecl (span, (id, params, inputs, outputs, contract))]
    )
=======
      match Chk.add_full_node_ctx ctx id inputs outputs locals with
        | Ok ctx ->  
          let items, gen_nodes = List.map (desugar_node_item ctx id) items |> List.split in 
          let contract, gen_nodes2 = desugar_contract ctx id contract in
          let gen_nodes = List.flatten gen_nodes in
          decls @ gen_nodes @ gen_nodes2 @ [A.FuncDecl (span, (id, ext, params, inputs, outputs, locals, items, contract))]
        (* If there is an error in context collection, it will be detected later in type checking *)
        | Error _ -> decl :: decls
    )
    | A.ContractNodeDecl (span, (id, params, inputs, outputs, contract)) ->
      (
        let ctx = Chk.add_io_node_ctx ctx inputs outputs in
        let contract, gen_nodes = desugar_contract ctx id (Some contract) in
        let contract = match contract with
          | Some contract -> contract
          | None -> assert false in (* Must have a contract *)
        decls @ gen_nodes @ [A.ContractNodeDecl (span, (id, params, inputs, outputs, contract))]
      )
>>>>>>> 82107c09
    | _ -> decl :: decls
  ) [] decls in 
  decls<|MERGE_RESOLUTION|>--- conflicted
+++ resolved
@@ -214,17 +214,10 @@
 let desugar_contract: Ctx.tc_context -> HString.t -> HString.t list -> A.contract_node_equation list option -> A.contract_node_equation list option * A.declaration list =
 fun ctx node_name fun_ids contract -> 
   match contract with 
-<<<<<<< HEAD
   | Some contract_items -> 
     let items, gen_nodes = (List.map (desugar_contract_item ctx node_name fun_ids) contract_items) |> List.split in
     Some items, List.flatten gen_nodes
   | None -> None, []
-=======
-    | Some contract_items -> 
-      let items, gen_nodes = (List.map (desugar_contract_item ctx node_name) contract_items) |> List.split in
-      Some items, List.flatten gen_nodes
-    | None -> None, []
->>>>>>> 82107c09
 
 let rec desugar_node_item: Ctx.tc_context -> HString.t -> HString.t list -> A.node_item -> A.node_item * A.declaration list =
 fun ctx node_name fun_ids ni ->
@@ -267,52 +260,21 @@
     match decl with
     | A.NodeDecl (span, (id, ext, params, inputs, outputs, locals, items, contract)) -> 
     (
-<<<<<<< HEAD
-      match Chk.add_full_node_ctx ctx inputs outputs locals with
-      | Ok ctx ->
-        let items, gen_nodes = List.map (desugar_node_item ctx id fun_ids) items |> List.split in
-        let contract, gen_nodes2 = desugar_contract ctx id fun_ids contract in
-        let gen_nodes = List.flatten gen_nodes in
-        decls @ gen_nodes @ gen_nodes2 @ [A.NodeDecl (span, (id, ext, params, inputs, outputs, locals, items, contract))]
-      (* If there is an error in context collection, it will be detected later in type checking *)
-      | Error _ -> decl :: decls
-=======
       match Chk.add_full_node_ctx ctx id inputs outputs locals with
         | Ok ctx -> 
-          let items, gen_nodes = List.map (desugar_node_item ctx id) items |> List.split in 
-          let contract, gen_nodes2 = desugar_contract ctx id contract in
+          let items, gen_nodes = List.map (desugar_node_item ctx id fun_ids) items |> List.split in 
+          let contract, gen_nodes2 = desugar_contract ctx id fun_ids contract in
           let gen_nodes = List.flatten gen_nodes in
           decls @ gen_nodes @ gen_nodes2 @ [A.NodeDecl (span, (id, ext, params, inputs, outputs, locals, items, contract))]
         (* If there is an error in context collection, it will be detected later in type checking *)
         | Error _ -> decl :: decls
->>>>>>> 82107c09
     )
     | A.FuncDecl (span, (id, ext, params, inputs, outputs, locals, items, contract)) -> 
     (
-<<<<<<< HEAD
-      match Chk.add_full_node_ctx ctx inputs outputs locals with
-      | Ok ctx ->
-        let items, gen_nodes = List.map (desugar_node_item ctx id fun_ids) items |> List.split in
-        let contract, gen_nodes2 = desugar_contract ctx id fun_ids contract in
-        let gen_nodes = List.flatten gen_nodes in
-        decls @ gen_nodes @ gen_nodes2 @ [A.FuncDecl (span, (id, ext, params, inputs, outputs, locals, items, contract))]
-      (* If there is an error in context collection, it will be detected later in type checking *)
-      | Error _ -> decl :: decls
-    )
-    | A.ContractNodeDecl (span, (id, params, inputs, outputs, contract)) ->
-    (
-      let ctx = Chk.add_io_node_ctx ctx inputs outputs in
-      let contract, gen_nodes = desugar_contract ctx id fun_ids (Some contract) in
-      let contract = match contract with
-        | Some contract -> contract
-        | None -> assert false in (* Must have a contract *)
-      decls @ gen_nodes @ [A.ContractNodeDecl (span, (id, params, inputs, outputs, contract))]
-    )
-=======
       match Chk.add_full_node_ctx ctx id inputs outputs locals with
         | Ok ctx ->  
-          let items, gen_nodes = List.map (desugar_node_item ctx id) items |> List.split in 
-          let contract, gen_nodes2 = desugar_contract ctx id contract in
+          let items, gen_nodes = List.map (desugar_node_item ctx id fun_ids) items |> List.split in 
+          let contract, gen_nodes2 = desugar_contract ctx id fun_ids contract in
           let gen_nodes = List.flatten gen_nodes in
           decls @ gen_nodes @ gen_nodes2 @ [A.FuncDecl (span, (id, ext, params, inputs, outputs, locals, items, contract))]
         (* If there is an error in context collection, it will be detected later in type checking *)
@@ -321,13 +283,12 @@
     | A.ContractNodeDecl (span, (id, params, inputs, outputs, contract)) ->
       (
         let ctx = Chk.add_io_node_ctx ctx inputs outputs in
-        let contract, gen_nodes = desugar_contract ctx id (Some contract) in
+        let contract, gen_nodes = desugar_contract ctx id fun_ids (Some contract) in
         let contract = match contract with
           | Some contract -> contract
           | None -> assert false in (* Must have a contract *)
         decls @ gen_nodes @ [A.ContractNodeDecl (span, (id, params, inputs, outputs, contract))]
       )
->>>>>>> 82107c09
     | _ -> decl :: decls
   ) [] decls in 
   decls