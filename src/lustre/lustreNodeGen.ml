(* This file is part of the Kind 2 model checker.

   Copyright (c) 2021 by the Board of Trustees of the University of Iowa

   Licensed under the Apache License, Version 2.0 (the "License"); you
   may not use this file except in compliance with the License.  You
   may obtain a copy of the License at

   http://www.apache.org/licenses/LICENSE-2.0 

   Unless required by applicable law or agreed to in writing, software
   distributed under the License is distributed on an "AS IS" BASIS,
   WITHOUT WARRANTIES OR CONDITIONS OF ANY KIND, either express or
   implied. See the License for the specific language governing
   permissions and limitations under the License. 

*)

(** Translation of type checked AST to intermediate node model
  
  @author Andrew Marmaduke *)

open Lib
open LustreReporting

module A = LustreAst
module AH = LustreAstHelpers
module LAN = LustreAstNormalizer
module G = LustreGlobals
module N = LustreNode
module C = LustreContract
module I = LustreIdent
module X = LustreIndex
module H = LustreIdent.Hashtbl
module E = LustreExpr

module SVM = StateVar.StateVarMap
module SVT = StateVar.StateVarHashtbl
module SVS = StateVar.StateVarSet

module Ctx = TypeCheckerContext

module StringMap = struct
  include Map.Make(struct
    type t = HString.t
    let compare i1 i2 = HString.compare i1 i2
  end)
end

type compiler_state = {
  nodes : LustreNode.t list;
  type_alias : Type.t LustreIndex.t StringMap.t;
  free_constants : (HString.t option * HString.t * Var.t LustreIndex.t) list;
  other_constants : LustreAst.expr StringMap.t;
  state_var_bounds : (LustreExpr.expr LustreExpr.bound_or_fixed list)
    StateVar.StateVarHashtbl.t;
}

type identifier_maps = {
  state_var : StateVar.t LustreIdent.Hashtbl.t;
  expr : LustreExpr.t LustreIndex.t LustreIdent.Hashtbl.t;
  source : LustreNode.state_var_source StateVar.StateVarHashtbl.t;
  bounds : (LustreExpr.expr LustreExpr.bound_or_fixed list)
    StateVar.StateVarHashtbl.t;
  array_index : LustreExpr.t LustreIndex.t LustreIdent.Hashtbl.t;
  quant_vars : LustreExpr.t LustreIndex.t LustreIdent.Hashtbl.t;
  modes : LustreContract.mode list;
  contract_scope : (Lib.position * HString.t) list;
  node_name : HString.t option;
  assume_count : int;
  guarantee_count : int;
}


(*
let pp_print_identifier_maps ppf maps =
  let table_to_list h = H.fold (fun k v acc -> (k, v) :: acc) h []
  in let map_to_list m = SVT.fold (fun k v acc -> (k, v) :: acc) m []
  in Format.fprintf ppf "{ state_var:%a;\n\n
    expr: %a;\n\n
    source:%a\n\n;
    array_index:%a\n\n }\n\n"
    (pp_print_list
      (pp_print_pair
        (I.pp_print_ident true)
        StateVar.pp_print_state_var
        "=") ",\n")
    (table_to_list maps.state_var)
    (pp_print_list
      (pp_print_pair
        (I.pp_print_ident true)
        (X.pp_print_index_trie true (E.pp_print_lustre_expr true))
        "=") ",\n")
    (table_to_list maps.expr)
    (pp_print_list
      (pp_print_pair
        (StateVar.pp_print_state_var)
        (N.pp_print_state_var_source)
        "=") ",\n")
    (map_to_list maps.source)
    (pp_print_list
      (pp_print_pair
        (I.pp_print_ident true)
        (X.pp_print_index_trie true (E.pp_print_lustre_expr true))
        "=") ",\n")
    (table_to_list maps.array_index)
*)

let empty_identifier_maps node_name = {
  state_var = H.create 7;
  expr = H.create 7;
  source = SVT.create 7;
  bounds = SVT.create 7;
  array_index = H.create 7;
  quant_vars = H.create 7;
  modes = [];
  contract_scope = [];
  node_name = node_name;
  assume_count = 0;
  guarantee_count = 0;
}

let empty_compiler_state () = { 
  nodes = [];
  type_alias = StringMap.empty;
  free_constants = [];
  other_constants = StringMap.empty;
  state_var_bounds = SVT.create 7;
}

(*
let array_select_of_bounds_term bounds e =
  let (_, e) = List.fold_left (fun (i, t) -> function
    | E.Bound _ ->
        succ i, Term.mk_select t (Term.mk_var @@ E.var_of_expr @@ E.mk_index_var i)
    | E.Unbound v ->
        i, Term.mk_select t (E.unsafe_term_of_expr v)
    | _ -> assert false)
      (0, e) bounds
  in e
*)

let array_select_of_indexes_expr indexes e =
  List.fold_left (fun e i -> E.mk_select e (E.mk_index_var i)) e indexes

(* Try to make the types of two expressions line up.
  * If one expression is an array but the other is not, then insert a 'select'
  * around the array expression so that the two expressions both have similar types.
  * This is used by mk_arrow and mk_ite for array expressions. *)
let coalesce_array2 e1 e2 =
  let t1 = E.type_of_lustre_expr e1
  and t2 = E.type_of_lustre_expr e2 in
  let i1 = List.length (Type.all_index_types_of_array t1)
  and i2 = List.length (Type.all_index_types_of_array t2) in
  if i1 > i2 then
    array_select_of_indexes_expr (List.init (i1 - i2) (fun x -> x)) e1, e2
  else if i2 > i1 then
    e1, array_select_of_indexes_expr (List.init (i2 - i1) (fun x -> x)) e2
  else
    e1, e2

(* For some reason this works, but E.state_var_of_expr does not,
  but one would expect them to be equivalent when an expression contains
  only one state variable *)
let state_var_of_expr expr = expr |> E.state_vars_of_expr |> SVS.choose

let filter_array_indices index = List.filter (
  function 
  | X.ArrayVarIndex _ 
  | X.ArrayIntIndex _ -> false
  | X.RecordIndex _
  | X.TupleIndex _
  | X.ListIndex _
  | X.AbstractTypeIndex _ -> true)
  index

let mk_state_var_name ident index = Format.asprintf "%a%a"
  (I.pp_print_ident true) ident
  (X.pp_print_index true) 
  (* Filter out array indexes *)
  (filter_array_indices index)

let bounds_of_index index =
  List.fold_left (fun acc -> function
      | X.ArrayVarIndex b -> E.Bound b :: acc
      | X.ArrayIntIndex i ->
        E.Fixed (E.mk_int_expr (Numeral.of_int (i + 1))) :: acc
      | _ -> acc
    ) [] index

(* Create a state variable for from an indexed state variable in a
  scope *)
let mk_state_var
    ?is_input
    ?is_const
    ?for_inv_gen
    ?expr_ident
    ?(force_return = false)
    map
    scope
    sv_ident 
    index 
    state_var_type
    source = 
  let expr_ident = match expr_ident with
    | Some id -> id
    | None -> sv_ident
  in
  (* Concatenate identifier and indexes *)
  let state_var_name = mk_state_var_name sv_ident index in
  (* For each index add a scope to the identifier to distinguish the
    flattened indexed identifier from unindexed identifiers

    The scopes indicate the positions from the back of the string in
    the flattened identifier where a new index begins.

    The following indexed identifiers are all flattened to x_y_z, but
    we can distinguish them by their scopes:
    x_y_z  [] 
    x.y.z  [2;2]
    x.y_z  [4]
    x_y.z  [2]
  *)
  let flatten_scopes = X.mk_scope_for_index index in
  let compute_expr expr =
    try
      let t = H.find !map.expr expr_ident in
      X.add index expr t
    with Not_found -> X.singleton index expr
  in
  
  (* Create or retrieve state variable *)
  let state_var, fresh = (try
    let state_var = StateVar.state_var_of_string
      (state_var_name,
      (List.map Ident.to_string (scope @ flatten_scopes)))
    in
    state_var, false
  with Not_found ->
    let state_var = StateVar.mk_state_var
      ?is_input
      ?is_const
      ?for_inv_gen 
      state_var_name
      (scope @ flatten_scopes)
      state_var_type
    in
    state_var, true)
  in
  SVT.replace !map.bounds state_var (bounds_of_index index);
  H.replace !map.expr expr_ident (compute_expr (E.mk_var state_var));
  H.replace !map.state_var expr_ident state_var;
  (match source with
    | Some source -> SVT.replace !map.source state_var source;
    | None -> ());
  if fresh || force_return then Some(state_var) else None

let mk_ident id =
  let id = HString.string_of_hstring id in
  match String.split_on_char '_' id with
  | i :: id' -> (match int_of_string_opt i with
    | Some i -> 
      let id' = String.concat "_" id' in
      I.push_index (I.mk_string_ident id') i
    | None -> I.mk_string_ident id)
  | _ -> I.mk_string_ident id

(* The LustreAstNormalizer is expected to normalize specific expression
  positions to an identifier (or leave it be if it is a constnat).
  That assumption is made explicit by calling this function. *)
let extract_normalized = function
  | A.Ident (_, ident) -> mk_ident ident
  | A.ArrayIndex (_, A.Ident (_, ident), _) -> mk_ident ident
  | _ -> assert false


let flatten_list_indexes (e:E.t X.t) =
  let over_indices k (indices, e) =
    let rec flatten = function
      | (X.ListIndex _) :: (ListIndex _) :: t -> flatten ((X.ListIndex k) :: t)
      | h :: t -> h :: t
      | [] -> []
    in
    (flatten indices, e)
  in
  let flattened = List.mapi over_indices (X.bindings e) in
  List.fold_left (fun acc (idx, e) -> X.add idx e acc) X.empty flattened

(* Match bindings from a trie of state variables and bindings for a
  trie of expressions and produce a list of equations *)
let rec expand_tuple' pos accum bounds lhs rhs = 
  (* Format.eprintf "lhs: %a\n"
    (pp_print_list
      (pp_print_pair
        (pp_print_list (X.pp_print_one_index true) " , ")
        (StateVar.pp_print_state_var)
        " : ")
      " ; ") lhs;
  Format.eprintf "rhs: %a\n"
    (pp_print_list
      (pp_print_pair
        (pp_print_list (X.pp_print_one_index true) " , ")
        (E.pp_print_lustre_expr true)
        " : ")
      " ; ") rhs; *)
  match lhs, rhs with 
    (* All indexes consumed *)
  | ([], state_var) :: lhs_tl, 
    ([], expr) :: rhs_tl -> 
    expand_tuple' pos
      (((state_var, List.rev bounds), expr) :: accum)
      [] lhs_tl rhs_tl
  (* Only array indexes may be left at head of indexes *)
  | (X.ArrayVarIndex b :: lhs_index_tl, state_var) :: lhs_tl,
    ([], expr) :: rhs_tl ->
    let expr_type = E.type_of_lustre_expr expr in
    let bounds = if Type.is_array expr_type
      then bounds
      else (E.Bound b :: bounds)
    in
    expand_tuple' pos accum bounds
      ((lhs_index_tl, state_var) :: lhs_tl)
      (([], expr) :: rhs_tl)
  | (X.ArrayIntIndex _ :: _, _) :: _, [] -> accum
  | (X.ArrayIntIndex idx :: lhs_index_tl, state_var) :: lhs_tl,
    ([], expr) :: rhs_tl ->
    let expr_type = E.type_of_lustre_expr expr in
    if Type.is_array expr_type then
      let index_type = Type.index_type_of_array expr_type in
      let index_arg = E.mk_of_expr ~as_type:index_type (E.mk_int_expr (Numeral.of_int idx)) in
      let indexed_expr = E.mk_select expr index_arg in
      let accum = expand_tuple' pos accum bounds
        [(lhs_index_tl, state_var)]
        [([], indexed_expr)]
      in
      if List.length lhs_tl == 0 then accum
      else expand_tuple' pos accum bounds lhs_tl (([], expr) :: rhs_tl)
    else
      let state_var_type = StateVar.type_of_state_var state_var in
      let rec mk_bounds ty acc =
        if Type.is_array ty then
          let index_type = Type.index_type_of_array ty in
          let (_, u) = Type.bounds_of_int_range index_type in
          let uexpr = E.mk_int_expr u in
          let acc = E.Bound uexpr :: acc in
          mk_bounds (Type.elem_type_of_array ty) acc
        else acc
      in
      let bounds' = List.rev (mk_bounds state_var_type []) in
      expand_tuple' pos accum (bounds' @ bounds)
        (([], state_var) :: lhs_tl)
        (([], expr) :: rhs_tl)
  (* Array variable on left-hand side, fixed index on right-hand side *)
  | (X.ArrayVarIndex _ :: lhs_index_tl, state_var) :: _,
    (X.ArrayIntIndex i :: rhs_index_tl, expr) :: rhs_tl -> 
    (* Recurse to produce equations with this index *)
    let accum' = 
      expand_tuple' pos accum
        (E.Fixed (E.mk_int_expr (Numeral.of_int i)) :: bounds)
        [(lhs_index_tl, state_var)]
        [(rhs_index_tl, expr)]
    in
    (* Return of no fixed indexes on right-hand side left *)
    if rhs_tl = [] then accum' else
      (* Continue with next fixed index on right-hand side and
        variable index on left-hand side *)
      expand_tuple' pos accum' bounds lhs rhs_tl
  (* Array index on left-hand and right-hand side *)
  | (X.ArrayVarIndex b :: lhs_index_tl, state_var) :: lhs_tl,
    (X.ArrayVarIndex br :: rhs_index_tl, expr) :: rhs_tl -> 

    (* We cannot compare expressions for array bounds syntactically,
      because that may give too many false negatives. Evaluating both
      bounds to find if they are equal would be too complicated,
      therefore accept some false positives here. *)

    (* Take the smaller bound when it is known statically otherwise keep the
      one from the left-hand side *)
    let b = if E.is_numeral b && E.is_numeral br
      && Numeral.(E.(numeral_of_expr b > numeral_of_expr br))
      then br
      else b
    in
    let expr_type = expr.E.expr_type in
    let array_index_types = Type.all_index_types_of_array expr_type in
    let over_index_types (e, i) _ = E.mk_select e (E.mk_index_var i), succ i in
    let expr, _ = List.fold_left over_index_types (expr, 0) array_index_types in
    expand_tuple' pos accum (E.Bound b :: bounds)
      ((lhs_index_tl, state_var) :: lhs_tl)
      ((rhs_index_tl, expr) :: rhs_tl)
  (* Tuple index on left-hand and right-hand side *)
  | ((X.TupleIndex i :: lhs_index_tl, state_var) :: lhs_tl,
    (X.TupleIndex j :: rhs_index_tl, expr) :: rhs_tl) 
  | ((X.ListIndex i :: lhs_index_tl, state_var) :: lhs_tl,
    (X.ListIndex j :: rhs_index_tl, expr) :: rhs_tl) ->
    (* Indexes are sorted, must match *)
    if i = j then (match lhs_tl with
      | (X.ListIndex j' :: X.ArrayIntIndex _ :: _, _) :: _ ->
        if j = j' then
          let accum = expand_tuple' pos accum bounds
            [(lhs_index_tl, state_var)]
            [(rhs_index_tl, expr)]
          in
          expand_tuple' pos accum bounds
            lhs_tl
            ((X.ListIndex j :: rhs_index_tl, expr) :: rhs_tl)
        else expand_tuple' pos accum bounds
          ((lhs_index_tl, state_var) :: lhs_tl)
          ((rhs_index_tl, expr) :: rhs_tl)
      | _ -> expand_tuple' pos accum bounds
        ((lhs_index_tl, state_var) :: lhs_tl)
        ((rhs_index_tl, expr) :: rhs_tl))
    else (
      internal_error pos "Type mismatch in equation: indexes do not match";
      assert false)
  | ((X.ArrayIntIndex i :: lhs_index_tl, state_var) :: lhs_tl,
    (X.ArrayIntIndex j :: rhs_index_tl, expr) :: rhs_tl) ->
    (* Indexes are sorted, must match *)
    let expr_type = E.type_of_lustre_expr expr in
    if Type.is_array expr_type then
      expand_tuple' pos accum bounds
        [([], state_var)]
        [([], expr)]
    else if i = j then 
      let n = (i |> Numeral.of_int |> E.mk_int).expr_init in
      expand_tuple' pos accum (E.Fixed n :: bounds)
        ((lhs_index_tl, state_var) :: lhs_tl)
        ((rhs_index_tl, expr) :: rhs_tl)
    else (
      internal_error pos "Type mismatch in equation: indexes do not match";
      assert false)
  (* Tuple index on left-hand and array index on right-hand side *)
  | ((X.TupleIndex i :: lhs_index_tl, state_var) :: lhs_tl,
    (X.ArrayIntIndex j :: _, expr) :: rhs_tl) ->
    (* Indexes are sorted, must match *)
    if i = j then 
      (* Use tuple index instead of array index on right-hand side *)
      expand_tuple' pos accum bounds
        ((lhs_index_tl, state_var) :: lhs_tl)
        ((lhs_index_tl, expr) :: rhs_tl)
    else (
      internal_error pos "Type mismatch in equation: indexes do not match";
      assert false)
  (* Record index on left-hand and right-hand side *)
  | (X.RecordIndex i :: lhs_index_tl, state_var) :: lhs_tl,
    (X.RecordIndex j :: rhs_index_tl, expr) :: rhs_tl
  (* Abstract type index works like record except program cannot project field *)
  | (X.AbstractTypeIndex i :: lhs_index_tl, state_var) :: lhs_tl,
    (X.AbstractTypeIndex j :: rhs_index_tl, expr) :: rhs_tl -> 
    (* Indexes are sorted, must match *)
    if i = j then 
      expand_tuple' pos accum bounds
        ((lhs_index_tl, state_var) :: lhs_tl)
        ((rhs_index_tl, expr) :: rhs_tl)
    else (
      internal_error pos "Type mismatch in equation: record indexes do not match";
      assert false)
  (* Mismatched indexes on left-hand and right-hand sides *)
  | (X.RecordIndex _ :: _, _) :: _, (X.TupleIndex _ :: _, _) :: _
  | (X.RecordIndex _ :: _, _) :: _, (X.ListIndex _ :: _, _) :: _
  | (X.RecordIndex _ :: _, _) :: _, (X.ArrayIntIndex _ :: _, _) :: _
  | (X.RecordIndex _ :: _, _) :: _, (X.ArrayVarIndex _ :: _, _) :: _
  | (X.RecordIndex _ :: _, _) :: _, (X.AbstractTypeIndex _ :: _, _) :: _

  | (X.TupleIndex _ :: _, _) :: _, (X.RecordIndex _ :: _, _) :: _
  | (X.TupleIndex _ :: _, _) :: _, (X.ListIndex _ :: _, _) :: _
  | (X.TupleIndex _ :: _, _) :: _, (X.ArrayVarIndex _ :: _, _) :: _
  | (X.TupleIndex _ :: _, _) :: _, (X.AbstractTypeIndex _ :: _, _) :: _

  | (X.ListIndex _ :: _, _) :: _, (X.RecordIndex _ :: _, _) :: _
  | (X.ListIndex _ :: _, _) :: _, (X.TupleIndex _ :: _, _) :: _
  | (X.ListIndex _ :: _, _) :: _, (X.ArrayIntIndex _ :: _, _) :: _
  | (X.ListIndex _ :: _, _) :: _, (X.ArrayVarIndex _ :: _, _) :: _
  | (X.ListIndex _ :: _, _) :: _, (X.AbstractTypeIndex _ :: _, _) :: _

  | (X.ArrayIntIndex _ :: _, _) :: _, (X.RecordIndex _ :: _, _) :: _
  | (X.ArrayIntIndex _ :: _, _) :: _, (X.TupleIndex _ :: _, _) :: _
  | (X.ArrayIntIndex _ :: _, _) :: _, (X.ListIndex _ :: _, _) :: _
  | (X.ArrayIntIndex _ :: _, _) :: _, (X.ArrayVarIndex _ :: _, _) :: _
  | (X.ArrayIntIndex _ :: _, _) :: _, (X.AbstractTypeIndex _ :: _, _) :: _

  | (X.ArrayVarIndex _ :: _, _) :: _, (X.RecordIndex _ :: _, _) :: _
  | (X.ArrayVarIndex _ :: _, _) :: _, (X.TupleIndex _ :: _, _) :: _
  | (X.ArrayVarIndex _ :: _, _) :: _, (X.ListIndex _ :: _, _) :: _
  | (X.ArrayVarIndex _ :: _, _) :: _, (X.AbstractTypeIndex _ :: _, _) :: _

  | (X.AbstractTypeIndex _ :: _, _) :: _, (X.RecordIndex _ :: _, _) :: _
  | (X.AbstractTypeIndex _ :: _, _) :: _, (X.TupleIndex _ :: _, _) :: _
  | (X.AbstractTypeIndex _ :: _, _) :: _, (X.ListIndex _ :: _, _) :: _
  | (X.AbstractTypeIndex _ :: _, _) :: _, (X.ArrayIntIndex _ :: _, _) :: _
  | (X.AbstractTypeIndex _ :: _, _) :: _, (X.ArrayVarIndex _ :: _, _) :: _
  (* No more equations, return in original order *)
  | [], [] -> accum
  (* Indexes are not of equal length *)
  | _, []
  | [], _ ->
    internal_error pos "Type mismatch in equation: indexes not of equal length";
    assert false
  | (_ :: _, _) :: _, ([], _) :: _ 
  | ([], _) :: _, (_ :: _, _) :: _ ->
    (internal_error pos "Type mismatch in equation: head indexes do not match";
      assert false)

(* Return a list of equations from a trie of state variables and a
  trie of expressions *)
let expand_tuple pos lhs rhs = 
  (* Format.eprintf "expand_tuple: \n"; *)
  expand_tuple' pos [] []
    (List.map (fun (i, e) -> (i, e)) (X.bindings lhs))
    (List.map (fun (i, e) -> (i, e)) (X.bindings rhs))

let rec compile ctx gids decls =
  let over_decls cstate decl = compile_declaration cstate gids ctx decl in
  let output = List.fold_left over_decls (empty_compiler_state ()) decls in
  let free_constants = output.free_constants
    |> List.map (fun (_, id, v) -> mk_ident id, v)
    
  in 
  output.nodes,
    { G.free_constants = free_constants;
      G.state_var_bounds = output.state_var_bounds}

and compile_ast_type
  (cstate:compiler_state)
  (ctx:Ctx.tc_context)
  map
  = function
  | A.TVar _ -> assert false
  | A.Bool _ -> X.singleton X.empty_index Type.t_bool
  | A.Int _ -> X.singleton X.empty_index Type.t_int
  | A.UInt8 _ -> X.singleton X.empty_index (Type.t_ubv 8)
  | A.UInt16 _ -> X.singleton X.empty_index (Type.t_ubv 16)
  | A.UInt32 _ -> X.singleton X.empty_index (Type.t_ubv 32)
  | A.UInt64 _ -> X.singleton X.empty_index (Type.t_ubv 64)
  | A.Int8 _ -> X.singleton X.empty_index (Type.t_bv 8)
  | A.Int16 _ -> X.singleton X.empty_index (Type.t_bv 16)
  | A.Int32 _ -> X.singleton X.empty_index (Type.t_bv 32)
  | A.Int64 _ -> X.singleton X.empty_index (Type.t_bv 64)
  | A.Real _ -> X.singleton X.empty_index Type.t_real
  | A.IntRange (_, lbound, ubound) -> 
    (* TODO: Old code does subtyping here, currently missing *)
    (* TODO: This type should only be well-formed if bounds are constants 
      This should be done in the type checker *)
    (* We assume that lbound and ubound are constant integers
      and that lbound < ubound *)
    let (lvalue, uvalue) = match (lbound, ubound) with
      | A.Const (_, Num x), A.Const (_, Num y) ->
        let x = HString.string_of_hstring x in
        let y = HString.string_of_hstring y in
        Numeral.of_string x, Numeral.of_string y
      | _ -> assert false
    in 
    X.singleton X.empty_index (Type.mk_int_range lvalue uvalue)
  | A.EnumType (_, enum_name, enum_elements) ->
      let enum_name = HString.string_of_hstring enum_name in
      let enum_elements = List.map HString.string_of_hstring enum_elements in
      let ty = Type.mk_enum enum_name enum_elements in
      X.singleton X.empty_index ty
  | A.UserType (_, ident) ->
    StringMap.find ident cstate.type_alias
  | A.AbstractType (_, ident) ->
    (match StringMap.find_opt ident cstate.type_alias with
      | Some candidate ->
        (* The typechecker transforms enum types to abstract types (not sure why) 
          here we check if the ident in fact names an enum type *)
        let ident = HString.string_of_hstring ident in
        let bindings = X.bindings candidate in
        let (head_index, ty) = List.hd bindings in
        if List.length bindings = 1 && head_index = X.empty_index && Type.is_enum ty then
          candidate
        else X.singleton [X.AbstractTypeIndex ident] Type.t_int
      | None ->
        let ident = HString.string_of_hstring ident in
        X.singleton [X.AbstractTypeIndex ident] Type.t_int)
  | A.RecordType (_, _, record_fields) ->
    let over_fields = fun a (_, i, t) ->
      let i = HString.string_of_hstring i in
      let over_indices = fun j t a -> X.add (X.RecordIndex i :: j) t a in
      let compiled_record_field_ty = compile_ast_type cstate ctx map t in
      X.fold over_indices compiled_record_field_ty a
    in
    List.fold_left over_fields X.empty record_fields
  | A.TupleType (_, tuple_fields) ->
    let over_fields = fun (i, a) t ->
      let over_indices = fun j t a -> X.add (X.TupleIndex i :: j) t a in
      let compiled_tuple_field_ty = compile_ast_type cstate ctx map t in
      succ i, X.fold over_indices compiled_tuple_field_ty a
    in
    List.fold_left over_fields (0, X.empty) tuple_fields |> snd
  | A.GroupType (_, types) -> 
    let over_types (i, a) t =
      let over_indices j t a = X.add (X.ListIndex i :: j) t a in
      let compiled_type = compile_ast_type cstate ctx map t in
      succ i, X.fold over_indices compiled_type a
    in
    List.fold_left over_types (0, X.empty) types |> snd
  | A.ArrayType (_, (type_expr, size_expr)) ->
    (* TODO: Should we check that array size is constant here or later?
      If the var_size flag is set, variable sized arrays are allowed
      otherwise we should fail and make sure they are constant *)
    let element_type = compile_ast_type cstate ctx map type_expr in
    let array_size' = compile_ast_expr cstate ctx [] map size_expr in
    let array_size = (List.hd (X.values array_size')).expr_init in
    (* Old code does flattening here, but that flattening is only ever used
      once! And it is for a check, in lustreDeclarations line 423 *)
    if AH.expr_is_const size_expr then
      let upper = E.numeral_of_expr array_size in
      let result = ref X.empty in
      for ix = 0 to (Numeral.to_int upper - 1) do
        result := X.fold
          (fun j t a -> 
            X.add (j @ [X.ArrayIntIndex ix])
            (Type.mk_array t
              (Type.mk_int_range Numeral.zero upper))
            a)
          element_type
          !result
      done;
      !result
    else
      let over_element_type j t a = X.add
        (j @ [X.ArrayVarIndex array_size])
        (Type.mk_array t (if E.is_numeral array_size
          then Type.mk_int_range Numeral.zero (E.numeral_of_expr array_size)
          else Type.t_int))
        a
      in
      X.fold over_element_type element_type X.empty
  | A.TArr _ -> assert false
      (* Lib.todo "Trying to flatten function type. This should not happen" *)

and vars_of_quant cstate ctx map avars =
  let avars = List.map (fun (p, s, ty) -> p, HString.string_of_hstring s, ty) avars in
  let quant_vars = H.create 7 in
  let var_of_quant vars (_, v, ast_type) = 
    let index_types = compile_ast_type cstate ctx map ast_type in
    let vars, d = X.fold
      (fun index index_type (vars, d) ->
        let name = Format.sprintf "%s%s" v (X.string_of_index true index) in
        let var = Var.mk_free_var (HString.mk_hstring name) index_type in
        let ev = E.mk_free_var var in
        var :: vars, X.add index ev d)
      index_types
      (vars, X.empty)
    in
    let v = HString.mk_hstring v in
    H.replace quant_vars (mk_ident v) d;
    vars
  in
  List.fold_left var_of_quant [] avars, quant_vars

and compile_ast_expr
  (cstate:compiler_state)
  (ctx:Ctx.tc_context)
  (bounds:E.expr E.bound_or_fixed list)
  map
  expr
  : LustreExpr.t LustreIndex.t = 

  let rec compile_id_string bounds id_str =
    let ident = mk_ident id_str in
    try
      let (_, _, var) = List.find (fun (n, i, _) -> match (n, !map.node_name) with
        | Some n, Some n' -> n = n' && i = id_str
        | None, _ -> i = id_str
        | _ -> false)
        cstate.free_constants
      in
      X.map E.mk_free_var var
    with Not_found ->
    try
      let expr = StringMap.find id_str cstate.other_constants in
      compile_ast_expr cstate ctx bounds map expr
    with Not_found ->
    try 
      let id_str = HString.string_of_hstring id_str in
      let ty = Type.enum_of_constr id_str in
      X.singleton X.empty_index (E.mk_constr id_str ty)
    with Not_found ->
    try
      H.find !map.quant_vars ident
    with Not_found ->
    try
      H.find !map.array_index ident
    with Not_found ->
      let id_str = HString.string_of_hstring id_str in
      (match String.split_on_char '_' id_str with
      | proj :: id :: name :: [] -> (try
        let len = String.length proj in
        let proj = String.sub proj 0 (len - 4) in
        let proj = int_of_string proj in
        let id_str = HString.mk_hstring (id ^ "_" ^ name) in
        let ident = mk_ident id_str in
        let e = H.find !map.expr ident in
        let e = X.find [X.ListIndex proj] e in
        X.singleton X.empty_index e
        with _ -> H.find !map.expr ident)
      | _ -> H.find !map.expr ident)

  and compile_mode_reference path' =
    let path' = List.map HString.string_of_hstring path' in
    let rpath = List.rev path' in
    let path1 = (rpath |> List.tl |> List.rev) in
    let path2 = List.map
      (fun (_, s) -> HString.string_of_hstring s)
      !map.contract_scope
    in
    let path3 = [(rpath |> List.hd)] in
    let path' = path2 @ path1 @ path3 in
    let rec find_mode = function
      | { C.path ; C.requires } :: tail ->
        if path = path' then
          requires
          |> List.map (fun { C.svar } -> E.mk_var svar)
          |> E.mk_and_n
          |> X.singleton X.empty_index
        else find_mode tail
      | [] -> assert false
    in find_mode !map.modes

  and compile_unary bounds mk expr =
    (* TODO: Old code does a type check here *)
    X.map mk (compile_ast_expr cstate ctx bounds map expr)

  and compile_binary bounds mk expr1 expr2 =
    let expr1 = compile_ast_expr cstate ctx bounds map expr1 in
    let expr2 = compile_ast_expr cstate ctx bounds map expr2 in
    (* TODO: Old code does three error checks here doublecheck *)
    X.map2 (fun _ -> mk) expr1 expr2

  and compile_quantifier bounds mk avars expr =
    let vars, quant_var_map = vars_of_quant cstate ctx map avars in
    let bounds = bounds @
      List.map (fun v -> E.Unbound (E.unsafe_expr_of_term (Term.mk_var v)))
        vars in
    H.add_seq !map.quant_vars (H.to_seq quant_var_map);
    let result = compile_unary bounds (mk vars) expr in
    H.clear !map.quant_vars;
    result

  and compile_equality bounds polarity expr1 expr2 =
    let (mk_binary, mk_seq, const_expr) = match polarity with
      | true -> (E.mk_eq, E.mk_and, E.t_true)
      | false -> (E.mk_neq, E.mk_or, E.t_false) in
    let expr = compile_binary bounds mk_binary expr1 expr2 in
    X.singleton X.empty_index (List.fold_left mk_seq const_expr (X.values expr))

  and compile_ite bounds expr1 expr2 expr3 =
    (* TODO: Old code checks that expr1 is a non-indexed boolean *)
    let expr1 = compile_ast_expr cstate ctx bounds map expr1 in
    let expr1 = match X.bindings expr1 with
      | [_, expr] -> expr
      | _ -> assert false
<<<<<<< HEAD
    in print_endline("gen1"); compile_binary bounds (E.mk_ite expr1) expr2 expr3
=======
    in
    let mk e1 e2 =
      let e1', e2' = coalesce_array2 e1 e2 in
      E.mk_ite expr1 e1' e2'
    in
    compile_binary bounds mk expr2 expr3
>>>>>>> f841aa4c

  and compile_pre bounds expr =
    let cexpr = compile_ast_expr cstate ctx bounds map expr in
    let ident = extract_normalized expr in
    let sv_opt = H.find_opt !map.state_var ident in
    let over_indices index expr' accum =
      let expr' = E.mk_pre expr' in
      let pos = AH.pos_of_expr expr in
      (match sv_opt with
        | Some sv ->
          let source = SVT.find_opt !map.source sv in
          if not (StateVar.is_input sv) && source == None then
            N.add_state_var_def sv (N.GeneratedEq (pos, index));
        | None -> ());
      X.add index expr' accum
    in X.fold over_indices cexpr X.empty

  and compile_merge bounds clock_ident merge_cases =
    let merge_cases = List.map (fun (s, e) -> HString.string_of_hstring s, e) merge_cases in
    let clock_expr = compile_id_string bounds clock_ident |> X.values |> List.hd in
    let clock_type = E.type_of_lustre_expr clock_expr in
    let cond_expr_clock_value clock_value = match clock_value with
      | "true" -> clock_expr
      | "false" -> E.mk_not clock_expr
      | _ -> E.mk_eq clock_expr (E.mk_constr clock_value clock_type)
    in
    let compile_merge_case = function
      | A.When (_, expr, _) ->
        compile_ast_expr cstate ctx bounds map expr
      | expr -> compile_ast_expr cstate ctx bounds map expr
    in
    let merge_cases_r =
      let over_cases = fun acc (case_value, e) ->
        let e = compile_merge_case e in
        (cond_expr_clock_value case_value, e) :: acc
      in List.fold_left over_cases [] merge_cases
    in
    let default_case, other_cases_r = match merge_cases_r with
      | (_, d) :: l -> d, l
      | _ -> assert false
    in
    let over_other_cases = fun acc (cond, e) ->
      X.map2 (fun _ -> print_endline("gen2"); E.mk_ite cond) e acc
    in
    List.fold_left over_other_cases default_case other_cases_r

  and compile_projection bounds expr = function
    | X.RecordIndex _
    | X.TupleIndex _
    | X.ArrayIntIndex _ as index ->
      let expr = compile_ast_expr cstate ctx bounds map expr in
      X.find_prefix [index] expr
    | _ -> assert false
  
  and compile_group_expr bounds mk expr_list =
    let over_exprs = fun (i, accum) expr ->
      let compiled_expr = compile_ast_expr cstate ctx bounds map expr in
      let over_expr = fun j e a -> X.add (mk j i) e a in
      (succ i, X.fold over_expr compiled_expr accum)
    in
    List.fold_left over_exprs (0, X.empty) expr_list |> snd
  
  and compile_record_expr bounds expr_list =
    let expr_list = List.map (fun (s, e) -> HString.string_of_hstring s, e) expr_list in
    let over_exprs = fun accum (i, expr) ->
      let compiled_expr = compile_ast_expr cstate ctx bounds map expr in
      let over_expr = fun j e t -> X.add (X.RecordIndex i :: j) e t in
      X.fold over_expr compiled_expr accum
    in
    List.fold_left over_exprs X.empty expr_list

  and compile_struct_update expr1 index expr2 =
    let cexpr1 = compile_ast_expr cstate ctx bounds map expr1 in
    let cexpr2 = compile_ast_expr cstate ctx bounds map expr2 in
    let rec aux accum = function
      | [] -> List.rev accum
      | A.Label (_, index) :: tl ->
        let index = HString.string_of_hstring index in
        let accum' = X.RecordIndex index :: accum in
        if X.mem_prefix (List.rev accum') cexpr1 then
          aux accum' tl
        else assert false (* guaranteed by type checker *)
      | A.Index (_, index_expr) :: tl ->
        let index_cexpr = compile_ast_expr cstate ctx bounds map index_expr in
        let index = (index_cexpr |> X.values |> List.hd).expr_init in
        let cexpr_sub = X.find_prefix accum cexpr1 in
        let index_term = (index : E.expr :> Term.t ) in
        let value = Term.numeral_of_term index_term |> Numeral.to_int in
        let i = if Term.is_numeral index_term then
            (match X.choose cexpr_sub with
              | X.ArrayVarIndex _ :: _, _
              | X.ArrayIntIndex _ :: _, _ -> X.ArrayIntIndex value
              | X.TupleIndex _ :: _,_ -> X.TupleIndex value
              | _ -> assert false (* guaranteed by type checker *))
          else (match X.choose cexpr_sub with
            | X.ArrayVarIndex _ :: _, _ -> X.ArrayVarIndex index
            | _ -> assert false (* guaranteed by type checker *) )
        in aux (i :: accum) tl
    in
    let rec mk_cond_indexes (acc, cpt) li ri =
      match li, ri with
      | X.ArrayVarIndex _ :: li', X.ArrayIntIndex vi :: ri' ->
        let rhs = (E.mk_int (Numeral.of_int vi)) in
        let acc = E.mk_eq (E.mk_index_var cpt) rhs :: acc in
        mk_cond_indexes (acc, cpt+1) li' ri'
      | X.ArrayVarIndex _ :: li', X.ArrayVarIndex vi :: ri' ->
        let rhs = (E.mk_of_expr vi) in
        let acc = E.mk_eq (E.mk_index_var cpt) rhs :: acc in
        mk_cond_indexes (acc, cpt+1) li' ri'
      | _ :: li', _ :: ri' -> mk_cond_indexes (acc, cpt) li' ri'
      | [], _ | _, [] -> if acc = [] then raise Not_found;
        List.rev acc |> E.mk_and_n
    in
    let rec mk_store acc a ri x = match ri with
      | X.ArrayIntIndex vi :: ri' ->
        let i = E.mk_int (Numeral.of_int vi) in
        let a' = List.fold_left E.mk_select a acc in
        let x = mk_store [i] a' ri' x in
        E.mk_store a i x
      | X.ArrayVarIndex vi :: ri' ->
        let i = E.mk_of_expr vi in
        let a' = List.fold_left E.mk_select a acc in
        let x = mk_store [i] a' ri' x in
        E.mk_store a i x
      | _ :: ri' -> mk_store acc a ri' x
      | [] -> x
    in
    let cindex = aux X.empty_index index in
    let cexpr2' = X.fold (fun i v a -> X.add (cindex @ i) v a) cexpr2 X.empty in
    let over_indices = fun i v a ->
      try let v' = X.find i cexpr2' in X.add i v' a
      with Not_found -> try
        (match i with
          | X.ArrayIntIndex _ :: _ | X.ArrayVarIndex _ :: _ -> ()
          | _ -> raise Not_found);
        let old_v = List.fold_left (fun (acc, cpt) _ ->
          E.mk_select acc (E.mk_index_var cpt), cpt + 1) (v, 0) i |> fst
        in let new_v = X.find cindex cexpr2' in
        if Flags.Arrays.smt () then
          let v' = mk_store [] v cindex new_v in X.add [] v' a
        else
          (print_endline("gen3");
          let v' = E.mk_ite (mk_cond_indexes ([], 0) i cindex) new_v old_v in
          X.add [] v' a)
        with Not_found -> X.add i v a
    in
    X.fold over_indices cexpr1 X.empty

  and compile_array_ctor bounds expr size_expr =
    let array_size' = compile_ast_expr cstate ctx bounds map size_expr in
    let array_size = (array_size' |> X.values |> List.hd).expr_init in
    let cexpr = compile_ast_expr cstate ctx bounds map expr in
(*     let size_is_numeral = Term.is_numeral (E.unsafe_term_of_expr array_size) in
    if size_is_numeral then
      let l_expr = array_size
        |> E.unsafe_term_of_expr
        |> Term.numeral_of_term
        |> Numeral.to_int
        |> list_init (fun _ -> expr)
      in let gexpr = A.GroupExpr (pos, A.ArrayExpr, l_expr) in
      let result = compile_ast_expr cstate ctx bounds map gexpr in
      result
    else *)
      let over_indices = fun j (e:LustreExpr.t) a -> 
        let e' = state_var_of_expr e |> E.mk_var
        in X.add (X.ArrayVarIndex array_size :: j) e' a
      in let result = X.fold over_indices cexpr X.empty in
      result

  and compile_array_index bounds expr i =
    let compiled_i = compile_ast_expr cstate ctx bounds map i in
    let index_e = compiled_i |> X.values |> List.hd in
    let index = E.mk_of_expr index_e.expr_init in
    let bounds =
      try
        let index_nb = E.int_of_index_var index in
        let _, bounds = Lib.list_extract_nth bounds index_nb in
        bounds
      with Invalid_argument _ | Failure _ -> bounds
    in
    let compiled_expr = compile_ast_expr cstate ctx bounds map expr in
    let rec push expr = match X.choose expr with
      | X.ArrayVarIndex _ :: _, v
      | X.ArrayIntIndex _ :: _, v ->
        let over_expr = fun e -> match e with
          | X.ArrayVarIndex _ :: tl
          | X.ArrayIntIndex _ :: tl -> X.add tl
          | _ -> assert false
        in let expr = X.fold over_expr expr X.empty in
        if E.type_of_lustre_expr v |> Type.is_array then
          X.map (fun e -> E.mk_select e index) expr
        else expr
(*       | X.ArrayIntIndex _ :: _, _ ->
        let over_expr = fun j v vals -> match j with
          | X.ArrayIntIndex i :: [] -> (i, v) :: vals
          | _ -> assert false
        in let vals = X.fold over_expr expr [] in
        (* TODO: Old code type checks length when it is statically known *)
        let last, vals = match vals with
          | (_, x) :: r -> x, r
          | _ -> assert false
        in let v =
          let over_vals = fun acc (i ,v) ->
            E.mk_ite (E.mk_eq index (E.mk_int (Numeral.of_int i))) v acc
          in List.fold_left over_vals last vals
        in X.add [] v X.empty *)
      | X.TupleIndex _ :: _, _
      | X.RecordIndex _ :: _, _
      | X.ListIndex _ :: _, _
      | X.AbstractTypeIndex _ :: _, _ ->
        let over_expr = fun indexes v acc -> match indexes with
          | top :: tl ->
            let r = X.add tl v X.empty in
            let e = push r in
            X.fold (fun j -> X.add (top :: j)) e acc
          | _ -> assert false
        in X.fold over_expr expr X.empty
      | [], e -> X.singleton X.empty_index (E.mk_select e index)
    in push compiled_expr

  in
  (* Format.eprintf "%a@." A.pp_print_expr expr; *)
  match expr with
  (* ****************************************************************** *)
  (* Identifiers                                                        *)
  (* ****************************************************************** *)
  | A.Ident (_, ident) -> compile_id_string bounds ident
  | A.ModeRef (_, path) -> compile_mode_reference path
  (* ****************************************************************** *)
  (* Constants                                                          *)
  (* ****************************************************************** *)
  | A.Const (_, A.True) -> X.singleton X.empty_index E.t_true
  | A.Const (_, A.False) -> X.singleton X.empty_index E.t_false
  | A.Const (_, A.Num d) ->
    let d = HString.string_of_hstring d in
    X.singleton X.empty_index (E.mk_int (Numeral.of_string d))
  | A.Const (_, A.Dec f) ->
    let f = HString.string_of_hstring f in
    X.singleton X.empty_index (E.mk_real (Decimal.of_string f))
  (* ****************************************************************** *)
  (* Unary Operators                                                    *)
  (* ****************************************************************** *)
  | A.ConvOp (_, A.ToInt, expr) -> compile_unary bounds E.mk_to_int expr 
  | A.ConvOp (_, A.ToUInt8, expr) -> compile_unary bounds E.mk_to_uint8 expr
  | A.ConvOp (_, A.ToUInt16, expr) -> compile_unary bounds E.mk_to_uint16 expr
  | A.ConvOp (_, A.ToUInt32, expr) -> compile_unary bounds E.mk_to_uint32 expr
  | A.ConvOp (_, A.ToUInt64, expr) -> compile_unary bounds E.mk_to_uint64 expr
  | A.ConvOp (_, A.ToInt8, expr) -> compile_unary bounds E.mk_to_int8 expr
  | A.ConvOp (_, A.ToInt16, expr) -> compile_unary bounds E.mk_to_int16 expr
  | A.ConvOp (_, A.ToInt32, expr) -> compile_unary bounds E.mk_to_int32 expr
  | A.ConvOp (_, A.ToInt64, expr) -> compile_unary bounds E.mk_to_int64 expr
  | A.ConvOp (_, A.ToReal, expr) -> compile_unary bounds E.mk_to_real expr
  | A.UnaryOp (_, A.Not, expr) -> compile_unary bounds E.mk_not expr 
  | A.UnaryOp (_, A.Uminus, expr) -> compile_unary bounds E.mk_uminus expr 
  | A.UnaryOp (_, A.BVNot, expr) -> compile_unary bounds E.mk_bvnot expr
  (* ****************************************************************** *)
  (* Binary Operators                                                   *)
  (* ****************************************************************** *)
  | A.BinaryOp (_, A.And, expr1, expr2) ->
    compile_binary bounds E.mk_and expr1 expr2
  | A.BinaryOp (_, A.Or, expr1, expr2) ->
    compile_binary bounds E.mk_or expr1 expr2 
  | A.BinaryOp (_, A.Xor, expr1, expr2) ->
    compile_binary bounds E.mk_xor expr1 expr2 
  | A.BinaryOp (_, A.Impl, expr1, expr2) ->
    compile_binary bounds E.mk_impl expr1 expr2 
  | A.BinaryOp (_, A.Mod, expr1, expr2) ->
    compile_binary bounds E.mk_mod expr1 expr2 
  | A.BinaryOp (_, A.Minus, expr1, expr2) ->
    compile_binary bounds E.mk_minus expr1 expr2
  | A.BinaryOp (_, A.Plus, expr1, expr2) ->
    compile_binary bounds E.mk_plus expr1 expr2
  | A.BinaryOp (_, A.Div, expr1, expr2) ->
    compile_binary bounds E.mk_div expr1 expr2 
  | A.BinaryOp (_, A.Times, expr1, expr2) ->
    compile_binary bounds E.mk_times expr1 expr2 
  | A.BinaryOp (_, A.IntDiv, expr1, expr2) ->
    compile_binary bounds E.mk_intdiv expr1 expr2 
  | A.BinaryOp (_, A.BVAnd, expr1, expr2) ->
    compile_binary bounds E.mk_bvand expr1 expr2
  | A.BinaryOp (_, A.BVOr, expr1, expr2) ->
    compile_binary bounds E.mk_bvor expr1 expr2
  | A.BinaryOp (_, A.BVShiftL, expr1, expr2) ->
    compile_binary bounds E.mk_bvshl expr1 expr2
  | A.BinaryOp (_, A.BVShiftR, expr1, expr2) ->
    compile_binary bounds E.mk_bvshr expr1 expr2
  | A.CompOp (_, A.Lte, expr1, expr2) ->
    compile_binary bounds E.mk_lte expr1 expr2 
  | A.CompOp (_, A.Lt, expr1, expr2) ->
    compile_binary bounds E.mk_lt expr1 expr2 
  | A.CompOp (_, A.Gte, expr1, expr2) ->
    compile_binary bounds E.mk_gte expr1 expr2 
  | A.CompOp (_, A.Gt, expr1, expr2) ->
    compile_binary bounds E.mk_gt expr1 expr2 
  | A.Arrow (_, expr1, expr2) ->
    let mk e1 e2 = let e1', e2' = coalesce_array2 e1 e2 in E.mk_arrow e1' e2' in
    compile_binary bounds mk expr1 expr2
  (* ****************************************************************** *)
  (* Quantifiers                                                        *)
  (* ****************************************************************** *)
  | A.Quantifier (_, A.Forall, avars, expr) ->
    compile_quantifier bounds E.mk_forall avars expr
  | A.Quantifier (_, A.Exists, avars, expr) ->
    compile_quantifier bounds E.mk_exists avars expr
  (* ****************************************************************** *)
  (* Other Operators                                                    *)
  (* ****************************************************************** *)
  | A.CompOp (_, A.Eq, expr1, expr2) ->
    compile_equality bounds true expr1 expr2
  | A.CompOp (_, A.Neq, expr1, expr2) ->
    compile_equality bounds false expr1 expr2
  | A.TernaryOp (_, A.Ite, expr1, expr2, expr3) ->
    compile_ite bounds expr1 expr2 expr3
  | A.Pre (_, expr) -> compile_pre bounds expr
  | A.Merge (_, clock_ident, merge_cases) ->
    compile_merge bounds clock_ident merge_cases
  (* ****************************************************************** *)
  (* Tuple and Record Operators                                         *)
  (* ****************************************************************** *)
  | A.RecordProject (_, expr, field) ->
    let field = HString.string_of_hstring field in
    compile_projection bounds expr (X.RecordIndex field)
  | A.TupleProject (_, expr, field) ->
    compile_projection bounds expr (X.TupleIndex field)
  | A.GroupExpr (_, A.ExprList, expr_list) ->
    let rec flatten_expr_list accum = function
      | [] -> List.rev accum
      | A.GroupExpr (_, A.ExprList, expr_list) :: tl -> 
        flatten_expr_list accum (expr_list @ tl)
      | expr :: tl -> flatten_expr_list (expr :: accum) tl
    in let expr_list = flatten_expr_list [] expr_list in
    compile_group_expr bounds (fun j i -> X.ListIndex i :: j) expr_list
  | A.GroupExpr (_, A.TupleExpr, expr_list) ->
    compile_group_expr bounds (fun j i -> X.TupleIndex i :: j) expr_list
  | A.RecordExpr (_, _, expr_list) -> 
    compile_record_expr bounds expr_list
  | A.StructUpdate (_, expr1, index, expr2) ->
    compile_struct_update expr1 index expr2
  (* ****************************************************************** *)
  (* Node Calls                                                         *)
  (* ****************************************************************** *)
  (* Node calls are abstracted to identifiers or group expressions by 
    the normalizer, making these expressions impossible at this stage *)
  | A.Condact _ -> assert false
  | A.Call _ -> assert false
  | A.RestartEvery _ -> assert false
  (* ****************************************************************** *)
  (* Array Operators                                                    *)
  (* ****************************************************************** *)
  | A.GroupExpr (_, A.ArrayExpr, expr_list) ->
    compile_group_expr bounds (fun j i -> j @[X.ArrayIntIndex i]) expr_list
  | A.ArrayConstr (_, expr, size_expr) ->
    compile_array_ctor bounds expr size_expr
  | A.ArrayIndex (_, expr, i) -> compile_array_index bounds expr i
  (* ****************************************************************** *)
  (* Not Implemented                                                    *)
  (* ****************************************************************** *)
  (* LustreSyntaxChecks handles these expressions on the first pass,
    making these expressions impossible at this stage *)
  | A.ArraySlice _ -> assert false
  | A.ArrayConcat _ -> assert false
  | A.Current _ -> assert false
  | A.NArityOp _ -> assert false
  | A.Fby _ -> assert false
  | A.When _ -> assert false
  | A.Activate _ -> assert false
  | A.TernaryOp _ -> assert false
  | A.CallParam _ -> assert false

and compile_node pos ctx cstate map oracles (*ib_oracles*) outputs cond restart ident args defaults =
  let called_node = N.node_of_name ident cstate.nodes in
  let oracles = oracles
    |> List.map (fun n -> H.find !map.state_var (mk_ident n))
    |> List.combine called_node.oracles
    |> List.map (fun (sv, sv') ->
      N.set_state_var_instance sv' pos ident sv;
      sv')
  in
  let node_inputs_of_exprs inputs ast =
    let ast_group_expr = A.GroupExpr (dummy_pos, A.ExprList, ast) in
    let cexpr = compile_ast_expr cstate ctx [] map ast_group_expr in
    let cexpr = flatten_list_indexes cexpr in
    let cexpr_bindings = cexpr |> X.bindings 
      |> List.map (fun (indices, t) -> filter_array_indices indices, t)
    in
    let cexpr = List.fold_left (fun acc (index, e) -> X.add index e acc) X.empty cexpr_bindings in
    let over_indices i input_sv expr accum =
      let sv = state_var_of_expr expr in
      N.set_state_var_instance sv pos ident input_sv;
      let i' = match i with
        | (X.ListIndex _)::idx -> idx
        | idx -> idx
      in 
      if not (StateVar.is_input sv) then
        N.add_state_var_def sv (N.GeneratedEq (pos, i'));
      X.add i sv accum
    in
    let result = X.fold2 over_indices inputs cexpr X.empty in
    result
  in
  let node_act_cond_of_expr cond defaults =
    let cond_test = match cond with
      | A.Const (_, A.True) -> true
      | _ -> false
    in if cond_test then None, None
    else
      let state_var = cond |> extract_normalized |> H.find !map.state_var in
      let defaults' = match defaults with
        | Some [d] -> Some (compile_ast_expr cstate ctx [] map d)
        | Some d -> Some (compile_ast_expr cstate ctx [] map
          (A.GroupExpr (dummy_pos, A.ExprList, d)))
        | None -> None
      in Some state_var, defaults'
  in
  let restart_cond_of_expr restart =
    let restart_test = match restart with
      | A.Const (_, A.False) -> true
      | _ -> false
    in if restart_test then None
    else let state_var = restart |> extract_normalized |> H.find !map.state_var
    in Some state_var
  in
  let input_state_vars = node_inputs_of_exprs called_node.inputs args in
  let act_state_var, defaults = node_act_cond_of_expr cond defaults in
  let restart_state_var = restart_cond_of_expr restart in
  let cond_state_var = match act_state_var, restart_state_var with
    | None, None -> []
    | Some c, None -> [N.CActivate c]
    | None, Some r -> [N.CRestart r]
    | Some c, Some r -> [N.CActivate c; N.CRestart r]
  in
  let node_call = {
    N.call_pos = pos;
    N.call_node_name = ident;
    N.call_cond = cond_state_var;
    N.call_inputs = input_state_vars;
    N.call_oracles = oracles;
    (* N.call_ib_oracles = ib_oracles; *)
    N.call_outputs = outputs;
    N.call_defaults = defaults
  }
  in node_call

and compile_contract_variables cstate gids ctx map contract_scope node_scope contract =
  (* let contract_scope = List.map HString.string_of_hstring contract_scope in *)
  let compile_contract_item count scope kind pos name expr =
    let ident = extract_normalized expr in
    let state_var = H.find !map.state_var ident in
    let name = match name with
      | Some name -> Some (HString.string_of_hstring name)
      | None -> None
    in
    let contract_sv = C.mk_svar pos count name state_var scope in
    N.add_state_var_def state_var (N.ContractItem (pos, contract_sv, kind));
    contract_sv
  (* ****************************************************************** *)
  (* Split contracts into relevant categories                           *)
  (* ****************************************************************** *)
  in let gconsts, gvars, modes, contract_calls =
    let over_items (consts, vars, modes, calls) = function
      | A.GhostConst c -> c :: consts, vars, modes, calls
      | A.GhostVars v -> consts, v :: vars, modes, calls 
      | A.Assume _ -> consts, vars, modes, calls
      | A.Guarantee _ -> consts, vars, modes, calls
      | A.Mode m -> consts, vars, m :: modes, calls
      | A.ContractCall c -> consts, vars, modes, c :: calls
      | A.AssumptionVars _ -> consts, vars, modes, calls
    in List.fold_left over_items ([], [], [], []) contract in
  (* ****************************************************************** *)
  (* Ghost Constants and Variables                                      *)
  (* ****************************************************************** *)
  List.iter
    (fun g -> g |> compile_const_decl ~ghost:true cstate ctx map [] |> ignore)
    gconsts;

  let ghost_locals, ghost_equations =
    let extract_namespace name =
      let name = HString.string_of_hstring name in
      let parts = String.split_on_char '_' name in
      match parts with
      | ref :: prefix :: tail ->
        let id = String.concat "_" tail in
        (id |> HString.mk_hstring |> mk_ident, [prefix; ref])
      | _ -> assert false
    in
    let over_vars (gvar_accum, eq_accum) = fun (pos, (A.GhostVarDec (_, tis)), expr) ->
        let extract_local ((_, id, ty)) = (
          let expr_ident = mk_ident id in
          let (ident, contract_namespace) = extract_namespace id in
          let index_types = compile_ast_type cstate ctx map ty in
          let over_indices = fun index index_type accum -> (
            let possible_state_var = (
              mk_state_var
                ~is_input:false
                ~expr_ident:expr_ident
                map
                (node_scope @ contract_namespace @ I.user_scope)
                ident
                index
                index_type
                (Some N.Ghost)
              )
            in
            match possible_state_var with
            | Some state_var -> X.add index state_var accum
            | None -> accum
          )
          in X.fold over_indices index_types X.empty 
        ) in
        
        (* Patch up eq_rhs and ghost_local *)
        let struct_items = List.map (fun (pos, id, _) -> A.SingleIdent(pos, id)) tis in
        let eq_lhs = A.StructDef (pos, struct_items) in
        let eq_rhs = expr in
        (List.map extract_local tis) @ gvar_accum, (pos, eq_lhs, eq_rhs) :: eq_accum
    in List.fold_left over_vars ([], []) gvars
  (* ****************************************************************** *)
  (* Contract Modes                                                     *)
  (* ****************************************************************** *)
  in let modes =
    let over_modes (pos, id, reqs, enss) =
      let id' = HString.string_of_hstring id in
      let contract_scope = List.map
        (fun (p, s) -> (p, HString.string_of_hstring s))
        contract_scope
      in
      let reqs = List.mapi
        (fun i (p, n, e) -> compile_contract_item (i + 1) contract_scope N.Require p n e)
        reqs in
      let enss = List.mapi
        (fun i (p, n, e) -> compile_contract_item (i + 1) contract_scope N.Ensure p n e)
        enss in
      let contract_scope = List.map (fun (_, i) -> i) contract_scope in
      let path = contract_scope @ [id'] in
      let mode = C.mk_mode (mk_ident id) pos path reqs enss false in
      map := { !map with modes = mode :: !map.modes };
      mode
    in List.map over_modes modes
  (* ****************************************************************** *)
  (* Contract Calls                                                     *)
  (* ****************************************************************** *)
  in let (ghost_locals2, ghost_equations2, modes2) =
    let over_calls (gls, ges, ms) (_, id, _, _) =
      let (_, contract_scope, contract_eqns) =
        (LAN.StringMap.find id gids.LAN.contract_calls)
      in
      map := { !map with contract_scope };
      let (gl, ge, m) = compile_contract_variables cstate gids ctx map contract_scope node_scope contract_eqns
      in gl @ gls, ge @ ges, m @ ms
    in List.fold_left over_calls ([], [], []) contract_calls
  in ghost_locals @ ghost_locals2, ghost_equations @ ghost_equations2, modes @ modes2

and compile_contract cstate gids ctx map contract_scope node_scope contract =
  let compile_contract_item count scope kind pos name expr =
    let scope = List.map (fun (i, s) -> i, HString.string_of_hstring s) scope in
    let ident = extract_normalized expr in
    let state_var = H.find !map.state_var ident in
    let name = match name with
      | Some name -> Some (HString.string_of_hstring name)
      | None -> None
    in
    let contract_sv = C.mk_svar pos count name state_var scope in
    N.add_state_var_def state_var (N.ContractItem (pos, contract_sv, kind));
    contract_sv
  (* ****************************************************************** *)
  (* Split contracts into relevant categories                           *)
  (* ****************************************************************** *)
  in let assumes, guarantees, contract_calls =
    let over_items (assumes, guarantees, calls) = function
      | A.GhostConst _ -> assumes, guarantees, calls
      | A.GhostVars _ -> assumes, guarantees, calls
      | A.Assume a -> a :: assumes, guarantees, calls
      | A.Guarantee g -> assumes, g :: guarantees, calls
      | A.Mode _ -> assumes, guarantees, calls
      | A.ContractCall c -> assumes, guarantees, c :: calls
      | A.AssumptionVars _ -> assumes, guarantees, calls
    in List.fold_left over_items ([], [], []) contract
  (* ****************************************************************** *)
  (* Contract Calls                                                     *)
  (* ****************************************************************** *)
  in let (assumes2, guarantees2) =
    let over_calls (ams, gs) (_, id, _, _) =
      let (_, scope, contract_eqns) =
        LAN.StringMap.find id gids.LAN.contract_calls
      in
      let contract_scope = (List.hd scope) :: contract_scope in
      map := { !map with contract_scope };
      let (a, g) = compile_contract cstate gids ctx map contract_scope node_scope contract_eqns
      in a @ ams, g @ gs
    in List.fold_left over_calls ([], []) contract_calls
  (* ****************************************************************** *)
  (* Contract Assumptions and Guarantees                                *)
  (* ****************************************************************** *)
  in
  let assumes =
    let over_assumes (pos, name, soft, expr) =
      let i = !map.assume_count in
      map := {!map with assume_count = i + 1 };
      let kind = if soft then N.WeakAssumption else N.Assumption in
      compile_contract_item (i + 1) contract_scope kind pos name expr
    in List.map over_assumes assumes
  in
  let guarantees = 
    let over_guarantees (pos, name, soft, expr) =
      let i = !map.guarantee_count in
      map := {!map with guarantee_count = i + 1 };
      let kind = if soft then N.WeakGuarantee else N.Guarantee in
      compile_contract_item (i + 1) contract_scope kind pos name expr
    in List.map over_guarantees guarantees
      |> List.map (fun g -> g, false)
  in assumes @ assumes2,
    guarantees @ guarantees2

and compile_node_decl gids is_function cstate ctx i ext inputs outputs locals items contract =
  let name = mk_ident i in
  let node_scope = name |> I.to_scope in
  let is_extern = ext in
  let instance =
    StateVar.mk_state_var
      ~is_const:true
      (I.instance_ident |> I.string_of_ident false)
      (I.to_scope name @ I.reserved_scope)
      Type.t_int
  in
  let init_flag = 
    StateVar.mk_state_var
      (I.init_flag_ident |> I.string_of_ident false)
      (I.to_scope name @ I.reserved_scope)
      Type.t_bool
  in
  let map = ref (empty_identifier_maps (Some i)) in
  let state_var_expr_map = SVT.create 7 in
  (* ****************************************************************** *)
  (* Node Inputs                                                        *)
  (* ****************************************************************** *)
  let inputs =
    (* TODO: The documentation on lustreNode says that a single argument
      node should have a non-list index (a singleton index), but the old
      node generation code does not seem to honor that *)
    let over_inputs = fun compiled_input (_pos, i, ast_type, clock, is_const) ->
      match clock with
      | A.ClockTrue ->
        let n = X.top_max_index compiled_input |> succ in
        let ident = mk_ident i in
        let index_types = compile_ast_type cstate ctx map ast_type in
        let over_indices = fun index index_type accum ->
          let possible_state_var = mk_state_var
            ~is_input:true
            ~is_const
            map
            (node_scope @ I.user_scope)
            ident
            index
            index_type
            (Some N.Input)
          in
          let index = filter_array_indices index in
          match possible_state_var with
          | Some state_var -> X.add (X.ListIndex n :: index) state_var accum
          | None -> accum
        in X.fold over_indices index_types compiled_input
      | _ -> assert false (* Guaranteed by LustreSyntaxChecks *)
    in List.fold_left over_inputs X.empty inputs
  (* ****************************************************************** *)
  (* Node Outputs                                                       *)
  (* ****************************************************************** *)
  in let outputs =
    (* TODO: The documentation on lustreNode does not state anything about
      the requirements for indices of outputs, yet the old code makes it
      a singleton index in the event there is only one index *)
    let over_outputs = fun (is_single) compiled_output (_, i, ast_type, clock) ->
      match clock with
      | A.ClockTrue ->
        let n = X.top_max_index compiled_output |> succ in
        let ident = mk_ident i in
        let index_types = compile_ast_type cstate ctx map ast_type in
        let over_indices = fun index index_type accum ->
          let possible_state_var = mk_state_var
            ~is_input:false
            map
            (node_scope @ I.user_scope)
            ident
            index
            index_type
            (Some N.Output)
          in
          let index = filter_array_indices index in
          let index' = if is_single then index
            else X.ListIndex n :: index
          in 
          match possible_state_var with
          | Some state_var -> X.add index' state_var accum
          | None -> accum
        in X.fold over_indices index_types compiled_output
      | _ -> assert false (* Guaranteed by LustreSyntaxChecks *)
    and is_single = List.length outputs = 1
    in List.fold_left (over_outputs is_single) X.empty outputs
  (* ****************************************************************** *)
  (* User Locals                                                        *)
  (* ****************************************************************** *)
  in let locals, cstate =
    let over_locals = fun (locals, cstate) local ->
      match local with
      | A.NodeVarDecl (_, (_, i, ast_type, A.ClockTrue)) ->
        let ident = mk_ident i
        and index_types = compile_ast_type cstate ctx map ast_type in
        let over_indices = fun index index_type accum ->
          let possible_state_var = mk_state_var
            ~is_input:false
            map
            (node_scope @ "impl" :: I.user_scope)
            ident
            index
            index_type
            (Some N.Local)
          in
          let index = filter_array_indices index in
          match possible_state_var with
          | Some state_var -> X.add index state_var accum
          | None -> accum
        in
        (X.fold over_indices index_types X.empty) :: locals, cstate
      | A.NodeConstDecl (_, decl) ->
        locals, compile_const_decl cstate ctx map (node_scope @ ["impl"]) decl
      | A.NodeVarDecl _ -> assert false (* guaranteed by LustreSyntaxChecks *)
    in
    List.fold_left over_locals ([], cstate) locals
  (* ****************************************************************** *)
  (* (State Variables for) Generated Locals                             *)
  (* ****************************************************************** *)
  in let glocals =
    let locals_list = LAN.StringMap.bindings gids.LAN.locals in
    let over_generated_locals glocals (id, (is_ghost, expr_type, _, _)) =
      let ident = mk_ident id in
      let index_types = compile_ast_type cstate ctx map expr_type in
      let over_indices = fun index index_type accum ->
        let possible_state_var = mk_state_var
          map
          (node_scope @ I.reserved_scope)
          ident
          index
          (* (if Type.is_array index_type then index else X.empty_index) *)
          index_type
          (if is_ghost then Some N.KGhost else None)
        in
        let index = filter_array_indices index in
        match possible_state_var with
        | Some state_var -> X.add index state_var accum
        | None -> accum
      in let result = X.fold over_indices index_types X.empty in
      result :: glocals
    in List.fold_left over_generated_locals [] locals_list
  (* ****************************************************************** *)
  (* (State Variables for) Generated Subrange Constraints               *)
  (* ****************************************************************** *)
  in let glocals =
    let over_generated_locals glocals (_, _, _, id, _) =
      let ident = mk_ident id in
      let index_types = compile_ast_type cstate ctx map (A.Bool dummy_pos) in
      let over_indices = fun index index_type accum ->
        let possible_state_var = mk_state_var
          map
          (node_scope @ I.reserved_scope)
          ident
          index
          index_type
          (Some N.KGhost)
        in
        let index = filter_array_indices index in
        match possible_state_var with
        | Some state_var -> X.add index state_var accum
        | None -> accum
      in let result = X.fold over_indices index_types X.empty in
      result :: glocals
    in List.fold_left over_generated_locals glocals gids.LAN.subrange_constraints
  (* ****************************************************************** *)
  (* (State Variables for) Generated Locals for Node Arguments          *)
  (* ****************************************************************** *)
  in let glocals =
    let over_generated_locals glocals (id, is_const, expr_type, _) =
      let ident = mk_ident id in
      let index_types = compile_ast_type cstate ctx map expr_type in
      let over_indices = fun index index_type accum ->
        let possible_state_var = mk_state_var
          ~is_const
          map
          (node_scope @ I.reserved_scope)
          ident
          index
          index_type
          (Some N.KLocal)
        in
        let index = filter_array_indices index in
        match possible_state_var with
        | Some state_var -> X.add index state_var accum
        | None -> accum
      in let result = X.fold over_indices index_types X.empty in
      result :: glocals
    in List.fold_left over_generated_locals glocals gids.LAN.node_args
  (* ****************************************************************** *)
  (* (State Variables for) Generated Locals for Array Constructors      *)
  (* ****************************************************************** *)
  in
  let glocals =
    let array_ctor_list = LAN.StringMap.bindings gids.LAN.array_constructors in
    let over_generated_locals glocals (id, (expr_type, expr, size_expr)) =
      let pos = AH.pos_of_expr expr in
      let ident = mk_ident id in
      let index_types = compile_ast_type cstate ctx map expr_type in
      let nsize_expr = compile_ast_expr cstate ctx [] map size_expr in
      let size = (nsize_expr |> X.values |> List.hd).expr_init in
      let is_numeral = Term.is_numeral (E.unsafe_term_of_expr size) in
      let bound = if is_numeral then E.Fixed size else E.Bound size in
        let over_indices = fun index index_type accum ->
          let possible_state_var = mk_state_var 
            map
            (node_scope @ I.reserved_scope)
            ident
            index
            index_type
            None
          in
          let index = filter_array_indices index in
          match possible_state_var with
          | Some(state_var) ->
            if not (StateVar.is_input state_var)
              then N.add_state_var_def state_var (N.GeneratedEq (pos, index));
            SVT.add !map.bounds state_var [bound];
            X.add index state_var accum
          | None -> accum
      in
      let result = X.fold over_indices index_types X.empty in
      result :: glocals
    in
    List.fold_left over_generated_locals glocals array_ctor_list
  (* ****************************************************************** *)
  (* (State Variables for) Node Calls, to put in the map for oracles    *)
  (* ****************************************************************** *)
  in
  let () =
    let over_calls = fun () (_, _, var, _, _, ident, _, _) ->
      let node_id = mk_ident ident in
      let called_node = N.node_of_name node_id cstate.nodes in
      let _outputs =
        let over_vars = fun index sv compiled_vars ->
          let var_id = mk_ident var in
          let possible_state_var = mk_state_var
            ~is_input:false
            map
            (node_scope @ I.reserved_scope)
            var_id
            index
            (StateVar.type_of_state_var sv)
            (Some N.Call)
          in
          match possible_state_var with
          | Some state_var -> X.add index state_var compiled_vars
          | None -> compiled_vars
        in
        X.fold over_vars called_node.outputs X.empty
      in
      ()
    in
    List.fold_left over_calls () gids.calls
  (* ****************************************************************** *)
  (* Contract State Variables                                           *)
  (* ****************************************************************** *)
  in
  let (ghost_locals, ghost_equations, modes) =
    match contract with
    | Some contract -> compile_contract_variables cstate gids ctx map [] node_scope contract
    | None -> [], [], []
  (* ****************************************************************** *)
  (* Oracles                                                            *)
  (* ****************************************************************** *)
  in
  let (oracles, oracle_state_var_map) =
    (* Take in oracle (as id, expr_type, expr tuple) and add to state var map and 
      list of oracles. The state var map relates an oracle state variable to 
      it's corresponding real state variable. *)
    let over_oracles (oracles, osvm) (id, expr_type, expr) =
      let oracle_ident = mk_ident id in
      let closed_sv = match expr with
        | A.Ident (_, id') ->
          let ident = mk_ident id' in
          let closed_sv = H.find !map.state_var ident in
          Some closed_sv
        | A.Const (_, _) -> None
        | _ -> assert false
      in
      let index_types = compile_ast_type cstate ctx map expr_type in
      let over_indices = fun index index_type accum ->
        let possible_state_var = mk_state_var
          ~is_const:true
          map
          (node_scope @ I.reserved_scope)
          oracle_ident
          index
          index_type
          (Some N.Oracle)
        in
        let index = filter_array_indices index in
        match possible_state_var with
        | Some(state_var) ->
          (match closed_sv with
          | Some sv -> SVT.add osvm state_var sv
          | None -> ());
          X.add index state_var accum
        | None -> accum
      in
      let result = X.fold over_indices index_types X.empty in
      (X.values result) @ oracles, osvm
    in
    List.fold_left over_oracles ([], SVT.create 7) gids.LAN.oracles in
  let ib_oracles =
    (* Borrowing from over_outputs, as outputs can be left undefined. *)
    let over_ib_oracles  ib_oracles (id, expr_type) = (
      let oracle_ident = mk_ident id in
      let index_types = compile_ast_type cstate ctx map expr_type in
      let over_indices = ( fun index index_type accum ->
        let possible_state_var = mk_state_var
      (*  ~is_const:true *)
          ~is_const:false
          map
          (node_scope @ I.reserved_scope)
          oracle_ident
          index
          index_type
          (Some N.Oracle)
        in
        let index = filter_array_indices index in
     (*   let index' = if is_single then index else X.ListIndex n :: index in *)
        match possible_state_var with
          | Some state_var -> X.add index state_var accum
          | None -> accum
      ) in 
    (*  (X.fold over_indices index_types compiled_output) *)
      (X.fold over_indices index_types X.empty) :: ib_oracles
    ) in
    List.fold_left over_ib_oracles [] gids.LAN.ib_oracles
        (*
        match possible_state_var with
        | Some(state_var) ->
          (match closed_sv with
          | Some sv -> SVT.add osvm state_var sv
          | None -> ());
          X.add index state_var accum
        | None -> accum
      in
      let result = X.fold over_indices index_types X.empty in
      (X.values result) @ ib_oracles, osvm
      
    in
    List.fold_left over_ib_oracles ([], SVT.create 7) gids.LAN.ib_oracles
    *)
  (* ****************************************************************** *)
  (* Propagated Oracles                                                 *)
  (* ****************************************************************** *)
  in 
  let oracles =
    let existing_oracles = cstate.nodes
      |> List.map (fun n -> n.N.oracles) 
      |> List.flatten
    in let over_propagated_oracles oracles (name, orc) =
      let oracle_ident = mk_ident name in
      let orc_state_var = List.find (fun o ->
        let existing_oracle_name = StateVar.name_of_state_var o
        and current_oracle_name = mk_state_var_name (mk_ident orc) X.empty_index
        in existing_oracle_name = current_oracle_name)
        existing_oracles
      in
      let state_var_type = StateVar.type_of_state_var orc_state_var in
      let is_const = StateVar.is_const orc_state_var in
      let possible_state_var = mk_state_var
        ~is_input:true
        ~is_const
        map
        (node_scope @ I.reserved_scope)
        oracle_ident
        X.empty_index
        state_var_type
        (Some N.Oracle)
      in 
      match possible_state_var with
      | Some (state_var) -> state_var :: oracles
      | None -> oracles
    in List.fold_left over_propagated_oracles oracles gids.LAN.propagated_oracles
  (* ****************************************************************** *)
  (* Node Calls                                                         *)
  (* ****************************************************************** *)
  in
  let (calls, glocals) =
    let seen_calls = ref SVS.empty in
    let over_calls = fun (calls, glocals) (pos, oracles, var, cond, restart, ident, args, defaults) ->
      let node_id = mk_ident ident in
      let called_node = N.node_of_name node_id cstate.nodes in
(*       let output_ast_types = (match Ctx.lookup_node_ty ctx ident with
        | Some (A.TArr (_, _, output_types)) ->
            (match output_types with
            | A.GroupType (_, types) -> types
            | t -> [t])
        | _ -> assert false)
      in *)
      let local_map = H.create 7 in
      let outputs =
        let over_vars = fun index sv compiled_vars ->
          let var_id = mk_ident var in
          let possible_state_var = mk_state_var
            ~force_return:true
            ~is_input:false
            map
            (node_scope @ I.reserved_scope)
            var_id
            index
            (StateVar.type_of_state_var sv)
            (Some N.Call)
          in
          match possible_state_var with
          | Some state_var ->
            let result = if SVS.mem state_var !seen_calls then
              compiled_vars
            else (
              H.add local_map var_id state_var;
              N.add_state_var_def state_var (N.CallOutput (pos, index));
              N.set_state_var_instance state_var pos node_id sv;
              X.add index state_var compiled_vars)
            in
            seen_calls := SVS.add state_var !seen_calls;
            result
          | None -> compiled_vars
        in
        X.fold over_vars called_node.outputs X.empty
      in
      let node_call = compile_node
        pos ctx cstate map oracles (*ib_oracles*) outputs cond restart node_id args defaults
      in
      let glocals' = H.fold (fun _ v a -> (X.singleton X.empty_index v) :: a) local_map [] in 
      node_call :: calls, glocals' @ glocals
    in
    List.fold_left over_calls ([], glocals) gids.calls
  (* ****************************************************************** *)
  (* Split node items into relevant categories                          *)
  (* ****************************************************************** *)
  in let (node_props, node_eqs, node_asserts, is_main) = 
    let over_items = fun (props, eqs, asserts, is_main) (item) ->
      match item with
      | A.Body e -> (match e with
        | A.Assert (p, e) -> (props, eqs, (p, e) :: asserts, is_main)
        | A.Equation (p, l, e) -> (props, (p, l, e) :: eqs, asserts, is_main))
      | A.AnnotMain flag -> (props, eqs, asserts, flag || is_main)
      | A.AnnotProperty (p, n, e) -> ((p, n, e) :: props, eqs, asserts, is_main) 
      | A.IfBlock _ -> 
        (* IfBlock desugaring already occurred earlier in pipeline
           (in lustreDesugarIfBlocks.ml), so there are no IfBlocks left.  *)
        (props, eqs, asserts, is_main) 
    in List.fold_left over_items ([], [], [], false) items
  (* ****************************************************************** *)
  (* Properties and Assertions                                          *)
  (* ****************************************************************** *)
  in let props =
    let eqs2 = List.map (fun (a, b, c) -> (A.Equation(a, b, c))) node_eqs in
    List.iter (A.pp_print_node_body Format.std_formatter) eqs2;
    let op (pos, name_opt, expr) =
      let name_opt = match name_opt with
        | Some name -> Some (HString.string_of_hstring name)
        | None -> None
      in
      let id_str = match expr with
        | A.Ident (_, id_str) -> id_str
        | A.ArrayIndex (_, A.Ident (_, id_str), _) -> id_str
        | _ -> assert false (* must be abstracted *)
      in let id = mk_ident id_str in
      let sv = H.find !map.state_var id in
      let name = match name_opt with
        | Some n -> n
        | None -> let abs = LAN.StringMap.find_opt id_str gids.LAN.locals in
          let name = match abs with | Some (_, _, _, e) -> e | None -> expr in
            Format.asprintf "@[<h>%a@]" A.pp_print_expr name
      in sv, name, (Property.PropAnnot pos)
    in List.map op node_props

  in let asserts =
    let op (pos, expr) =
      let id = extract_normalized expr in
      let sv = H.find !map.state_var id in
      N.add_state_var_def sv (N.Assertion pos);
      (pos, sv)
    in List.map op node_asserts
  (* ****************************************************************** *)
  (* Helpers for generated and user equations                           *)
  (* ****************************************************************** *)
  in let compile_struct_item struct_item = match struct_item with
    | A.SingleIdent (_, i) ->
      let ident = mk_ident i in
      let expr = H.find !map.expr ident in
      let result = X.map (fun e -> state_var_of_expr e) expr in
      result, 0
    | A.ArrayDef (_, i, l) ->
      let ident = mk_ident i in
      let expr = H.find !map.expr ident in
      let result = X.map (fun e -> state_var_of_expr e) expr in
      (* TODO: Old code checks that array lengths between l and result match *)
      (* TODO: Old code checks that result must have at least one element *)
      (* TODO: Old code suggets that shadowing can occur here *)
      let indexes = List.length l in
      List.iteri (fun i v -> 
        let ident = mk_ident v in
        let expr = E.mk_index_var i in
        let index = X.singleton X.empty_index expr in
        H.add !map.array_index ident index;)
        l;
      result, indexes
    | A.TupleStructItem _
    | A.TupleSelection _
    | A.FieldSelection _
    | A.ArraySliceStructItem _ ->
      assert false (* guaranteed by LustreSyntaxChecks *)

  in let rm_array_var_index lst =
      List.filter (function
      | X.ArrayVarIndex _ -> false
      | _ -> true
      ) lst

  in let gen_lhs_bounds is_generated eq_lhs expr indexes =
    List.fold_left (fun acc (i, sv) ->
      let result = List.fold_left (fun (acc, cpt) -> function
        | X.ArrayVarIndex b -> if cpt < indexes
          then E.Bound b :: acc, succ cpt
          else acc, cpt
        | X.ArrayIntIndex x -> 
          let expr = (E.mk_int (Numeral.of_int x)).expr_init in
          E.Fixed expr :: acc, succ cpt
        | _ -> acc, cpt)
        (acc, 0) i |> fst
      in
      if not is_generated then
        N.add_state_var_def sv
          (N.ProperEq (AH.pos_of_expr expr, rm_array_var_index i));
      result
    ) [] (X.bindings eq_lhs)
  (* ****************************************************************** *)
  (* Generated Equations                                                *)
  (* ****************************************************************** *)
  in let gequations =
    let over_equations = fun eqns (qvars, contract_scope, lhs, ast_expr) ->
      map := { !map with contract_scope };
      let eq_lhs, indexes = match lhs with
        | A.StructDef (_, []) -> (X.empty, 0)
        | A.StructDef (_, [e]) -> compile_struct_item e
        | A.StructDef (_, l) ->
          let construct_index i j e a = X.add (X.ListIndex i :: j) e a in
          let over_items = fun (i, accum) e -> 
            let t, _ = compile_struct_item e in
              i + 1, X.fold (construct_index i) t accum
          in
          let _, res = List.fold_left over_items (0, X.empty) l
          in res, 0
      in
      let lhs_bounds = gen_lhs_bounds true eq_lhs ast_expr indexes in
      let vars, quant_var_map = vars_of_quant cstate ctx map qvars in
      let bounds = lhs_bounds @
        List.map (fun v -> E.Unbound (E.unsafe_expr_of_term (Term.mk_var v)))
          vars in
      H.add_seq !map.quant_vars (H.to_seq quant_var_map);
      let eq_rhs = compile_ast_expr cstate ctx bounds map ast_expr in
      let eq_rhs = flatten_list_indexes eq_rhs in
      (* Format.eprintf "lhs: %a\n\n rhs: %a\n\n"
        (X.pp_print_index_trie true StateVar.pp_print_state_var) eq_lhs
        (X.pp_print_index_trie true (E.pp_print_lustre_expr true)) eq_rhs; *)
      
      let equations = expand_tuple Lib.dummy_pos eq_lhs eq_rhs in 
      List.iter (fun ((sv, _), e) -> SVT.add state_var_expr_map sv e) equations;
      H.clear !map.array_index;
      H.clear !map.quant_vars;
      (* TODO: Old code tries to infer a more strict type here
        lustreContext 2040+ *)
      equations @ eqns
    in List.fold_left over_equations [] gids.LAN.equations
  (* ****************************************************************** *)
  (* Node Equations                                                     *)
  (* ****************************************************************** *)
  in 
(*   Format.eprintf "map:\n\n%a\n\n" pp_print_identifier_maps !map; *)
  let equations =
    let over_equations = fun eqns (pos, lhs, ast_expr) ->
      match lhs with
      | A.StructDef (_, []) -> eqns
      | _ -> (
        let eq_lhs, indexes = match lhs with
          | A.StructDef (_, []) -> assert false (* (X.empty, 0) *)
          | A.StructDef (_, [e]) -> compile_struct_item e
          | A.StructDef (_, l) ->
            let construct_index =
              fun i j e a -> X.add (X.ListIndex i :: j) e a
            in
            let over_items = fun (i, accum) e ->
              let t, _ = compile_struct_item e in
                i + 1, X.fold (construct_index i) t accum
            in
            let _, res = List.fold_left over_items (0, X.empty) l
            in res, 0
        in
        let lhs_bounds = gen_lhs_bounds false eq_lhs ast_expr indexes in
        let eq_rhs = compile_ast_expr cstate ctx lhs_bounds map ast_expr in
        let eq_rhs = flatten_list_indexes eq_rhs in
        (* Format.eprintf "lhs: %a@.rhs: %a@.@."
          (X.pp_print_index_trie true StateVar.pp_print_state_var) eq_lhs
          (X.pp_print_index_trie true (E.pp_print_lustre_expr true)) eq_rhs; *)
        let equations = expand_tuple pos eq_lhs eq_rhs in
        (*
         Format.eprintf "\nequations: %a\n"
          (pp_print_list
            (pp_print_pair
              (pp_print_pair
                StateVar.pp_print_state_var
                (pp_print_list
                  E.pp_print_bound_or_fixed
                  " / ")
                " : ")
              (E.pp_print_lustre_expr true)
              " : ")
            " ; ")
          
          equations; *)
        H.clear !map.array_index;
        (* TODO: Old code tries to infer a more strict type here
          lustreContext 2040+ *)
        equations @ eqns
      )
    in 
    List.fold_left over_equations [] (ghost_equations @ node_eqs)
  (* ****************************************************************** *)
  (* Contract Assumptions and Guarantees                                *)
  (* ****************************************************************** *)
  in let (assumes, guarantees) =
    match contract with
    | Some contract -> compile_contract cstate gids ctx map [] node_scope contract
    | None -> [], []
  (* ****************************************************************** *)
  (* Collect Variables for Assumption Generation                        *)
  (* ****************************************************************** *)
  in let assumption_svars =
    match contract with
    | Some contract -> (
      contract |> List.fold_left (fun acc decl ->
        match decl with
        | A.AssumptionVars (_, vars) ->
          vars |> List.fold_left (fun acc' (_, id) ->
            let sv = H.find !map.state_var (mk_ident id) in
            SVS.add sv acc'
          )
          acc
        | _ -> acc
      ) 
      SVS.empty
    )
    | None -> SVS.empty
  (* ****************************************************************** *)
  (* Generate Contract Constraints for Integer Subranges                *)
  (* ****************************************************************** *)
  in let (assumes, guarantees, props) =
    let create_constraint_name rexpr = 
      Format.asprintf "@[<h>%a@]" A.pp_print_expr rexpr
    in
    let over_subrange_constraints (a, ac, g, gc, p) (source, is_original, pos, id, rexpr) =
      let sv = H.find !map.state_var (mk_ident id) in
      let effective_contract = guarantees != [] || modes != [] in
      let constraint_kind = match source with
        | LAN.Input -> Some N.Assumption
        | Local -> None
        | Output -> if not ext && not effective_contract then
            None else Some N.Guarantee
        | Ghost -> Some N.Guarantee
      in
      if is_original then
        match constraint_kind with
        | Some N.Assumption ->
          let name = create_constraint_name rexpr in
          let contract_sv = C.mk_svar pos ac (Some name) sv [] in
          N.add_state_var_def sv (N.ContractItem (pos, contract_sv, N.Assumption));
          contract_sv :: a, ac + 1, g, gc, p
        | Some N.Guarantee ->
          let name = create_constraint_name rexpr in
          let contract_sv = C.mk_svar pos gc (Some name) sv [] in
          N.add_state_var_def sv (N.ContractItem (pos, contract_sv, N.Guarantee));
          a, ac, (contract_sv, false) :: g, gc + 1, p
        | None ->
          let name = create_constraint_name rexpr in
          let src = Property.Generated (Some pos, [sv]) in
          a, ac, g, gc, (sv, name, src) :: p
        | _ -> assert false
      else
        let name = create_constraint_name rexpr in
        let src = Property.Generated (Some pos, [sv]) in
        let src = Property.Candidate (Some src) in
        a, ac, g, gc, (sv, name, src) :: p
    in
    let (assumes, _, guarantees, _, props) = 
      List.fold_left over_subrange_constraints
      (assumes, List.length assumes, guarantees, List.length guarantees, props)
      gids.LAN.subrange_constraints
    in
    assumes, guarantees, props
  (* ****************************************************************** *)
  (* Finalize Contracts and add Sofar assumption                        *)
  (* ****************************************************************** *)
  in let (contract, sofar_local, sofar_equation) =
    if assumes != [] || guarantees != [] || modes != [] then
      let sofar_assumption = get (mk_state_var
        ~is_input:false
        map
        (node_scope @ I.reserved_scope)
        (mk_ident (HString.mk_hstring "sofar"))
        X.empty_index
        Type.t_bool
        None)
      in
      let assumes = List.sort
        (fun a b -> compare_pos (C.pos_of_svar a) (C.pos_of_svar b))
        assumes
      in
      let guarantees = List.sort
        (fun (a, _) (b, _) -> compare_pos (C.pos_of_svar a) (C.pos_of_svar b))
        guarantees
      in
      let modes = List.sort
        (fun {C.pos = a} {C.pos = b} -> compare_pos a b)
        modes
      in
      let sofar_local = X.singleton X.empty_index sofar_assumption in
      let conj_of_assumes = assumes
        |> List.map (fun { C.svar } -> E.mk_var svar)
        |> E.mk_and_n
      in
      let pre_sofar = E.mk_pre (E.mk_var sofar_assumption) in
      let expr = E.mk_arrow conj_of_assumes (E.mk_and conj_of_assumes pre_sofar) in
      let equation = (sofar_assumption, []), expr in
      let contract = C.mk assumes sofar_assumption guarantees modes in
      Some (contract), [sofar_local], [equation]
    else None, [], []
  (* ****************************************************************** *)
  (* Finalize and build intermediate LustreNode                         *)
  (* ****************************************************************** *)
  in let locals = sofar_local @ ghost_locals @ glocals @ locals in
  let calls = calls in
  let props = props in
  let equations = sofar_equation @ equations @ gequations in
  let asserts = List.sort (fun (p1, _) (p2, _) -> compare_pos p1 p2) asserts in
  let state_var_source_map = SVT.fold
    (fun k v a -> SVM.add k v a)
    !map.source SVM.empty in
  let var_bounds = SVT.fold (fun k v a -> (k, v) :: a) !map.bounds [] in
  List.iter (fun (k, v) -> SVT.add cstate.state_var_bounds k v) var_bounds;

  let (node:N.t) = { name;
    is_extern;
    instance;
    init_flag;
    inputs;
    oracles;
    outputs;
    locals = ib_oracles @ locals;
    equations;
    calls;
    asserts;
    props;
    contract;
    is_main;
    is_function;
    state_var_source_map;
    oracle_state_var_map;
    state_var_expr_map;
    assumption_svars;
  } in { cstate with
    nodes = node :: cstate.nodes;
  }

and compile_const_decl ?(ghost = false) cstate ctx map scope = function
  | A.FreeConst (_, i, ty) ->
    let ident = mk_ident i in
    let cty = compile_ast_type cstate ctx map ty in
    let over_index = fun i ty vt ->
      let possible_state_var = mk_state_var
        ?is_input:(Some false)
        ?is_const:(Some true)
        ?for_inv_gen:(Some true)
        map
        (scope @ I.user_scope)
        ident
        i
        ty
        None
      in
      match possible_state_var with
      | Some state_var ->
        let v = Var.mk_const_state_var state_var in X.add i v vt
      | None -> vt
    in
    let vt = X.fold over_index cty X.empty in
    if ghost then cstate
    else { cstate
      with free_constants = (!map.node_name, i, vt) :: cstate.free_constants }
  (* TODO: Old code does some subtyping checks for Typed constants
    Otherwise these other constants are used only for constant propagation *)
  | A.UntypedConst (_, id, expr)
  | A.TypedConst (_, id, expr, _) ->
    if ghost then
      let nexpr = compile_ast_expr cstate ctx [] map expr in
      H.replace !map.expr (mk_ident id) nexpr;
      cstate
    else { cstate with 
      other_constants = StringMap.add id expr cstate.other_constants }

and compile_type_decl pos ctx cstate = function
  | A.AliasType (_, ident, ltype) ->
    let empty_map = ref (empty_identifier_maps None) in
    let t = compile_ast_type cstate ctx empty_map ltype in
    let type_alias = StringMap.add ident t cstate.type_alias in
    { cstate with
      type_alias }
  | A.FreeType (_, ident) ->
    let empty_map = ref (empty_identifier_maps None) in
    let t = compile_ast_type cstate ctx empty_map (A.AbstractType (pos, ident)) in
    let type_alias = StringMap.add ident t cstate.type_alias in
    { cstate with
      type_alias }

and compile_declaration cstate gids ctx decl =
(*   Format.eprintf "decl: %a\n\n" A.pp_print_declaration decl; *)
  match decl with
  | A.TypeDecl ({A.start_pos = pos}, type_rhs) ->
    compile_type_decl pos ctx cstate type_rhs
  | A.ConstDecl (_, const_decl) ->
    let empty_map = ref (empty_identifier_maps None) in
    compile_const_decl cstate ctx empty_map [] const_decl
  | A.FuncDecl (_, (i, ext, [], inputs, outputs, locals, items, contract)) ->
    let gids = LAN.StringMap.find i gids in
    compile_node_decl gids true cstate ctx i ext inputs outputs locals items contract
  | A.NodeDecl (_, (i, ext, [], inputs, outputs, locals, items, contract)) ->
    let gids = LAN.StringMap.find i gids in
    compile_node_decl gids false cstate ctx i ext inputs outputs locals items contract
  (* All contract node declarations are recorded and normalized in gids,
    this is necessary because each unique call to a contract node must be 
    normalized independently *)
  | A.ContractNodeDecl _ -> cstate
  (* guaranteed by LustreSyntaxChecks *)
  | A.NodeParamInst _ | A.NodeDecl _ | A.FuncDecl _ -> assert false<|MERGE_RESOLUTION|>--- conflicted
+++ resolved
@@ -751,16 +751,12 @@
     let expr1 = match X.bindings expr1 with
       | [_, expr] -> expr
       | _ -> assert false
-<<<<<<< HEAD
-    in print_endline("gen1"); compile_binary bounds (E.mk_ite expr1) expr2 expr3
-=======
     in
     let mk e1 e2 =
       let e1', e2' = coalesce_array2 e1 e2 in
       E.mk_ite expr1 e1' e2'
     in
     compile_binary bounds mk expr2 expr3
->>>>>>> f841aa4c
 
   and compile_pre bounds expr =
     let cexpr = compile_ast_expr cstate ctx bounds map expr in
