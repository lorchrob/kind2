--- conflicted
+++ resolved
@@ -25,6 +25,7 @@
 module AD = LustreAstDependencies
 module AIC = LustreAstInlineConstants
 module Ctx = TypeCheckerContext
+module Chk = LustreTypeChecker
 
 module StringMap = HString.HStringMap
 
@@ -269,27 +270,7 @@
 and check_node_decl ctx ns decl =
   let (_, _, _, inputs, outputs, locals, items, _) = decl in
   (* Setup the typing context *)
-<<<<<<< HEAD
-  let constants_ctx = inputs
-    |> List.map Ctx.extract_consts
-    |> (List.fold_left Ctx.union ctx)
-  in
-  let input_ctx = inputs
-    |> List.map Ctx.extract_arg_ctx
-    |> (List.fold_left Ctx.union ctx)
-  in
-  let output_ctx = outputs
-    |> List.map Ctx.extract_ret_ctx
-    |> (List.fold_left Ctx.union ctx)
-  in
-  let local_ctx = locals 
-    |> List.map Ctx.extract_loc_ctx
-    |> (List.fold_left Ctx.union ctx)
-  in
-  let ctx = List.fold_left Ctx.union ctx [constants_ctx; input_ctx; output_ctx; local_ctx] in
-=======
-  let ctx = Chk.add_full_node_ctx ctx node_id inputs outputs locals |> unwrap in
->>>>>>> 53b9b5eb
+  let ctx = Chk.add_full_node_ctx ctx inputs outputs locals in
   let* (graph, pos_map, count, idx_len) = process_items ctx ns items in
   (* Format.eprintf "Initial graph: %a@." G.pp_print_graph graph; *)
   let graph = add_init_edges idx_len graph in
