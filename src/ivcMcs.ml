(* This file is part of the Kind 2 model checker.

   Copyright (c) 2019-2020 by the Board of Trustees of the University of Iowa

   Licensed under the Apache License, Version 2.0 (the "License"); you
   may not use this file except in compliance with the License.  You
   may obtain a copy of the License at

   http://www.apache.org/licenses/LICENSE-2.0 

   Unless required by applicable law or agreed to in writing, software
   distributed under the License is distributed on an "AS IS" BASIS,
   WITHOUT WARRANTIES OR CONDITIONS OF ANY KIND, either express or
   implied. See the License for the specific language governing
   permissions and limitations under the License. 

*)

open ModelElement

module TS = TransSys
module ScMap = Scope.Map
module SVSet = StateVar.StateVarSet

module Position = struct
  type t = Lib.position
  let compare = Lib.compare_pos
end
module PosMap = Map.Make(Position)
module PosSet = Set.Make(Position)

module A = LustreAst
module H = LustreAstHelpers

module AstID = struct
  type t = A.ident
  let compare = compare
end

module IdMap = Map.Make(AstID)

type 'a result =
| Solution of 'a
| NoSolution
| Error of string

type 'a analyze_func =
    bool -> bool ->
    Lib.kind_module list ->
    'a InputSystem.t ->
    Analysis.param ->
    TransSys.t ->
    unit

type counterexample = (StateVar.t * Model.value list) list

type additional_info = {
  approximation: bool
}

(* Represents an Inductive Validity Core. The first element correspond to the properties
   for whch the IVC has been computed, and the second element is the core (= set of equations) itself. *)
type ivc = Property.t list * loc_core * additional_info

(* Represents a Maximal Unsafe Abstraction (or, depending on the context, a Minimal Correction Set).
   The first element is a tuple that indicates a property that is unsatisfied by the core,
   together with the corresponding counterexample.
   The second element is the core (= set of equations) itself. *)
type mcs = (Property.t * counterexample) * loc_core * additional_info

(* ---------- PRETTY PRINTING ---------- *)

let is_ivc_approx (_,_, {approximation}) = approximation
let is_mcs_approx (_,_, {approximation}) = approximation

let ivc_to_print_data in_sys sys core_class time (_,loc_core,info) =
  let cpd = loc_core_to_print_data in_sys sys core_class time loc_core in
  attach_approx_to_print_data cpd info.approximation

let mcs_to_print_data in_sys sys core_class time ((prop, cex), loc_core, info) =
  let cpd = loc_core_to_print_data in_sys sys core_class time loc_core in
  let cpd = attach_property_to_print_data cpd prop in
  let cpd = attach_counterexample_to_print_data cpd cex in
  attach_approx_to_print_data cpd info.approximation

let pp_print_mcs_legacy in_sys param sys ((prop, cex), core, _) (_, core_compl, _) =
  let prop_name = prop.Property.prop_name in
  let prop_kind = prop.Property.prop_kind in
  let sys = TS.copy sys in
  let wa_model =
    all_wa_names_of_loc_core core_compl
    |>  List.map (fun str -> (str, true))
  in
  let wa_model' =
      all_wa_names_of_loc_core core
    |>  List.map (fun str -> (str, false))
  in
  TS.set_prop_unknown sys prop_name ;
  let wa_model = wa_model@wa_model' in
  KEvent.cex_wam cex wa_model in_sys param sys prop_name prop_kind

let pp_print_no_mcs_legacy prop sys =
  let prop_name = prop.Property.prop_name in
  let prop_kind = prop.Property.prop_kind in
  let sys = TS.copy sys in

  match prop.Property.prop_status with
  | PropInvariant cert ->
    TS.set_prop_unknown sys prop_name ;
    KEvent.proved_wam cert sys prop_name prop_kind
  | _ -> KEvent.unknown_wam sys prop_name


let timeout = ref false

let print_timeout_warning () =
  timeout := true ;
  KEvent.log L_warn "An analysis has timeout..."

let print_uc_error_note () =
  KEvent.log L_note "Cannot solve the UNSAT core..."

(* ---------- LUSTRE AST ---------- *)

let counter =
  let last = ref 0 in
  (fun () -> last := !last + 1 ; !last)

let dpos = Lib.dummy_pos
let dspan = { A.start_pos = dpos; A.end_pos = dpos }
let rand_fun_ident nb = "__rand"^(string_of_int nb)
let new_rand_fun_ident () = rand_fun_ident (counter ())

let max_nb_args = ref 0
let rand_functions = Hashtbl.create 10
let previous_rands = Hashtbl.create 10

let rec unannot_pos = function
  | A.TVar (_, i) -> A.TVar (dpos, i)
  | A.Bool _ -> A.Bool dpos
  | A.Int _ -> A.Int dpos
  | A.UInt8 _ -> A.UInt8 dpos
  | A.UInt16 _ -> A.UInt16 dpos
  | A.UInt32 _ -> A.UInt32 dpos
  | A.UInt64 _ -> A.UInt64 dpos
  | A.Int8 _ -> A.Int8 dpos
  | A.Int16 _ -> A.Int16 dpos
  | A.Int32 _ -> A.Int32 dpos
  | A.Int64 _ -> A.Int64 dpos
  | A.IntRange (_,e1,e2) -> A.IntRange (dpos,e1,e2)
  | A.Real _ -> A.Real dpos
  | A.UserType (_,id) -> A.UserType (dpos,id)
  | A.AbstractType (_, id) -> A.AbstractType (dpos,id)
  | A.TupleType (_,ts) -> A.TupleType (dpos, List.map unannot_pos ts)
  | A.GroupType (_,ts) -> A.GroupType (dpos, List.map unannot_pos ts)
  | A.RecordType (_, name, tids) ->
    let aux (_,id,t) = (dpos,id,unannot_pos t) in
    A.RecordType (dpos, name, List.map aux tids)
  | A.ArrayType (_,(t,e)) -> A.ArrayType (dpos,(unannot_pos t,e))
  | A.EnumType (_,id,ids) -> A.EnumType (dpos,id,ids)
  | A.TArr (_, a_ty, r_ty) -> A.TArr (dpos, a_ty, r_ty)
let rand_function_name_for _ ts =
  let ts = List.map unannot_pos ts in
  begin
  try Hashtbl.find rand_functions ts
  with Not_found ->
    let new_rand = new_rand_fun_ident () in
    Hashtbl.replace rand_functions ts new_rand ;
    new_rand
  end

let undef_expr pos_sv_map const_expr typ expr =
  let pos = H.pos_of_expr expr in
  match pos_sv_map with
  | None -> A.Ident (pos, HString.mk_hstring "_")
  | Some pos_sv_map ->
    if const_expr then expr (* a call to __rand is not a valid constant expression *)
    else
      let svs = try PosMap.find pos pos_sv_map with Not_found -> SVSet.empty in
      if SVSet.is_empty svs
      then begin
        let i = counter () in
        let n = (List.length typ) in
        if n > !max_nb_args then max_nb_args := n ;
        A.Call(*Param*)
          (pos, HString.mk_hstring (rand_function_name_for n typ),
            (*typ,*) [Const (dpos, Num (HString.mk_hstring (string_of_int i)))])
      end else begin
        try Hashtbl.find previous_rands svs
        with Not_found ->
          let i = counter () in
          let n = (List.length typ) in
          if n > !max_nb_args then max_nb_args := n ;
          let res = A.Call(*Param*)
            (pos, HString.mk_hstring (rand_function_name_for n typ),
              (*typ,*) [Const (dpos, Num (HString.mk_hstring (string_of_int i)))])
          in Hashtbl.replace previous_rands svs res ; res
      end

(*
let parametric_rand_node nb_outputs =
  let rec aux prefix acc nb =
    match nb with
    | 0 -> acc
    | n -> aux prefix ((prefix^(string_of_int (counter ())))::acc) (n-1)
  in
  let ts = aux "t" [] nb_outputs in
  let outs = aux "out" [] nb_outputs
  |> List.map2 (fun t out ->
    dpos,out,A.UserType (dpos, t),A.ClockTrue) ts
  in
  let ts = List.map (fun str -> A.TypeParam str) ts in
  A.NodeDecl (dspan,
    (rand_fun_ident nb_outputs, true, ts, [dpos,"id",A.Int dpos,A.ClockTrue, false],
    outs, [], [], None)
  )
*)

let rand_node name ts =
  let rec aux prefix acc nb =
    match nb with
    | 0 -> acc
    | n -> aux prefix ((prefix^(string_of_int (counter ())))::acc) (n-1)
  in
  let outs = aux "out" [] (List.length ts)
  |> List.map2 (fun t out -> dpos,HString.mk_hstring out,t,A.ClockTrue) ts
  in
  A.NodeDecl (dspan,
    (name, true, [], [dpos,HString.mk_hstring "id",A.Int dpos,A.ClockTrue, false],
    outs, [], [], None)
  )

let nodes_input_types = Hashtbl.create 10
let rec minimize_node_call_args ue lst expr =
  let minimize_arg ident i arg =
    match arg with
    | A.Ident _ | A.ModeRef _ | A.RecordProject _ | A.TupleProject _ -> arg
    | _ ->
      let t = Hashtbl.find nodes_input_types ident |> (fun lst -> List.nth lst i) in
      let (_, expr) = minimize_expr ue lst [t] arg in
      expr
  in
  let rec aux expr =
    match expr with
    | A.Const _ | A.Ident _ | A.ModeRef _
    -> expr
    | A.Call (pos, ident, args) ->
      A.Call (pos, ident, List.mapi (minimize_arg ident) args)
    | A.CallParam (pos, ident, ts, args) ->
      A.CallParam (pos, ident, ts, List.mapi (minimize_arg ident) args)
    | A.RecordProject (p,e,i) -> A.RecordProject (p,aux e,i)
    | A.TupleProject (p,e1,e2) -> A.TupleProject (p,aux e1, e2)
    | A.StructUpdate (p,e1,ls,e2) -> A.StructUpdate (p,aux e1,ls,aux e2)
    | A.ConvOp (p,op,e) -> A.ConvOp (p,op,aux e)
    | A.GroupExpr (p,ge,es) -> A.GroupExpr (p,ge,List.map aux es)
    | A.ArrayConstr (p,e1,e2) -> A.ArrayConstr (p,aux e1,aux e2)
    | A.ArraySlice (p,e1,(e2,e3)) -> A.ArraySlice (p,aux e1,(aux e2,aux e3))
    | A.ArrayIndex (p,e1, e2) -> A.ArrayIndex (p,aux e1,aux e2)
    | A.ArrayConcat (p,e1,e2) -> A.ArrayConcat (p,aux e1,aux e2)
    | A.RecordExpr (p,id,lst) ->
      A.RecordExpr (p,id,List.map (fun (i,e) -> (i, aux e)) lst)
    | A.UnaryOp (p,op,e) -> A.UnaryOp (p,op,aux e)
    | A.BinaryOp (p,op,e1,e2) -> A.BinaryOp (p,op,aux e1,aux e2)
    | A.Quantifier (p,q,ids,e) -> A.Quantifier (p,q,ids,aux e)
    | A.NArityOp (p,op,es) -> A.NArityOp (p,op,List.map aux es)
    | A.TernaryOp (p,op,e1,e2,e3) -> A.TernaryOp (p,op,aux e1,aux e2,aux e3)
    | A.CompOp (p,op,e1,e2) -> A.CompOp (p,op,aux e1,aux e2)
    | A.When (p,e,c) -> A.When (p,aux e,c)
    | A.Current (p,e) -> A.Current (p,aux e)
    | A.Condact (p,e1,e2,id,es1,es2) ->
      A.Condact (p,aux e1,aux e2,id,List.map aux es1,List.map aux es2)
    | A.Activate (p,id,e1,e2,es) ->
      A.Activate (p,id,aux e1,aux e2,List.map aux es)
    | A.Merge (p,id,lst) ->
      A.Merge (p,id,List.map (fun (i,e) -> (i, aux e)) lst)
    | A.RestartEvery (p,id,es,e) -> A.RestartEvery (p,id,List.map aux es,aux e)
    | A.Pre (p,e) -> A.Pre (p,aux e)
    | A.Fby (p,e1,i,e2) -> A.Fby (p,aux e1,i,aux e2)
    | A.Arrow (p,e1,e2) -> A.Arrow (p,aux e1,aux e2)
  in aux expr

and ast_contains p ast =
  let rec aux ast =
    if p ast then true
    else match ast with
    | A.Const _ | A.Ident _ | A.ModeRef _
      -> false
    | A.Call (_, _, args) | A.CallParam (_, _, _, args) ->
      List.map aux args
      |> List.exists (fun x -> x)
    | A.ConvOp (_,_,e) | A.UnaryOp (_,_,e) | A.RecordProject (_,e,_)
      | A.TupleProject (_,e,_) | A.Quantifier (_,_,_,e)
      | A.When (_,e,_) | A.Current (_,e) | A.Pre (_,e) ->
      aux e
    | A.StructUpdate (_,e1,_,e2) | A.ArrayConstr (_,e1,e2)
      | A.ArrayConcat (_,e1,e2) | A.ArrayIndex (_,e1,e2) 
      | A.BinaryOp (_,_,e1,e2) | A.CompOp (_,_,e1,e2) | A.Fby (_,e1,_,e2)
      | A.Arrow (_,e1,e2) -> aux e1 || aux e2
    | A.GroupExpr (_,_,es) | A.NArityOp (_,_,es) ->
      List.map aux es
      |> List.exists (fun x -> x)
    | A.ArraySlice (_,e1,(e2,e3)) | A.TernaryOp (_,_,e1,e2,e3) ->
      aux e1 || aux e2 || aux e3
    | A.RecordExpr (_,_,lst) | A.Merge (_,_,lst) ->
      List.map (fun (_,e) -> aux e) lst
      |> List.exists (fun x -> x)
    | A.Condact (_,e1,e2,_,es1,es2) ->
      List.map aux (e1::e2::(es1@es2))
      |> List.exists (fun x -> x)
    | A.Activate (_,_,e1,e2,es) ->
      List.map aux (e1::e2::es)
      |> List.exists (fun x -> x)
    | A.RestartEvery (_,_,es,e) ->
      List.map aux (e::es)
      |> List.exists (fun x -> x)
  in
  aux ast

and minimize_expr ue lst typ expr =
  let all_pos = PosSet.of_list lst in
  let keep_expr expr =
    PosSet.mem (H.pos_of_expr expr) all_pos
  in
  if ast_contains keep_expr expr
  then (false, minimize_node_call_args ue lst expr)
  else (true, ue typ expr)

let tyof_lhs id_typ_map lhs =
  let A.StructDef (pos, items) = lhs in
  let aux = function
  | A.SingleIdent (_,id) as e -> [e, IdMap.find id id_typ_map]
  | A.ArrayDef (pos,id,_) -> [A.SingleIdent (pos,id), IdMap.find id id_typ_map]
  | A.TupleStructItem _ | A.ArraySliceStructItem _ | A.FieldSelection _ | A.TupleSelection _
    -> assert false
  in
  let (items,typ) = List.map aux items |> List.flatten |> List.split in
  (A.StructDef (pos, items), typ)

let minimize_node_eq id_typ_map ue lst = function
  | A.Assert (pos, expr) when
    List.exists (fun p -> Lib.equal_pos p pos) lst ->
    Some (A.Assert (pos, expr))
  | A.Assert _ -> None
  | A.Equation (pos, lhs, expr) ->
    let (novarindex_lhs, typ) = tyof_lhs id_typ_map lhs in
    let (b, expr) = minimize_expr (ue false) lst typ expr in
    let lhs = if b then novarindex_lhs else lhs in
    Some (A.Equation (pos, lhs, expr))

<<<<<<< HEAD
let minimize_item id_typ_map ue lst = function
  | A.AnnotMain b -> [A.AnnotMain b]
  | A.AnnotProperty (p, str, e, k) -> [A.AnnotProperty (p, str, e, k)]
  | A.Body eq ->
    begin match minimize_node_eq id_typ_map ue lst eq with
=======
let rec minimize_item id_typ_map ue lst = function
  | A.AnnotMain (p, b) -> [A.AnnotMain (p, b)]
  | A.AnnotProperty (p,str,e) -> [A.AnnotProperty (p,str,e)]
  | A.Body eq -> (
    match minimize_node_eq id_typ_map ue lst eq with
>>>>>>> d34694b4
    | None -> []
    | Some eq -> [A.Body eq]
  )
  | A.IfBlock (pos, e, l1, l2) -> 
    [A.IfBlock (pos, e, List.map (minimize_item id_typ_map ue lst) l1 |> List.flatten, 
                        List.map (minimize_item id_typ_map ue lst) l2 |> List.flatten)]
  | A.FrameBlock (pos, vars, nes, nis) -> 
    [A.FrameBlock(pos, vars, List.map (fun eq -> match (minimize_node_eq id_typ_map ue lst eq) 
                                         with | None -> [] | Some eq -> [eq]) 
                                      nes 
                                      |> List.flatten, 
                       List.map (minimize_item id_typ_map ue lst) nis |> List.flatten)]

let minimize_const_decl _ue _lst = function
  | A.UntypedConst (p,id,e) -> A.UntypedConst (p,id,e)
  | A.FreeConst (p,id,t) -> A.FreeConst (p,id,t)
  | A.TypedConst (p,id,e,t) ->
    (* Constants are inlined most of time so they may not appear as equations *)
    (* Therefore we should not minimize them *)
    (*let (_,e) = minimize_expr (ue true) lst [t] e in*)
    A.TypedConst (p,id,e,t)

let minimize_node_local_decl ue lst = function
  | A.NodeConstDecl (p,d) ->
    A.NodeConstDecl (p,minimize_const_decl ue lst d)
  | A.NodeVarDecl (p,d) -> A.NodeVarDecl (p,d)

let build_id_typ_map input output local =
  let add_input acc (_,id,t,_,_) =
    IdMap.add id t acc
  in
  let add_output acc (_,id,t,_) =
    IdMap.add id t acc
  in
  let add_local acc = function
  | A.NodeVarDecl (_,d) -> add_output acc d
  | A.NodeConstDecl (_, A.FreeConst (_,id,t))
  | A.NodeConstDecl (_, A.TypedConst (_,id,_,t)) ->
    IdMap.add id t acc
  | A.NodeConstDecl (_, A.UntypedConst _) ->
    acc (* It is a const anyway, it will not appear at lhs *)
  in
  let acc = List.fold_left add_input IdMap.empty input in
  let acc = List.fold_left add_output acc output in
  List.fold_left add_local acc local

let minimize_contract_node_eq ue lst cne =
  match cne with
  | A.ContractCall _ -> [cne]
  | A.GhostConst d -> [A.GhostConst (minimize_const_decl ue lst d)]
  | A.GhostVars (pos, (GhostVarDec(_, til) as lhs), expr) ->
    let typ = List.map (fun (_, _, t) -> t) til in
    let (_, expr) = minimize_expr (ue false) lst typ expr in
    [A.GhostVars (pos, lhs, expr)]
  | A.Assume (pos,_,_,_)
  | A.Guarantee (pos,_,_,_) ->
    if List.exists (fun p -> Lib.equal_pos p pos) lst
    then [cne] else []
  | A.Mode (pos,id,req,ens) ->
    let ens = ens |> List.filter
      (fun (pos,_,_) -> List.exists (fun p -> Lib.equal_pos p pos) lst)
    in
    [A.Mode (pos,id,req,ens)]
  | A.AssumptionVars _ -> [cne]

let minimize_node_decl ue loc_core
  ((id, extern, tparams, inputs, outputs, locals, items, spec) as ndecl) =

  let id' = HString.string_of_hstring id in
  let id_typ_map = build_id_typ_map inputs outputs locals in

  let minimize_with_lst lst =
    let items = List.map (minimize_item id_typ_map ue lst) items |> List.flatten in
    let spec = 
    begin match spec with
      | None -> None
      | Some spec -> List.map (minimize_contract_node_eq ue lst) spec 
      |> List.flatten |> (fun s -> if s = [] then None else Some s)
    end
    in
    let locals = List.map (minimize_node_local_decl ue lst) locals in
    (id, extern, tparams, inputs, outputs, locals, items, spec)
  in
  
  let scope = (Scope.mk_scope [id']) in
  if List.exists (fun sc -> Scope.equal sc scope) (scopes_of_loc_core loc_core)
  then (
    get_model_elements_of_scope loc_core scope
    |> List.map get_positions_of_model_element
    |> List.flatten |> minimize_with_lst
  )
  else (
    if Flags.IVC.ivc_only_main_node ()
    then ndecl
    else minimize_with_lst []
  )

let minimize_contract_decl ue loc_core (id, tparams, inputs, outputs, body) =
  let lst = scopes_of_loc_core loc_core
    |> List.map (get_model_elements_of_scope loc_core)
    |> List.flatten
    |> List.map get_positions_of_model_element
    |> List.flatten
  in
  let body = body
    |> List.map (minimize_contract_node_eq ue lst)
    |> List.flatten
  in
  let body = if body = []
    then [A.Guarantee (dpos, None, false, A.Const(dpos, A.True))]
    else body
  in
  (id, tparams, inputs, outputs, body)

let minimize_decl ue loc_core = function
  | A.NodeDecl (span, ndecl) ->
    A.NodeDecl (span, minimize_node_decl ue loc_core ndecl)
  | A.FuncDecl (span, ndecl) ->
    A.FuncDecl (span, minimize_node_decl ue loc_core ndecl)
  | A.ContractNodeDecl (span, cdecl) ->
    A.ContractNodeDecl (span, minimize_contract_decl ue loc_core cdecl)
  | decl -> decl 

let fill_input_types_hashtbl ast =
  let aux_node_decl (id, _, _, inputs, _, _, _, _) =
    let typ_of_input (_,_,t,_,_) = t in
    Hashtbl.replace nodes_input_types id (List.map typ_of_input inputs) ;
  in
  let aux_decl = function
  | A.NodeDecl (_, ndecl) | A.FuncDecl (_, ndecl) -> aux_node_decl ndecl
  | _ -> ()
  in
  List.iter aux_decl ast

let minimize_lustre_ast ?(valid_lustre=false) in_sys (_,loc_core,_) ast =
  fill_input_types_hashtbl ast ;
  let undef_expr =
    if valid_lustre
    then
      (* We construct a map that associate to each position a list of state vars
          that correspond to the state vars characterizing this position (if any) *)
      let pos_sv_map = List.fold_left
      (fun acc node ->
        List.fold_left
        (fun acc sv ->
          List.fold_left
          (fun acc def ->
            let pos = LustreNode.pos_of_state_var_def def in
            let old = try PosMap.find pos acc with Not_found -> SVSet.empty in
            PosMap.add pos (SVSet.add sv old) acc
          )
          acc (LustreNode.get_state_var_defs sv)
        )
        acc (LustreNode.get_all_state_vars node)
      ) PosMap.empty (InputSystem.retrieve_lustre_nodes in_sys) in
      undef_expr (Some pos_sv_map)
    else undef_expr None in
  let minimized = List.map (minimize_decl undef_expr loc_core) ast in

  (*let rec aux acc nb =
    match nb with
    | 0 -> acc
    | n -> aux ((rand_node n)::acc) (nb-1)
  in
  aux minimized (!max_nb_args)*)
  Hashtbl.fold (fun ts n acc ->
    (rand_node (HString.mk_hstring n) ts)::acc
  )
  rand_functions
  minimized

(* ---------- UTILITIES ---------- *)

(*
let rec simplify_term t =
  let open Term.T in
  match Term.destruct t with
    (* Rewrite v1 /\ v1 = t into t *)
    | App (s, [t1 ; t2]) when Symbol.equal_symbols s (Symbol.s_and) ->
      begin match (Term.destruct t1, Term.destruct t2) with
      | (Var v, App (s, [t1 ; t2])) when Symbol.equal_symbols s (Symbol.s_eq) ->
        begin match Term.destruct t1 with
        | Var v' when Var.equal_vars v v' -> t2
        | _ -> t
        end
      | _ -> t
      end
    | _ -> t
*)

let rec interval imin imax =
  if imin > imax then []
  else imin::(interval (imin+1) imax)

let make_ts_analyzer in_sys ?(stop_after_disprove=true) ?(no_copy=false) param analyze sys =
  let param = Analysis.param_clone param in
  let sys = if no_copy then sys else TS.copy sys in
  let modules = Flags.enabled () in
  sys, (fun sys -> analyze false stop_after_disprove modules in_sys param sys)

let props_names props =
  List.map (fun { Property.prop_name = n } -> n) props

let props_terms props =
  List.map (fun { Property.prop_term = p } -> p) props

let extract_all_props_names sys =
  List.map (fun { Property.prop_name = n } -> n) (TS.get_properties sys)

let separate_loc_core_by_category scope cats =
  filter_loc_core_by_categories scope cats

let separate_ivc_by_category scope (props, core, info) =
  let (core1, core2) = separate_loc_core_by_category scope (Flags.IVC.ivc_category ()) core
  in (props, core1, info), (props, core2, info)

let separate_mcs_by_category scope (data, core, info) =
  let (core1, core2) = separate_loc_core_by_category scope (Flags.MCS.mcs_category ()) core
  in (data, core1, info), (data, core2, info)

let complement_of_ivc in_sys sys (props, core, info) =
  let only_top_level = Flags.IVC.ivc_only_main_node () in
  loc_core_diff (full_loc_core_for_sys in_sys sys ~only_top_level) core
  |> (fun x -> (props, x, info))

let complement_of_mcs in_sys sys (props_cex, core, info) =
  let only_top_level = Flags.MCS.mcs_only_main_node () in
  loc_core_diff (full_loc_core_for_sys in_sys sys ~only_top_level) core
  |> (fun x -> (props_cex, x, info))

let reset_ts enter_nodes sys =
  let set_props_unknown sys =
    List.iter
      (fun str -> TS.set_prop_unknown sys str)
      (extract_all_props_names sys)
  in
  if enter_nodes
  then (
    TS.clear_all_invariants sys ;
    TS.iter_subsystems ~include_top:true set_props_unknown sys
  )
  else (
    TS.clear_invariants sys ;
    set_props_unknown sys
  )

let remove_other_props sys prop_names =
  let aux prop_names acc sys =
    let props = TS.get_properties sys in
    let aux prop =
      let name = prop.Property.prop_name in
      List.exists (fun n -> n = name) prop_names
    in
    List.filter aux props
    |> TS.set_subsystem_properties acc (TS.scope_of_trans_sys sys)
  in
  let sys = TS.fold_subsystems ~include_top:false (aux []) sys sys
  in aux prop_names sys sys

let add_as_candidate os_invs sys =
  let _cnt = ref 0 in
  let cnt () =
    _cnt := !_cnt + 1 ;
    !_cnt
  in
  let create_candidate t =
    Property.{
      prop_name = Format.sprintf "%%inv_%i" (cnt ()) ;
      prop_source = Property.Candidate None ;
      prop_term = t ;
      prop_status = PropUnknown ;
      prop_kind = Invariant ;
    }
  in
  let props = List.map create_candidate os_invs in
  let props = props @ (TS.get_properties sys) in
  TS.set_subsystem_properties sys (TS.scope_of_trans_sys sys) props

let actlits_of_core core =
  let aux acc scope =
    (get_actlits_of_scope core scope)@acc
  in
  List.fold_left aux [] (scopes_of_core core)

let actsvs_of_core core =
  actlits_of_core core
  |> List.map (get_sv_of_actlit core)

let term_of_scope term_map scope =
  try ScMap.find scope term_map with Not_found -> Term.mk_true ()

let is_empty_core c = (core_size c) = 0

let lstmap_union scmap1 scmap2 =
  let merge _ lst1 lst2 = match lst1, lst2 with
  | None, None -> None
  | Some lst, None | None, Some lst -> Some lst
  | Some lst1, Some lst2 -> Some (lst1@lst2)
  in
  ScMap.merge merge scmap1 scmap2

let generate_initial_cores in_sys sys enter_nodes cats =
  timeout := false ;
  let full_loc_core = full_loc_core_for_sys in_sys sys ~only_top_level:(not enter_nodes) in
  let scope = TransSys.scope_of_trans_sys sys in
  let (test, keep) = separate_loc_core_by_category scope cats full_loc_core in
  (loc_core_to_new_core keep, loc_core_to_new_core test)

let pick_element_of_core core =
  match pick_element_of_core core with
  | None -> assert false
  | Some r -> r

(* ---------- MCS COMPUTATION ---------- *)

let is_model_value_true = function
  | Model.Term t -> Term.equal t (Term.mk_true ())
  | _ -> false

let get_counterexample_actsvs prop_names sys actsvs =
  let rec aux = function
  | [] ->
    if List.for_all (fun p ->
      match TS.get_prop_status sys p with
      | Property.PropInvariant _ -> true
      | _ -> false) prop_names
    then None
    else (print_timeout_warning () ; None)
  | p::prop_names ->
    begin match TS.get_prop_status sys p with
      | Property.PropFalse cex ->
        let svs = SVSet.of_list actsvs in
        cex
        |> List.filter (fun (sv, values) ->
          SVSet.mem sv svs && is_model_value_true (List.hd values)
        )
        |> List.map fst
        |> (fun x -> Some (x, (p,cex)))
      | _ -> aux prop_names
    end
  in
  aux prop_names

let get_counterexamples_actsvs prop_names sys actsvs =
  let rec aux = function
  | [] -> []
  | p::prop_names ->
    begin match TS.get_prop_status sys p with
      | Property.PropFalse cex ->
        let svs = SVSet.of_list actsvs in
        cex
        |> List.filter (fun (sv, values) ->
          SVSet.mem sv svs && is_model_value_true (List.hd values)
        )
        |> List.map fst
        |> (fun x -> (x, (p,cex))::(aux prop_names))
      | _ -> aux prop_names
    end
  in
  aux prop_names

let exactly_k_true svs k =
  let cptl = svs
  |> List.map (fun sv -> Term.mk_var (Var.mk_const_state_var sv))
  |> List.map (fun t -> Term.mk_ite t (Term.mk_num_of_int 1) (Term.mk_num_of_int 0))
  in
  let sum =
    match cptl with
    | [] -> Term.mk_num_of_int 0
    | _ -> Term.mk_plus cptl
  in
  Term.mk_eq [sum; Term.mk_num_of_int k]

let at_most_k_true svs k =
  let cptl = svs
  |> List.map (fun sv -> Term.mk_var (Var.mk_const_state_var sv))
  |> List.map (fun t -> Term.mk_ite t (Term.mk_num_of_int 1) (Term.mk_num_of_int 0))
  in
  let sum =
    match cptl with
    | [] -> Term.mk_num_of_int 0
    | _ -> Term.mk_plus cptl
  in
  Term.mk_leq [sum; Term.mk_num_of_int k]

let at_least_one_false svs =
  svs
  |> List.map (fun sv -> Term.mk_not (Term.mk_var (Var.mk_const_state_var sv)))
  |> Term.mk_or

let at_least_one_true svs =
  svs
  |> List.map (fun sv -> Term.mk_var (Var.mk_const_state_var sv))
  |> Term.mk_or

let get_logic_with_IA sys =
  match TS.get_logic sys with
  | `Inferred features -> (
    `Inferred (TermLib.FeatureSet.add TermLib.IA features)
  )
  | l -> l (* Rely on original logic *)

let prepare_ts_for_cs_check sys enter_nodes init_consts keep test =
  let eq_of_actlit = eq_of_actlit_sv (core_union keep test) in
  let main_scope = TS.scope_of_trans_sys sys in
  reset_ts enter_nodes sys ;
  let prepare_subsystem acc sys =
    let scope = TS.scope_of_trans_sys sys in
    let (keep_actlits, test_actlits) =
      if enter_nodes || Scope.equal scope main_scope
      then (Some (get_actlits_of_scope keep scope),
            Some (get_actlits_of_scope test scope))
      else (None, None)
    in
    let actlits =
      match keep_actlits, test_actlits with
      | None, None -> None
      | Some k, None -> Some (k, [])
      | None, Some t -> Some ([], t)
      | Some k, Some t -> Some (k, t)
    in
    begin match actlits with
    | None -> acc
    | Some (ks,ts) ->
      let eqs =
        (List.map (fun k -> eq_of_actlit ~with_act:false k) ks) @
        (List.map (fun t -> eq_of_actlit ~with_act:true t) ts)
      in
      let init_eq = List.map (fun eq -> eq.init_opened) eqs
      |> Term.mk_and in
      let trans_eq = List.map (fun eq -> eq.trans_opened) eqs
      |> Term.mk_and in
      TS.set_subsystem_equations acc scope init_eq trans_eq
    end
  in
  let sys = TS.fold_subsystems ~include_top:true prepare_subsystem sys sys in
  let (_,init_eq,trans_eq) = TS.init_trans_open sys in
  let init_eq =
    Term.mk_and (List.rev_append init_consts [init_eq])
  in
  let sys = TS.set_logic sys (get_logic_with_IA sys) in
  TS.set_subsystem_equations sys (TS.scope_of_trans_sys sys) init_eq trans_eq


let compute_cs_aux check_ts sys enter_nodes keep test k ?(exact_card=true) already_found =
  let actsvs = actsvs_of_core test in

  let not_already_found =
    already_found
    |> List.map at_least_one_false
    |> Term.mk_and
  in

  let init_consts =
    [
      not_already_found;         (* 'Not already found' constraint *)
      (if exact_card then exactly_k_true actsvs k else at_most_k_true actsvs k) (* Cardinality constraint *)
    ]
  in
  let sys = prepare_ts_for_cs_check sys enter_nodes init_consts keep test in
  let old_log_level = Lib.get_log_level () in
  Format.print_flush () ;
  Lib.set_log_level L_off ;
  check_ts sys ;
  Lib.set_log_level old_log_level;
  (sys, actsvs)

let compute_cs check_ts sys prop_names enter_nodes keep test k ?(exact_card=true) already_found =
  let (sys, actsvs) =
    compute_cs_aux check_ts sys enter_nodes keep test k ~exact_card already_found in
  match get_counterexample_actsvs prop_names sys actsvs with
  | None -> None
  | Some (actsvs, cex) ->
    assert (List.length actsvs <= k) ;
    Some (filter_core_svs actsvs test, cex)

let compute_approx_mcs_for_each_prop check_ts sys prop_names enter_nodes
  ?(max_mcs_cardinality= -1) keep test =
  KEvent.log L_info "Computing a correction set of maximal cardinality..." ;
  let n = core_size test in
  let n =
    if max_mcs_cardinality >= 0 && max_mcs_cardinality < n
    then max_mcs_cardinality
    else n
  in
  let (sys, actsvs) =
    compute_cs_aux check_ts sys enter_nodes keep test n ~exact_card:false [] in
  get_counterexamples_actsvs prop_names sys actsvs
  |> List.map (fun(actsvs, cex) ->
    assert (List.length actsvs <= n) ;
    (filter_core_svs actsvs test, cex)
  )

let compute_all_cs check_ts sys prop_names enter_nodes ?(cont=(fun _ -> ()))
  keep test k already_found =

  let rec aux acc already_found =
    match compute_cs
      check_ts sys prop_names enter_nodes keep test k already_found with
    | None -> acc
    | Some (core, cex) ->
      cont (core, cex) ;
      aux ((core, cex)::acc) (actsvs_of_core core::already_found)
  in
  aux [] already_found


let create_smt_solver logic =
  let solver = Flags.Smt.solver () in
  match solver with
  | `Z3_SMTLIB -> (
    SMTSolver.create_instance
      (TermLib.add_quantifiers logic)
      solver
  )
  | _ -> (
    failwith "Max-SMT is not supported by SMT solver or \
              implementation is not available"
  )

(* Computes a Minimal Cut Set that is minimal with respect to
   any solution whose associated counterexample has the same
   length than the counterexample provided ([cex]).
*)
let compute_local_cs sys prop_names enter_nodes cex keep test =
  let k = (Property.length_of_cex cex) - 1 in

  let num_k = Numeral.of_int k in

  let sys = prepare_ts_for_cs_check sys enter_nodes [] keep test in

  let solver = create_smt_solver (TS.get_logic sys) in
  TS.define_and_declare_of_bounds
    sys
    (SMTSolver.define_fun solver)
    (SMTSolver.declare_fun solver)
    (SMTSolver.declare_sort solver)
    Numeral.zero num_k;

  TS.init_of_bound None sys Numeral.zero
  |> SMTSolver.assert_term solver;
  for i = 0 to (k - 1) do
    TS.trans_of_bound None sys (Numeral.of_int (i+1))
    |> SMTSolver.assert_term solver
  done;

  let actsvs = actsvs_of_core test in

  let actsv_terms =
    List.map
      (fun sv -> Term.mk_var (Var.mk_const_state_var sv))
      actsvs
  in

  List.iter
    (fun t -> SMTSolver.assert_soft_term solver (Term.mk_not t) 1)
    actsv_terms;

  let props =
    TransSys.get_real_properties sys
    |> List.filter (fun p -> List.mem p.Property.prop_name prop_names)
  in

  let prop_conj =
    Term.mk_and (List.map (fun p -> p.Property.prop_term) props)
  in

  let prop_at_last_step =
    Term.bump_state num_k prop_conj
  in
  SMTSolver.assert_term solver (Term.negate prop_at_last_step);

  try (
    let sat = SMTSolver.check_sat solver in
    assert (sat);

    let model =
      (* SMTSolver.get_model solver *)
      SMTSolver.get_var_values
        solver
        (TransSys.get_state_var_bounds sys)
        (TransSys.vars_of_bounds sys Numeral.zero num_k)
    in

    let eval term =
      Eval.eval_term (TS.uf_defs sys) model term
      |> Eval.bool_of_value
    in

    let falsified_prop =
      try
        List.find
          (fun p ->
            let prop_at_last_step =
              Term.bump_state num_k p.Property.prop_term
            in
            not (eval prop_at_last_step)
          )
          props
      with Not_found ->
        assert false
    in

    (* Extract counterexample from solver *)
    let cex =
      Model.path_from_model
        (TS.state_vars sys) model num_k
      |> Model.path_to_list
    in

    let active_svs =
      List.combine actsvs actsv_terms
      |> List.filter (fun (_, t) -> eval t)
      |> List.map fst
    in

    let core = filter_core_svs active_svs test in

    Some (core, (falsified_prop.Property.prop_name, cex))
  )
  with
  | SMTSolver.Unknown -> None

let compute_mcs check_ts sys prop_names enter_nodes ?(max_mcs_cardinality= -1)
  ?(initial_solution=None) ?(approx=false) keep test
=
  KEvent.log L_info "Computing a MCS..." ;
  let n = core_size test in
  let n =
    if max_mcs_cardinality >= 0 && max_mcs_cardinality < n
    then max_mcs_cardinality
    else n
  in
  let n = match initial_solution with
  | None -> n
  | Some (core, _) -> (core_size core) - 1 in
  if approx then (
    let sol =
      match initial_solution with
      | None -> compute_cs check_ts sys prop_names enter_nodes keep test n ~exact_card:false []
      | _ -> initial_solution
    in
    match sol with
    | None -> None
    | Some (_, (_, cex)) -> (
      match compute_local_cs sys prop_names enter_nodes cex keep test with
      | None -> sol
      | res -> res
    )
  )
  else (
    (* Increasing cardinality... *)
    (*let rec aux k =
      if k <= n
      then
        match compute_cs check_ts sys prop_names enter_nodes keep test k [] with
        | None -> aux (k+1)
        | Some res -> Some res
      else None
    in
    aux 0*)
    (* Decreasing cardinality... *)
    let rec aux k previous_res =
      if k >= 0
      then
        match compute_cs check_ts sys prop_names enter_nodes keep test k ~exact_card:false [] with
        | None -> previous_res
        | Some (core, cex) -> aux ((core_size core)-1) (Some (core, cex))
      else previous_res
    in
    aux n initial_solution
  )

let compute_all_mcs check_ts sys prop_names enter_nodes
  ?(max_mcs_cardinality= -1) ?(initial_solution=None) ?(cont=(fun _ -> ())) keep test =

  KEvent.log L_info "Computing all MCSs..." ;
  match compute_mcs check_ts sys prop_names enter_nodes
    ~max_mcs_cardinality ~initial_solution keep test with
  | None -> []
  | Some (res, res_cex) ->
    cont (res, res_cex) ;
    let n = core_size test in
    let n =
      if max_mcs_cardinality >= 0 && max_mcs_cardinality < n
      then max_mcs_cardinality
      else n
    in
    let k = core_size res in
    let rec aux acc already_found k =
      if k < n
      (* We do not need to go up to 'n', because if the whole set is a MCS, 
         then it will be found by the initial 'compute_mcs' call *)
      then
        let (new_mcs, cex) = compute_all_cs
          check_ts sys prop_names enter_nodes ~cont keep test k already_found
          |> List.split in
        let already_found = (List.map actsvs_of_core new_mcs)@already_found in
        aux ((List.combine new_mcs cex)@acc) already_found (k+1)
      else acc
    in
    aux [(res, res_cex)] [actsvs_of_core res] k

(* ---------- IVC_UC ---------- *)

let are_props_safe props =
  props |> List.for_all
  (function
  | { Property.prop_status = Property.PropInvariant _ } -> true
  | _ -> false)

let get_logic ?(pathcomp=false) sys =
  let open TermLib in
  match TS.get_logic sys with
  | `Inferred fs when pathcomp ->
    `Inferred
      TermLib.FeatureSet.(sup_logics [fs; of_list [IA; LA; UF]])
  | l -> l

let create_solver ?(pathcomp=false) ?(approximate=false) sys actlits bmin bmax =
  let solver =
    SMTSolver.create_instance ~timeout:(Flags.IVC.ivc_uc_timeout ())
    ~produce_models:pathcomp ~produce_unsat_assumptions:true
    ~minimize_cores:(not approximate) (get_logic ~pathcomp sys) (Flags.Smt.solver ()) in
  List.iter (SMTSolver.declare_fun solver) actlits ;
  TS.declare_sorts_ufs_const sys (SMTSolver.declare_fun solver) (SMTSolver.declare_sort solver) ;
  TS.declare_vars_of_bounds
    sys
    (SMTSolver.declare_fun solver)
    (Numeral.of_int bmin) (Numeral.of_int bmax) ;
  if pathcomp
  then begin
    Compress.init (SMTSolver.declare_fun solver) sys ;
    Compress.incr_k ()
  end ;
  solver

let check_sat_assuming solver actlits =
  let act_terms = List.map Actlit.term_of_actlit actlits in
  SMTSolver.check_sat_assuming solver
    (fun _ -> true, [])
    (fun _ -> false, SMTSolver.get_unsat_core_lits solver)
    act_terms

let actlit_of_term t = match Term.destruct t with
    | Var _ -> assert false
    | Const s -> Symbol.uf_of_symbol s
    | App _ -> assert false

let base_k b0 init_eq trans_eq prop_eq os_prop_eq k =
  let prop_eq = if k = 0 then os_prop_eq else prop_eq in

  let init_eq =
    init_eq
    |> Term.bump_state (Numeral.of_int b0)
  in

  let trans_eq =
    interval (b0+1) (b0+k)
    |> List.map (fun i -> Term.bump_state (Numeral.of_int i) trans_eq)
    |> Term.mk_and
  in

  let prop_eq =
    prop_eq
    |> Term.bump_state (Numeral.of_int (b0 + k))
  in

  (b0 + k + 1, Term.mk_implies [Term.mk_and [init_eq ; trans_eq]; prop_eq])

let base_until_k b0 init_eq trans_eq prop_eq os_prop_eq k =
  interval 0 k
  |> List.fold_left (
    fun (b0, base) i ->
      let (b0, t) = base_k b0 init_eq trans_eq prop_eq os_prop_eq i in
      (b0, Term.mk_and [base; t])
  )
  (b0, Term.mk_true ())

let ind_k sys b0 trans_eq inv_eq os_inv_eq prop_eq k =

  let trans_eq =
    interval (b0+1) (b0+1+k)
    |> List.map (fun i -> Term.bump_state (Numeral.of_int i) trans_eq)
    |> Term.mk_and
  in

  let os_inv_eq = Term.bump_state (Numeral.of_int b0) os_inv_eq in
  let inv_eq =
    interval (b0+1) (b0+k)
    |> List.map (fun i -> Term.bump_state (Numeral.of_int i) inv_eq)
    |> (fun eqs -> os_inv_eq::eqs)
    |> Term.mk_and
  in

  let prop_eq =
    prop_eq
    |> Term.bump_state (Numeral.of_int (b0 + k + 1))
  in
  
  let path_compress solver =
    (* Try to block the counterexample with path compression *)
    let svi = TS.get_state_var_bounds sys in
    let model = SMTSolver.get_var_values solver svi
        (TS.vars_of_bounds sys (Numeral.of_int b0) (Numeral.of_int (b0+k+1))) in
    let path = Model.path_from_model (TS.state_vars sys) model
        (Numeral.of_int (b0+k+1)) in
    match Compress.check_and_block (SMTSolver.declare_fun solver) sys path with
    | [] -> false
    | compressor ->
      (*KEvent.log_uncond "Compressor: %n" (List.length compressor) ;*)
      compressor |> Term.mk_and |> SMTSolver.assert_term solver ;
      true
  in
  let path_compress =
    if b0 = 0 then path_compress
    else begin
      KEvent.log L_warn "Path compression cannot be enabled for a bound different than 0" ;
      (fun _ -> false)
  end
  in
  (b0+k+2, Term.mk_implies [Term.mk_and [trans_eq ; inv_eq]; prop_eq], path_compress)

let k_induction sys b0 init_eq trans_eq prop_eq os_prop_eq k =

  let (b0, ind, path_compress) = ind_k sys b0 trans_eq prop_eq os_prop_eq prop_eq k in
  let (b0, base) = base_until_k b0 init_eq trans_eq prop_eq os_prop_eq k in
  (b0, Term.mk_and [base ; ind], path_compress)

type core_result = NOT_OK | OK of core

let compute_unsat_core ?(pathcomp=None) ?(approximate=false)
  sys enter_nodes core init_terms trans_terms bmin bmax t =

  let enable_compr = pathcomp <> None in
  let actlits = actlits_of_core core in
  let solver =
    create_solver ~pathcomp:enable_compr ~approximate:approximate
    sys actlits bmin bmax in

  (* Define non-top-level nodes *)
  if enter_nodes
  then
    sys |> TS.iter_subsystems ~include_top:false (fun t ->
      let define = SMTSolver.define_fun solver in
      let scope = TS.scope_of_trans_sys t in
      let init = term_of_scope init_terms scope in
      let trans = term_of_scope trans_terms scope in
      define (TS.init_uf_symbol t) (TS.init_formals t) init ;
      define (TS.trans_uf_symbol t) (TS.trans_formals t) trans
    )
  else TS.define_subsystems sys (SMTSolver.define_fun solver) ;

  SMTSolver.assert_term solver t |> ignore ;

  let check_sat =
    if actlits = []
    then (fun () -> SMTSolver.check_sat solver, [])
    else (fun () -> check_sat_assuming solver actlits)
  in
  let rec check () =
    let (sat, unsat_core) = check_sat () in
    if sat
    then
      if enable_compr then begin
        match pathcomp with
        | None -> assert false
        | Some f ->
          if f solver then check ()
          else NOT_OK
      end
      else NOT_OK
    else
      let res = unsat_core
      |> List.map actlit_of_term
      in OK (filter_core res core)
  in

  let res = check () in
  SMTSolver.delete_instance solver ;
  res

let check_k_inductive ?(approximate=false) sys enter_nodes core init_terms trans_terms prop os_prop k =
  (* In the functions above, k starts at 0 whereas it starts at 1 with Kind2 notation *)
  let k = k - 1 in
  let scope = TS.scope_of_trans_sys sys in
  let init_eq = term_of_scope init_terms scope in
  let trans_eq = term_of_scope trans_terms scope in

  if Flags.BmcKind.compress ()
  then
    let (bmax, t) = base_until_k 0 init_eq trans_eq prop os_prop k in
    let bmax = bmax-1 in
    let t = Term.mk_not t in
    let res_base =
      compute_unsat_core ~approximate:approximate
        sys enter_nodes core init_terms trans_terms 0 bmax t in
    match res_base with
    | NOT_OK -> NOT_OK
    | OK core' ->
      let (bmax, t, pathcomp) = ind_k sys 0 trans_eq prop os_prop prop k in
      let bmax = bmax-1 in
      let t = Term.mk_not t in
      let res_ind =
        compute_unsat_core ~pathcomp:(Some pathcomp) ~approximate:approximate
          sys enter_nodes core init_terms trans_terms 0 bmax t in
      begin match res_ind with
      | NOT_OK -> NOT_OK
      | OK core'' -> OK (core_union core' core'')
      end
  else
    let (bmax, t, _) = k_induction sys 0 init_eq trans_eq prop os_prop k in
    let bmax = bmax-1 in
    let t = Term.mk_not t in
    compute_unsat_core ~approximate:approximate
      sys enter_nodes core init_terms trans_terms 0 bmax t


(** Implements the approximate algorithm (using Unsat Cores) *)
let ivc_uc_ ?(approximate=false) sys props enter_nodes keep test =

  let scope = TS.scope_of_trans_sys sys in
  let props = props_terms props in
  let k, invs = CertifChecker.minimize_invariants sys (Some props) None in
  let os_invs = List.filter (fun t -> CertifChecker.is_two_state t |> not) invs in
  let prop = Term.mk_and props in
  let os_prop = Term.mk_and (prop::os_invs) in
  let prop = Term.mk_and (prop::invs) in
  KEvent.log L_info "Inductive property: %a" Term.pp_print_term prop ;
  KEvent.log L_info "One-step inductive property: %a" Term.pp_print_term os_prop ;
  KEvent.log L_info "Value of k: %n" k ;

  let eq_of_actlit = eq_of_actlit_uf (core_union keep test) in
  (* Minimization *)
  (* If Z3 is used, we use the 'minimize cores' feature
    so we do not need to minimize them manually *)
  let z3_used = match Flags.Smt.solver () with `Z3_SMTLIB -> true | _ -> false in
  let has_timeout = ref false in
  let rec minimize ?(skip_first_check=false) check keep test =
    let first_check =
      if skip_first_check
      then OK test
      else
        try
          check approximate keep test
        with SMTSolver.Timeout -> (
          has_timeout := true ;
          NOT_OK
        )
    in
    match first_check with
    | NOT_OK -> (*KEvent.log_uncond "Not k-inductive." ;*) None 
    | OK core ->
      (*KEvent.log_uncond "UNSAT core eliminated %n equations."
        (core_size test - core_size core) ;*)
      if approximate || z3_used || is_empty_core core
      then Some (core_union keep core)
      else begin
        let (scope, actlit, test) = pick_element_of_core core in
        begin match minimize check keep test with
        | None -> minimize check ~skip_first_check:true
          (add_from_other_core core scope actlit keep) test
        | Some res -> Some res
        end
      end
  in

  let terms_of_current_state keep test =
    let aux with_act init core =
      List.fold_left (fun acc s ->
        let eqs =
          get_actlits_of_scope core s
          |> List.map 
            (fun a ->
              let eq = eq_of_actlit ~with_act:with_act a in
              term_of_ts_eq ~init ~closed:(Scope.equal s scope) eq
            )
        in
        ScMap.add s eqs acc
      ) ScMap.empty (scopes_of_core core) 
    in
    let keep_init = aux false true keep in
    let keep_trans = aux false false keep in
    let test_init = aux true true test in
    let test_trans = aux true false test in
    let init = lstmap_union keep_init test_init
    |> ScMap.map (fun t -> Term.mk_and t) in
    let trans = lstmap_union keep_trans test_trans
    |> ScMap.map (fun t -> Term.mk_and t) in
    (init, trans)
  in

  let check approximate keep' test =
    let remaining = (core_size test) + 1 in
    let total = remaining + (core_size keep') in
    if not approximate && not z3_used
    then KEvent.log L_info "Minimizing using an UNSAT core... (%i elements in the IVC, %i checks left)" total remaining
    else KEvent.log L_info "Minimizing using an UNSAT core... (%i elements in the IVC)" total ;
    let (init, trans) = terms_of_current_state (core_union keep keep') test in
    check_k_inductive ~approximate:approximate sys enter_nodes test init trans prop os_prop k
  in
  let res = match minimize check empty_core test with
  | None ->
    if !has_timeout then test
    else (print_uc_error_note () ; test)
  | Some core ->
    (if !has_timeout
    then KEvent.log L_warn "The UNSAT core has timeout..."
    ) ; core
  in (os_invs, res)

let ivc_uc in_sys ?(approximate=false) sys props =
  try (
    let enter_nodes = Flags.IVC.ivc_only_main_node () |> not in
    let (keep, test) = generate_initial_cores in_sys sys enter_nodes (Flags.IVC.ivc_category ()) in
    let (_, test) = ivc_uc_ ~approximate:approximate sys props enter_nodes keep test in
    Solution (props, core_to_loc_core in_sys (core_union keep test), { approximation = true })
  ) with
  | CertifChecker.CouldNotProve _ ->
    if are_props_safe props
    then (KEvent.log L_error "Cannot reprove properties." ;
          Error "Cannot reprove properties")
    else NoSolution


(* ---------- MUST SET ---------- *)

let must_set_ ?(uc_res=None) check_ts sys props enter_nodes keep test =

  (* If uc_res is None,
  we minimize using UC first and we retrieve the minimized invariants in the same time *)
  let (os_invs, reduced_test) =
  match uc_res with
  | Some (os_invs, reduced_test) -> (os_invs, reduced_test)
  | None -> ivc_uc_ sys props enter_nodes keep test
  in
  let increased_keep = core_diff (core_union keep test) reduced_test in

  let prop_names = props_names props in
  let sys = remove_other_props sys prop_names in
  let sys = add_as_candidate os_invs sys in

  (* Add actsvs to the CS transition system (at top level) *)
  let actsvs = actsvs_of_core reduced_test in
  let sys = List.fold_left (fun acc sv -> TS.add_global_constant acc (Var.mk_const_state_var sv)) sys actsvs in

  let core =
    compute_all_cs check_ts sys prop_names enter_nodes increased_keep reduced_test 1 []
    |> List.map fst
    |> List.fold_left core_union empty_core
  in
  (os_invs, core)

let must_set in_sys param analyze sys props =
  try (
    let enter_nodes = Flags.IVC.ivc_only_main_node () |> not in
    let (keep, test) = generate_initial_cores in_sys sys enter_nodes (Flags.IVC.ivc_category ()) in
    let (sys, check_ts) = make_ts_analyzer in_sys param analyze sys in
    let (_, must) = must_set_ check_ts sys props enter_nodes keep test in
    Solution (props, core_to_loc_core in_sys (core_union keep must), { approximation = !timeout })
  ) with
  | CertifChecker.CouldNotProve _ ->
    if are_props_safe props
    then (KEvent.log L_error "Cannot reprove properties." ;
          Error "Cannot reprove properties")
    else NoSolution


(* ---------- IVC_BF ---------- *)

exception CannotProve

let check_result_safe prop_names sys =
  if
    List.for_all
      (fun str -> match TS.get_prop_status sys str with
      | Property.PropInvariant _ -> true
      | _ -> false)
      prop_names
  then true
  else if List.exists
      (fun str -> match TS.get_prop_status sys str with
      | Property.PropFalse _ -> true
      | _ -> false)
      prop_names
  then false
  else (print_timeout_warning () ; false)

let check_core check_ts sys prop_names enter_nodes core =
  let main_scope = TS.scope_of_trans_sys sys in
  let prepare_ts_for_check sys core =
    reset_ts enter_nodes sys ;
    let prepare_subsystem acc sys =
      let scope = TS.scope_of_trans_sys sys in
      let eqs =
        if enter_nodes || Scope.equal scope main_scope
        then Some (get_actlits_of_scope core scope |> List.map (get_ts_equation_of_actlit core))
        else None
      in
      begin match eqs with
      | None -> acc
      | Some eqs ->
        let init_eq = List.map (fun eq -> eq.init_opened) eqs
        |> Term.mk_and in
        let trans_eq = List.map (fun eq -> eq.trans_opened) eqs
        |> Term.mk_and in
        TS.set_subsystem_equations acc scope init_eq trans_eq 
      end
    in
    TS.fold_subsystems ~include_top:true prepare_subsystem sys sys
  in
  let check core =
    let sys = prepare_ts_for_check sys core in
    let old_log_level = Lib.get_log_level () in
    Format.print_flush () ;
    Lib.set_log_level L_off ;
    check_ts sys ;
    Lib.set_log_level old_log_level;
    check_result_safe prop_names sys
  in
  check core

(** Implements the bruteforce algorithm *)
let ivc_bf_ ?(os_invs=[]) check_ts sys props enter_nodes keep test =
  let prop_names = props_names props in
  let sys = remove_other_props sys prop_names in
  let sys = add_as_candidate os_invs sys in
  (* Minimization *)
  let rec minimize ?(skip_first_check=false) check keep test =
    if skip_first_check || check keep test then
      if is_empty_core test
      then Some keep
      else
        let (scope, actlit, test') = pick_element_of_core test in
        match minimize check keep test' with
        | None ->
          minimize ~skip_first_check:true check (add_from_other_core test scope actlit keep) test'
        | Some res -> Some res
    else None
  in

  let check keep' test =
    let remaining = (core_size test) + 1 in
    let total = remaining + (core_size keep') in
    KEvent.log L_info "Minimizing using bruteforce... (%i elements in the IVC, %i checks left)" total remaining ;
    core_union keep keep'
    |> core_union test
    |> check_core check_ts sys prop_names enter_nodes
  in

  begin match minimize check empty_core test with
  | None -> raise CannotProve
  | Some core -> core
  end

(** Compute the MUST set and then call IVC_BF if needed *)
let ivc_must_bf_ test must_cont ?(os_invs=[]) check_ts sys props enter_nodes keep reduced_test =
  let prop_names = props_names props in

  let timeout_bkp = !timeout in
  let (os_invs, must) =
    let uc_res = Some (os_invs, reduced_test) in
    must_set_ ~uc_res check_ts sys props enter_nodes keep test in
  must_cont must ;
  let keep = core_union keep must in
  let test = core_diff test must in
  let sys = remove_other_props sys prop_names in
  let sys = add_as_candidate os_invs sys in
  if check_core check_ts sys prop_names enter_nodes keep
  then (
    KEvent.log L_info "MUST set is a valid IVC." ;
    keep
  )
  else (
    timeout := timeout_bkp ;
    KEvent.log L_info "MUST set is not a valid IVC. Minimizing with bruteforce..." ;
    ivc_bf_ ~os_invs check_ts sys props enter_nodes keep test
    |> core_union must
  )

(** Implements the algorithm 'Unsat Core, then bruteforce' *)
let ivc_ucbf in_sys ?(use_must_set=None) param analyze sys props =
  try (
    let enter_nodes = Flags.IVC.ivc_only_main_node () |> not in
    let (keep, test) = generate_initial_cores in_sys sys enter_nodes (Flags.IVC.ivc_category ()) in
    let ivc_bf_ = match use_must_set with
    | Some f ->
      (fun x -> (props, core_to_loc_core in_sys (core_union keep x), { approximation = !timeout }) |> f)
      |> ivc_must_bf_ test
    | None -> ivc_bf_ in
    let (sys, check_ts) = make_ts_analyzer in_sys param analyze sys in
    let (os_invs, test) = ivc_uc_ sys props enter_nodes keep test in
    let test = ivc_bf_ ~os_invs check_ts sys props enter_nodes keep test in
    Solution (props, core_to_loc_core in_sys (core_union keep test), { approximation = !timeout })
  ) with
  | CannotProve | CertifChecker.CouldNotProve _ ->
    if are_props_safe props
    then (KEvent.log L_error "Cannot reprove properties." ;
          Error "Cannot reprove properties")
    else NoSolution


(* ---------- UMIVC ---------- *)

let get_unexplored map actsvs =
  if SMTSolver.check_sat map
  then
    let hashtbl = StateVar.StateVarHashtbl.create 0 in
    let model =
      List.map (fun sv -> Var.mk_const_state_var sv) actsvs
      |> SMTSolver.get_var_values map hashtbl in
    actsvs
    |> List.filter (fun sv ->
      Var.mk_const_state_var sv
      |> Var.VarHashtbl.find model
      |> is_model_value_true
    )
    |> (fun x -> Some x)
  else
    None

let get_unexplored_with_card map actsvs n =
  SMTSolver.push map ;
  exactly_k_true actsvs n |> SMTSolver.assert_term map ;
  let res = get_unexplored map actsvs in
  SMTSolver.pop map ;
  res

let get_unexplored_min map actsvs =
  let n = List.length actsvs in
  let rec aux k =
    if k > n then None
    else match get_unexplored_with_card map actsvs k with
    | None -> aux (k+1)
    | Some res -> Some res
  in
  aux 0

let get_unexplored_max map actsvs =
  let n = List.length actsvs in
  let rec aux k =
    if k < 0 then None
    else match get_unexplored_with_card map actsvs k with
    | None -> aux (k-1)
    | Some res -> Some res
  in
  aux n

let block_up map s =
  at_least_one_false s
  |> SMTSolver.assert_term map

let block_down map s =
  at_least_one_true s
  |> SMTSolver.assert_term map

type unexplored_type = Min | Max

let umivc_ ?(os_invs=[]) make_ts_analyzer sys props k enter_nodes
  ?(stop_after=0) cont keep test =
  let prop_names = props_names props in
  (*let sys_original = sys in*)
  let (sys_cs, check_ts_cs) = make_ts_analyzer sys in
  let (sys, check_ts) = make_ts_analyzer sys in
  let sys = remove_other_props sys prop_names in
  let sys = add_as_candidate os_invs sys in
  let sys_cs = remove_other_props sys_cs prop_names in
  let sys_cs = add_as_candidate os_invs sys_cs in

  let eq_of_actlit = get_ts_equation_of_actlit (core_union keep test) in
  (* If test is empty, we can return *)
  let n = core_size test in
  if not (are_props_safe props) then (true, [])
  else if n = 0 then (cont test ; (true, [test]))
  else (
    (* Add actsvs to the CS transition system (at top level) *)
    let actsvs = actsvs_of_core test in
    let sys_cs = List.fold_left (fun acc sv -> TS.add_global_constant acc (Var.mk_const_state_var sv)) sys_cs actsvs in

    (* Initialize the seed map *)
    let map = SMTSolver.create_instance ~produce_models:true
      (`Inferred (TermLib.FeatureSet.of_list [IA; LA])) (Flags.Smt.solver ()) in
    actsvs
    |> List.map Var.mk_const_state_var
    |> Var.declare_constant_vars (SMTSolver.declare_fun map) ;

    (* Utility functions *)
    (*let get_unexplored () = get_unexplored map actsvs in*)
    let get_unexplored_min () = get_unexplored_min map actsvs in
    let get_unexplored_max () = get_unexplored_max map actsvs in
    let block_up = block_up map in
    let block_down = block_down map in
    let compute_mcs = compute_mcs check_ts_cs sys_cs prop_names enter_nodes in
    let compute_mcs k t = match compute_mcs k t with
      | None -> t
      | Some (r, _) -> r in
    let compute_all_mcs = compute_all_mcs check_ts_cs sys_cs prop_names enter_nodes in
    let compute_all_mcs k t max_mcs_cardinality =
      List.map fst (compute_all_mcs ~max_mcs_cardinality k t) in

    (* Check safety *)
    let main_scope = TS.scope_of_trans_sys sys in
    let prepare_ts_for_check sys keep =
      reset_ts enter_nodes sys ;
      let prepare_subsystem acc sys =
        let scope = TS.scope_of_trans_sys sys in
        let actlits =
          if enter_nodes || Scope.equal scope main_scope
          then Some (get_actlits_of_scope keep scope)
          else None
        in
        begin match actlits with
        | None -> acc
        | Some actlits ->
          let eqs = List.map eq_of_actlit actlits in
          let init_eq = List.map (fun eq -> eq.init_opened) eqs
          |> Term.mk_and in
          let trans_eq = List.map (fun eq -> eq.trans_opened) eqs
          |> Term.mk_and in
          TS.set_subsystem_equations acc scope init_eq trans_eq 
        end
      in
      TS.fold_subsystems ~include_top:true prepare_subsystem sys sys
    in
    let check keep =
      KEvent.log L_info "Testing safety of next seed..." ;
      let sys = prepare_ts_for_check sys keep in
      let old_log_level = Lib.get_log_level () in
      Format.print_flush () ;
      Lib.set_log_level L_off ;
      check_ts sys ;
      Lib.set_log_level old_log_level;
      check_result_safe prop_names sys
    in

    (* Compute MIVC *)
    let compute_mivc core =
      (*check (core_union keep core) |> ignore ;*) (* Not needed because a check is done before *)
      let (os_invs, test) = ivc_uc_ sys props enter_nodes keep core in
      ivc_bf_ ~os_invs check_ts sys props enter_nodes keep test
    in

    (* ----- Part 1 : CAMUS ----- *)
    KEvent.log L_info "Phase 1: CAMUS" ;
    let k = if k > n || k < 0 then n else k in
    let is_camus = k >= n in
    let is_marco = k <= 0 in

    let timeout_bkp = !timeout in
    if not is_marco then (
      KEvent.log L_info "Computing all MCS of cardinality smaller than %n..." k ;
      compute_all_mcs keep test k |>
      List.iter (
        fun mcs ->
          let mua = core_diff test mcs in
          block_down (actsvs_of_core mua)
      )
    ) ;
    let is_camus = is_camus && not !timeout in
    timeout := timeout_bkp ;

    (* ----- Part 2 : DETERMINING STRATEGY ----- *)
    let get_unexplored_auto =
      if is_camus
      then (fun () -> Min, get_unexplored_min ())
      else if is_marco
      then (fun () -> Max, get_unexplored_max ())
      else (* Implements GetUnexploredZZ *) (
        let last_was_min = ref true in
        (fun () ->
          last_was_min := not (!last_was_min) ;
          if !last_was_min
          then Min, get_unexplored_min ()
          else Max, get_unexplored_max ()
        )
      )
    in
    (* ----- Part 3 : MARCO ----- *)
    let approx = ref false in
    KEvent.log L_info "Phase 2: MARCO" ;
    let rec next acc =
      match get_unexplored_auto () with
      | _, None -> acc
      | typ, Some actsvs ->
        let seed = filter_core_svs actsvs test in
        if is_camus || check (core_union keep seed)
        then (
          (* Implements shrink(seed) using UCBF *)
          let mivc = if typ = Min && not !approx then seed else compute_mivc seed in
          (* Save and Block up *)
          cont mivc ;
          let new_acc = mivc::acc in
          timeout := timeout_bkp ;
          if List.length new_acc = stop_after
          then (approx := true ; new_acc)
          else (
            block_up (actsvs_of_core mivc) ;
            next new_acc
          )
        ) else (
          approx := !approx || !timeout ; (* If the safety check failed, we cannot guarantee that solutions will be complete *)
          (* Implements grow(seed) using MCS computation *)
          let mcs = if typ = Max then (core_diff test seed)
          else compute_mcs (core_union keep seed) (core_diff test seed) in
          timeout := timeout_bkp ;
          (* Block down *)
          block_down (actsvs_of_core mcs) ;
          next acc
        )
    in

    let all_mivc = next [] in
    SMTSolver.delete_instance map ;
    (not !approx, all_mivc)
  )

let must_umivc_ must_cont make_ts_analyzer sys props k enter_nodes
  ?(stop_after=0) cont keep test =
  let prop_names = props_names props in
  let (sys', check_ts') = make_ts_analyzer sys in

  let timeout_bkp = !timeout in
  let (os_invs, must) = must_set_ check_ts' sys' props enter_nodes keep test in
  must_cont must ;
  let keep = core_union keep must in
  let test = core_diff test must in
  let sys' = remove_other_props sys' prop_names in
  let sys' = add_as_candidate os_invs sys' in
  if check_core check_ts' sys' prop_names enter_nodes keep
  then (
    KEvent.log L_info "MUST set is a valid IVC." ;
    cont keep ;
    true, [keep]
  )
  else (
    timeout := timeout_bkp ;
    KEvent.log L_info "MUST set is not a valid IVC. Running UMIVC..." ;
    let post core = core_union core must in
    let cont core = core |> post |> cont in
    umivc_ ~os_invs make_ts_analyzer sys props k enter_nodes ~stop_after cont keep test
    |> (fun (complete, ivcs) -> complete, List.map post ivcs)
  )

(** Implements the algorithm UMIVC. *)
let umivc in_sys ?(use_must_set=None) ?(stop_after=0) param analyze sys props k cont =
  try (
    let enter_nodes = Flags.IVC.ivc_only_main_node () |> not in
    let (keep, test) = generate_initial_cores in_sys sys enter_nodes (Flags.IVC.ivc_category ()) in
    let make_ts_analyzer = make_ts_analyzer in_sys param analyze in
    let umivc_ = match use_must_set with
      | Some f ->
        (fun x -> (props, core_to_loc_core in_sys (core_union keep x), { approximation = !timeout }) |> f)
        |> (fun cont -> must_umivc_ cont make_ts_analyzer)
      | None -> umivc_ make_ts_analyzer in
    let res = ref [] in
    let cont test =
      let ivc = (props, core_to_loc_core in_sys (core_union keep test), { approximation = !timeout }) in
      res := ivc::(!res) ;
      cont ivc
    in
    let (complete, _) = umivc_ sys props k enter_nodes ~stop_after cont keep test in
    complete, List.rev (!res)
  ) with
  | CannotProve | CertifChecker.CouldNotProve _ ->
    if are_props_safe props
    then (KEvent.log L_error "Cannot reprove properties." ; (false, []))
    else (false, [])


(* ---------- MINIMAL CORRECTION SETS ---------- *)

let mcs_ ?(os_invs=[]) check_ts sys props all enter_nodes
  ?(initial_solution=None) ?(max_mcs_cardinality= -1) ?(approx= false) cont keep test =
  let prop_names = props_names props in
  let sys = remove_other_props sys prop_names in
  let sys = add_as_candidate os_invs sys in

  (* Add actsvs to the CS transition system (at top level) *)
  let actsvs = actsvs_of_core test in
  let sys = List.fold_left (fun acc sv -> TS.add_global_constant acc (Var.mk_const_state_var sv)) sys actsvs in

  let initial_solution = match initial_solution with
  | None -> None
  | Some (({ Property.prop_name }, cex), loc_core, _) ->
    Some (loc_core_to_filtered_core loc_core test, (prop_name, cex))
  in

  let compute_mcs =
    compute_mcs check_ts sys prop_names enter_nodes ~max_mcs_cardinality ~initial_solution ~approx
  in
  let compute_all_mcs =
    compute_all_mcs check_ts sys prop_names enter_nodes ~max_mcs_cardinality ~initial_solution ~cont
  in

  let mcs =
    if all then compute_all_mcs keep test
    else
      match compute_mcs keep test with
      | None -> []
      | Some res -> cont res ; [res]
  in
  mcs |> List.map (fun (core, cex) -> (core, cex))

(* Compute one/all Maximal Unsafe Abstraction(s). *)
let mcs in_sys param analyze sys props
  ?(initial_solution=None) ?(max_mcs_cardinality= -1) all approx cont =
  let approx = approx && (not all) in
  let enter_nodes = Flags.MCS.mcs_only_main_node () |> not in
  let elements = (Flags.MCS.mcs_category ()) in
  let (keep, test) = generate_initial_cores in_sys sys enter_nodes elements in
  let (sys, check_ts) = make_ts_analyzer in_sys param analyze sys in
  let res = ref [] in
  let cont (test, (prop,cex)) =
    let mcs = ((TS.property_of_name sys prop, cex),
               core_to_loc_core in_sys (core_union keep test),
               { approximation = !timeout || approx }) in
    res := mcs::(!res) ;
    cont mcs
  in
  let _ =
    mcs_ check_ts sys props all enter_nodes ~initial_solution ~max_mcs_cardinality ~approx cont keep test
  in
  not (!timeout || approx), List.rev (!res)


let mcs_initial_analysis_ ?(os_invs=[]) check_ts sys enter_nodes
  ?(max_mcs_cardinality= -1) keep test =
  let props = TS.get_real_properties sys in
  let prop_names = props_names props in
  let sys = remove_other_props sys prop_names in
  let sys = add_as_candidate os_invs sys in

  (* Add actsvs to the CS transition system (at top level) *)
  let actsvs = actsvs_of_core test in
  let sys = List.fold_left (fun acc sv -> TS.add_global_constant acc (Var.mk_const_state_var sv)) sys actsvs in

  compute_approx_mcs_for_each_prop check_ts sys prop_names enter_nodes ~max_mcs_cardinality keep test
  |> List.map (fun (core, (p, cex)) -> (p, (core, (p, cex))))

let mcs_initial_analysis in_sys param analyze ?(max_mcs_cardinality= -1) sys =
  let enter_nodes = Flags.MCS.mcs_only_main_node () |> not in
  let elements = (Flags.MCS.mcs_category ()) in
  let (keep, test) = generate_initial_cores in_sys sys enter_nodes elements in
  let (sys, check_ts) = make_ts_analyzer in_sys ~stop_after_disprove:false ~no_copy:true param analyze sys in

  let res_to_mcs (test, (prop,cex)) =
    ((TS.property_of_name sys prop, cex),
      core_to_loc_core in_sys (core_union keep test),
      { approximation = true })
  in

  mcs_initial_analysis_ check_ts sys enter_nodes ~max_mcs_cardinality keep test
  |> List.map (fun (p, res) -> (TS.property_of_name sys p, res_to_mcs res))
<|MERGE_RESOLUTION|>--- conflicted
+++ resolved
@@ -347,21 +347,13 @@
     let lhs = if b then novarindex_lhs else lhs in
     Some (A.Equation (pos, lhs, expr))
 
-<<<<<<< HEAD
 let minimize_item id_typ_map ue lst = function
-  | A.AnnotMain b -> [A.AnnotMain b]
+  | A.AnnotMain (p, b) -> [A.AnnotMain (p, b)]
   | A.AnnotProperty (p, str, e, k) -> [A.AnnotProperty (p, str, e, k)]
-  | A.Body eq ->
-    begin match minimize_node_eq id_typ_map ue lst eq with
-=======
-let rec minimize_item id_typ_map ue lst = function
-  | A.AnnotMain (p, b) -> [A.AnnotMain (p, b)]
-  | A.AnnotProperty (p,str,e) -> [A.AnnotProperty (p,str,e)]
   | A.Body eq -> (
     match minimize_node_eq id_typ_map ue lst eq with
->>>>>>> d34694b4
-    | None -> []
-    | Some eq -> [A.Body eq]
+      | None -> []
+      | Some eq -> [A.Body eq]
   )
   | A.IfBlock (pos, e, l1, l2) -> 
     [A.IfBlock (pos, e, List.map (minimize_item id_typ_map ue lst) l1 |> List.flatten, 
