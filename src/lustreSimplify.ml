(* This file is part of the Kind 2 model checker.

   Copyright (c) 2014 by the Board of Trustees of the University of Iowa

   Licensed under the Apache License, Version 2.0 (the "License"); you
   may not use this file except in compliance with the License.  You
   may obtain a copy of the License at

   http://www.apache.org/licenses/LICENSE-2.0 

   Unless required by applicable law or agreed to in writing, software
   distributed under the License is distributed on an "AS IS" BASIS,
   WITHOUT WARRANTIES OR CONDITIONS OF ANY KIND, either express or
   implied. See the License for the specific language governing
   permissions and limitations under the License. 

*)

open Lib


(* The main function {!declarations_to_nodes} iterates over the list
   of declarations obtained from parsing Lustre input and returns a
   list of Lustre nodes.

   All alias types are substituted with basic types, global constants
   are propagated to expressions, and nodes are rewritten into a
   normal form, see below.

   {!declarations_to_nodes'} adds to and returns a {!lustre_context}
   that is a record of 

   - [basic_types]: an association list of indexed identifiers to basic
     types of {!Type.t},

   - [indexed_types]: an association list of indexed identifiers to an
     association list of indexes to basic types. The latter maps each
     suffix of a type identifier to a basic type,

   - [free_types]: currently unused, intended to hold a list of types
     that are considered uninterpreted,

   - [type_ctx]: an association list of identifiers to basic types,

   - [index_ctx]: an association list of indexed identifiers to their
     suffixes, implemented as an association list of indexes to units
     for uniformity with [indexed_types],

   - [consts]: an association list of constant identifiers to expressions, and 

   - [nodes]: the list of parsed nodes. 


*)



(* Abbreviations *)
module A = LustreAst
module I = LustreIdent
module E = LustreExpr
module N = LustreNode

module ISet = I.LustreIdentSet
module IMap = I.LustreIdentMap
module IdxMap = I.LustreIndexMap
module ITrie = I.LustreIdentTrie
module IdxTrie = I.LustreIndexTrie


(* FIXME: Remove unless debugging *)
module Event = struct let log _ = Format.printf end


(* Node not found, possible forward reference 

   This is just failing at the moment, we'd need some dependency
   analysis to recognize cycles to fully support forward
   referencing. *)
exception Node_not_found of I.t * position
<<<<<<< HEAD
=======

>>>>>>> a7c6330e


(* Raise parsing exception *)
let fail_at_position pos msg = 

  Event.log
    L_warn
<<<<<<< HEAD
    "Parser error at %a: %s"
    Lib.pp_print_position pos
=======
    "Parser error in %a: %s"
    pp_print_position pos
>>>>>>> a7c6330e
    msg;

  raise A.Parser_error
  

(* Raise parsing exception *)
let warn_at_position pos msg = 

  Event.log
    L_warn
<<<<<<< HEAD
    "Parser warning at %a: %s"
    Lib.pp_print_position pos
=======
    "Parser warning in %a: %s"
    pp_print_position pos
>>>>>>> a7c6330e
    msg


(* ******************************************************************** *)
(* Data structures                                                      *)
(* ******************************************************************** *)

(* Context for typing, flattening of indexed types and constant
   propagation *)
type lustre_context = 

  { 

    (* Type identifiers and their types and bounds of their indexes *)
    type_of_ident : (Type.t * E.t list) ITrie.t; 

    (* Identifiers and the expresssions they are bound to

       Contains a state variable if the identifier denotes a stream,
       and a term if the identifier denotes a constant *)
    expr_of_ident : E.t ITrie.t;

    (* Nodes *)
    nodes : N.t list;
    
  }


(* Get the greatest integer of an indexed trie *)
let top_int_index_of_idx_trie t = 
  try 

    IdxTrie.max_binding t
    |> fst
    |> (function i -> match I.split_index i with
        | I.IntIndex i :: _ -> i
        | _ -> raise (Invalid_argument "top_int_index_of_idx_trie"))

  with Not_found -> (-1)
    

(* Increment greatest integer of an indexed trie and return an index *)
let next_top_index_of_idx_trie t = 
  top_int_index_of_idx_trie t
  |> succ 
  |> Numeral.of_int
  |> I.mk_int_index
    
  
let pp_print_type_of_ident ppf t = 
  
  Format.fprintf 
    ppf
    "@[<v>%t@]"
    (function ppf -> 
      ITrie.iter 
        (fun i t -> 
           Format.fprintf 
             ppf
             "@[<hv>%a:@ %a@]@,"
             (I.pp_print_ident false) i
             (E.pp_print_lustre_type false) t)
        t)

let print_type_of_ident = pp_print_type_of_ident Format.std_formatter

(* Initial, empty context *)
let init_lustre_context = 
  { type_of_ident = ITrie.empty;
    expr_of_ident = ITrie.empty;
    nodes = [] }


(* Pretty-print a context for type checking *)
let pp_print_lustre_context 
    safe
    ppf 
    { type_of_ident;
      expr_of_ident } =
  
  Format.fprintf ppf
    "@[<v>@[<v>type_of_ident:@,%t@]\
          @[<v>expr_of_ident:@,%t@]\
     @]" 
    (fun ppf -> 
       ITrie.iter
         (fun i (t, b) -> 
            Format.fprintf ppf 
              "%a %a: %a@," 
              (I.pp_print_ident safe) i 
              (pp_print_list 
                (function ppf ->
                  Format.fprintf ppf 
                    "[0..%a]"
                    (E.pp_print_lustre_expr false))
                "")
              b
              Type.pp_print_type t)
         type_of_ident)
    (fun ppf -> 
       ITrie.iter
         (fun i e -> 
            Format.fprintf ppf 
              "%a %a@," 
              (I.pp_print_ident safe) i 
              (E.pp_print_lustre_expr safe) e)
         expr_of_ident)
    

(* Environment when simplifying an expression *)
type abstraction_context = 

  { 

    (* Scope for new identifiers *)
    scope : I.index;

    (* Create a new identifier for a variable *)
    mk_fresh_state_var : bool -> Type.t -> StateVar.t;

    (* Define an expression with a state variable or re-use previous
       definition *)
    mk_state_var_for_expr : bool -> (StateVar.t * E.t) list -> E.t -> StateVar.t * (StateVar.t * E.t) list;

<<<<<<< HEAD
    (* Create a new oracle input to guard pre operator on state
=======
    (* Create a new oracle input to guard pre operation on state
>>>>>>> a7c6330e
       variable *)
    mk_oracle_for_state_var : StateVar.t -> StateVar.t;

    (* Create a new oracle input *)
    mk_new_oracle : Type.t -> StateVar.t;

    (* Create a new identifier for an observer output *)
    mk_new_observer : Type.t -> StateVar.t;

    (* Definitions of new variables *)
    new_vars : (StateVar.t * E.t) list;

    (* Definitions of node calls *)
    new_calls : N.node_call list;

    (* Oracle inputs *)
    new_oracles : StateVar.t list;

    (* Observer outputs *)
    new_observers : StateVar.t list;

  }


(* Environment without abstrations allowed *)
let no_abstraction pos = 
  
  let msg = "Expression must be constant" in

  let fail _ = fail_at_position pos msg in

  { scope = I.empty_index;
<<<<<<< HEAD
    mk_fresh_state_var = fail; 
    mk_state_var_for_expr = fail;
    mk_oracle_for_state_var = fail;
    mk_new_oracle = fail;
    mk_new_observer = fail;
=======
    mk_new_state_var = (fun _ -> fail_at_position pos msg); 
    mk_state_var_for_expr = (fun _ -> fail_at_position pos msg); 
    mk_new_oracle_for_state_var = (fun _ -> fail_at_position pos msg);
    mk_new_oracle = (fun _ -> fail_at_position pos msg);
    mk_new_observer_state_var = (fun _ -> fail_at_position pos msg);
>>>>>>> a7c6330e
    new_vars = []; 
    new_calls = [];
    new_oracles = [];
    new_observers = [] } 


(* Pretty-print an environment *)
let pp_print_abstraction_context 
    ppf
    { scope; new_vars; new_calls; new_oracles; new_observers } =

  Format.fprintf 
    ppf 
    "@[<v>Abstraction context for scope %a@,@[<hv>new_vars:@ @[<hv>%a@]@]@,@[<hv>new_calls:@ @[<hv>%a@]@]@,@[<hv>new_oracles:@ @[<hv>%a@]@]@,@[<hv>new_observers:@ @[<hv>%a@]@]@]"
    (I.pp_print_index false) scope
    (pp_print_list
       (fun ppf (sv, def) -> 
          Format.fprintf ppf "@[<hv>%a =@ %a@]"
            StateVar.pp_print_state_var sv
            (E.pp_print_lustre_expr false) def)
       ",@,")
    new_vars
    (pp_print_list
       (fun ppf -> function 
          | { N.call_returns = ret;
              N.call_observers = obs;
              N.call_clock = clk;
              N.call_node_name = node;
              N.call_inputs = inp;
              N.call_defaults = init } when E.equal_expr clk E.t_true -> 
            Format.fprintf ppf "@[<hv>%a =@ %a(%a)@]"
              (pp_print_list StateVar.pp_print_state_var ",@,") 
              (IdxTrie.values ret @ obs)
              (I.pp_print_ident false) node
              (pp_print_list (E.pp_print_lustre_var false) ",@,") 
              (IdxTrie.values inp)
          | { N.call_returns = ret;
              N.call_observers = obs;
              N.call_clock = clk;
              N.call_node_name = node;
              N.call_inputs = inp;
              N.call_defaults = init } -> 
            Format.fprintf ppf "@[<hv>%a =@ condact(%a,%a(%a),%a)@]"
              (pp_print_list StateVar.pp_print_state_var ",@,") 
              (IdxTrie.values ret @ obs)
              (E.pp_print_lustre_expr false) clk
              (I.pp_print_ident false) node
              (pp_print_list (E.pp_print_lustre_var false) ",@,") 
              (IdxTrie.values inp)
              (pp_print_list (E.pp_print_lustre_expr false) ",@,") 
              (IdxTrie.values init @ (List.map (fun _ -> E.t_true) obs)))
       ",@,")
    new_calls
    (pp_print_list StateVar.pp_print_state_var ",@,") 
    new_oracles
    (pp_print_list StateVar.pp_print_state_var ",@,") 
    new_observers
    
    



(* ******************************************************************** *)
(* Evaluation of expressions                                            *)
(* ******************************************************************** *)

(* Given an expression parsed into the AST, evaluate to a list of
   LustreExpr.t paired with an index, sorted by indexes. Unfold and
   abstract from the context, also return a list of created variables
   and node calls.

   The functions [mk_new_state_var] and [mk_new_oracle_var] return a
   fresh state variable and fresh input constant, respectively. A
   typing context is given to type check expressions, it is not
   modified, the created variables for abstracted expressions,
   variables capturing the output of node calls and oracle inputs are
   added to the abstraction context.

   There are several mutually recursive functions, [eval_ast_expr] is
   the main entry point.

   [eval_ast_expr] processes a list of AST expressions and produces a
   list of indexed Lustre expression reverse ordered by indexes.

   TODO: 

   - fail if tuples, record or array values are greater than the 
     defined type
   - multi-dimensional arrays
   - array slicing and concatenation, 
   - arrays and records with modification, 
   - current(e when c) expressions,
   - dynamically indexed arrays, 
   - parametric nodes
   - recursive nodes

*)
let rec eval_ast_expr     
    ({ scope;
<<<<<<< HEAD
       mk_fresh_state_var; 
       mk_state_var_for_expr; 
       mk_oracle_for_state_var; 
=======
       mk_new_state_var; 
       mk_state_var_for_expr; 
       mk_new_oracle_for_state_var; 
>>>>>>> a7c6330e
       mk_new_oracle; 
       mk_new_observer; 
       new_vars;
       new_calls;
       new_oracles;
       new_observers } as abstractions)
    ({ type_of_ident;
       expr_of_ident;
       nodes } as context) =

  (* Return the trie for the identifier *)
  let eval_ident pos ident = 

    (try 

       (* Get map of suffixes of identifier to expressions *)
       let res = 
         ITrie.find_prefix ident expr_of_ident
       in

       (* Return expresssion and no new abstractions *)
       (res, abstractions)

     with Not_found -> 

       fail_at_position
         pos
         (Format.asprintf 
            "Undeclared identifier %a"
            (I.pp_print_ident false) ident))

  in


  (* Return the constant inserted into an empty trie *)
  let eval_nullary_ast_expr pos expr = 

    (* Add expression to trie with empty index *)
    let res = IdxTrie.add I.empty_index expr IdxTrie.empty in

    (* Return trie and no new abstractions *)
    (res, abstractions)

  in


  (* Evaluate the argument of a unary expression and construct a unary
     expression of the result with the given constructor *)
  let eval_unary_ast_expr pos mk expr = 

    (* Evaluate expression *)
    let expr', abstractions' = 
      eval_ast_expr abstractions context expr 
    in
 
    (* Apply given constructor to each expression *)
    (IdxTrie.map mk expr', abstractions')
    
  in


  (* Evaluate the argument of a unary expression and construct a unary
     expression of the result with the given constructor *)
  let eval_binary_ast_expr pos mk expr1 expr2 = 

    (* Evaluate first expression *)
    let expr1', abstractions' = 
      eval_ast_expr abstractions context expr1 
    in

    (* Evaluate second expression *)
    let expr2', abstractions'' = 
      eval_ast_expr abstractions' context expr2 
    in

    (* Apply operator pointwise to expressions *)
    let res = 

      try 

        (* Fold simultanously over indexes in expressions

           If tries contain the same indexes, the association list
           returned by bindings contain the same keys in the same
           order. *)
        IdxTrie.map2 (fun _ -> mk) expr1' expr2'

      with 

        | Invalid_argument _ ->

          fail_at_position
            pos
            (Format.asprintf
               "Index mismatch for expressions %a and %a" 
               A.pp_print_expr expr1
               A.pp_print_expr expr2)
            
        | E.Type_mismatch ->

          fail_at_position
            pos
            (Format.asprintf
               "Type mismatch for expressions %a and %a" 
               A.pp_print_expr expr1
               A.pp_print_expr expr2)

    in

    (res, abstractions'')

  in

  (* Return the trie starting at the given index *)
  let eval_ast_projection pos expr index = 

    (* Evaluate record expression *)
    let expr', abstractions' = 
      eval_ast_expr 
        abstractions
        context
        expr
    in

    (try 

       (* Get value for index of projected field *)
       let res = IdxTrie.find_prefix index expr' in

       (* Return expresssion and new abstractions *)
       (res, abstractions')

     with Not_found ->

       fail_at_position 
         pos
         (Format.asprintf 
            "Expression %a does not have index %a" 
            A.pp_print_expr expr
            (I.pp_print_index false) index))

  in

  (* *)
  let eval_node_call abstractions pos ident cond args defaults = 

    (* Type check expressions for node inputs and return sorted list
       of expressions for node inputs *)
    let node_inputs_of_exprs abstractions node_inputs pos expr_list =

      try

        (* Check types and index *)
        IdxTrie.fold2
          (fun 
            i
            state_var
            ({ E.expr_type } as expr)
            (accum, ({ mk_state_var_for_expr } as abstractions)) ->

            if 

              (* Expression must be of a subtype of input type *)
              Type.check_type 
                expr_type
                (StateVar.type_of_state_var state_var)

            then 

              (* New variable for abstraction, is constant if input is *)
              let state_var', new_vars' = 
                mk_state_var_for_expr
                  (StateVar.is_const state_var) 
                  abstractions.new_vars
                  expr
              in

              E.set_state_var_instance state_var' pos ident state_var;

              (* Add definition of variable *)
              let abstractions' =
                { abstractions with new_vars = new_vars' } 
              in

              (* Add expression as input *)
              (IdxTrie.add i state_var' accum, abstractions')

            else
              raise E.Type_mismatch)

          node_inputs
          expr_list
          (IdxTrie.empty, abstractions)

      (* Type checking error or one expression has more indexes *)
      with Invalid_argument _ | E.Type_mismatch -> 

        fail_at_position pos "Type mismatch for expressions"

    in

    let

      (* Extract values from record *)
      { N.inputs = node_inputs; 
        N.oracles = node_oracles;
        N.outputs = node_outputs; 
        N.observers = node_observers;
        N.props = node_props } = 

      try 

        (* Get node by identifier *)
        N.node_of_name ident nodes

      with Not_found -> 

        (* Node may be forward referenced *)
        raise (Node_not_found (ident, pos))

    in

    if

      (* Node call has activation condition  *)
      not (E.equal_expr cond E.t_true)

    then 

      (

        (* Number of defaults must match number of outputs *)
        if (IdxTrie.cardinal node_outputs <> IdxTrie.cardinal defaults) then 

          fail_at_position 
            pos
            "Number of default arguments does not match number of outputs"

        else

          IdxTrie.iter2 
            (fun i sv { E.expr_type = t } -> 

               if 

                 (* Type of default must match type of respective
                    output *)
                 not (Type.check_type t (StateVar.type_of_state_var sv)) 

               then

                 fail_at_position 
                   pos
                   "Type mismatch between default arguments and outputs")

            node_outputs
            defaults

      );

    (* Evaluate inputs as list of expressions *)
    let expr_list', abstractions' = 
      eval_ast_expr
        abstractions
        context 
        (A.ExprList (pos, args))
    in


    (* Fresh state variables for oracle inputs of called node *)
    let oracle_state_vars = 
      List.map 
        (fun node_sv ->
           let sv = mk_new_oracle (StateVar.type_of_state_var node_sv) in
           E.set_state_var_instance sv pos ident node_sv;
           sv)
        node_oracles 
    in

    (* Fresh state variables for observer outputs of called node *)
    let observer_state_vars = 
      List.map 
        (fun node_sv -> 
           let sv = 
             mk_new_observer (StateVar.type_of_state_var node_sv) 
           in
           E.set_state_var_instance sv pos ident node_sv;
           sv)
        node_observers

    in

    (* Type check and flatten indexed expressions for input into list
           without indexes *)
    let call_inputs, abstractions' =
      node_inputs_of_exprs abstractions' node_inputs pos expr_list'
    in

    (* Get the highest index of the inputs *)
    let call_inputs_max_index = top_int_index_of_idx_trie call_inputs in

    (* Add oracles to inputs *)
    let call_inputs', _ = 
      List.fold_left
        (fun (t, i) sv -> 
           ((IdxTrie.add 
               (I.mk_int_index (Numeral.(succ i)))  
               sv
               t),
            Numeral.(succ i)))
        (call_inputs, Numeral.of_int call_inputs_max_index)
        oracle_state_vars 
    in

    (* Create fresh state variable for each output *)
    let call_returns = 
      IdxTrie.map
        (fun node_sv -> 
           let sv = 
             mk_fresh_state_var false (StateVar.type_of_state_var node_sv)
           in
           E.set_state_var_instance sv pos ident node_sv;
           sv)
        node_outputs
    in

    (* Remove index if node has only one output *)
    let call_returns' =
      match IdxTrie.bindings call_returns with
        | [(i, e)] when i = I.mk_int_index Numeral.zero -> 
          IdxTrie.add I.empty_index e IdxTrie.empty
        | _ -> call_returns
    in

    (* Return tuple of state variables capturing outputs *)
    let res = 
      IdxTrie.map
        (fun sv -> E.mk_var sv E.base_clock)
        call_returns'
    in

    (* Add expression to result *)
    (res,
     { abstractions' 
       with new_calls = { N.call_returns = call_returns;
                          N.call_observers = observer_state_vars;
                          N.call_clock = cond;
                          N.call_node_name = ident;
                          N.call_pos = pos;
                          N.call_inputs = call_inputs';
                          N.call_defaults = defaults } 
                        :: abstractions'.new_calls;
            new_oracles = abstractions'.new_oracles @ oracle_state_vars;
            new_observers = abstractions'.new_observers @ observer_state_vars })

  in

  function

    (* Identifier *)
    | A.Ident (pos, ident) -> eval_ident pos ident

    (* Boolean constant true [true] *)
    | A.True pos -> eval_nullary_ast_expr pos E.t_true

    (* Boolean constant false [false] *)
    | A.False pos -> eval_nullary_ast_expr pos E.t_false

    (* Integer constant [d] *)
    | A.Num (pos, d) -> 

      eval_nullary_ast_expr pos (E.mk_int (Numeral.of_string d) )

    (* Real constant [f] *)
    | A.Dec (pos, f) -> 

      eval_nullary_ast_expr pos (E.mk_real (Decimal.of_string f))

    (* Conversion to an integer number [int expr] *)
    | A.ToInt (pos, expr) -> eval_unary_ast_expr pos E.mk_to_int expr 

    (* Conversion to a real number [real expr] *)
    | A.ToReal (pos, expr) -> eval_unary_ast_expr pos E.mk_to_real expr

    (* Boolean negation [not expr] *)
    | A.Not (pos, expr) -> eval_unary_ast_expr pos E.mk_not expr 

    (* Boolean conjunction [expr1 and expr2] *)
    | A.And (pos, expr1, expr2) ->

      eval_binary_ast_expr pos E.mk_and expr1 expr2

    (* Boolean disjunction [expr1 or expr2] *)
    | A.Or (pos, expr1, expr2) -> 

      eval_binary_ast_expr pos E.mk_or expr1 expr2 

    (* Boolean exclusive disjunction [expr1 xor expr2] *)
    | A.Xor (pos, expr1, expr2) -> 

      eval_binary_ast_expr pos E.mk_xor expr1 expr2 

    (* Boolean implication [expr1 => expr2] *)
    | A.Impl (pos, expr1, expr2) -> 

      eval_binary_ast_expr pos E.mk_impl expr1 expr2 

    (* Unary minus [- expr] *)
    | A.Uminus (pos, expr) -> 

      eval_unary_ast_expr pos E.mk_uminus expr 

    (* Integer modulus [expr1 mod expr2] *)
    | A.Mod (pos, expr1, expr2) -> 

      eval_binary_ast_expr pos E.mk_mod expr1 expr2 

    (* Subtraction [expr1 - expr2] *)
    | A.Minus (pos, expr1, expr2) -> 

      eval_binary_ast_expr pos E.mk_minus expr1 expr2

    (* Addition [expr1 + expr2] *)
    | A.Plus (pos, expr1, expr2) -> 

      eval_binary_ast_expr pos E.mk_plus expr1 expr2

    (* Real division [expr1 / expr2] *)
    | A.Div (pos, expr1, expr2) -> 

      eval_binary_ast_expr pos E.mk_div expr1 expr2 

    (* Multiplication [expr1 * expr2] ]*)
    | A.Times (pos, expr1, expr2) -> 

      eval_binary_ast_expr pos E.mk_times expr1 expr2 

    (* Integer division [expr1 div expr2] *)
    | A.IntDiv (pos, expr1, expr2) -> 

      eval_binary_ast_expr pos E.mk_intdiv expr1 expr2 

    (* If-then-else [if expr1 then expr2 else expr3 ]*)
    | A.Ite (pos, expr1, expr2, expr3) -> 

      (* Evaluate expression for condition *)
      let expr1', abstractions' = 
        bool_expr_of_ast_expr
          abstractions
          context
          pos
          expr1 
      in

      eval_binary_ast_expr pos (E.mk_ite expr1') expr2 expr3

    (* Equality [expr1 = expr2] *)
    | A.Eq (pos, expr1, expr2) -> 

      (* Apply equality pointwise *)
      let expr, abstractions' = 
        eval_binary_ast_expr pos E.mk_eq expr1 expr2 
      in

      (* Conjunction of equations *)
      let res = 
        IdxTrie.fold
          (fun _ e a -> E.mk_and e a)
          expr
          E.t_true
      in

      (IdxTrie.add I.empty_index res IdxTrie.empty, abstractions')

    (* Disequality [expr1 <> expr2] *)
    | A.Neq (pos, expr1, expr2) -> 

      (* Translate to negated equation *)
      eval_ast_expr
        abstractions
        context
        (A.Not (Lib.dummy_pos, A.Eq (pos, expr1, expr2)))

    (* Less than or equal [expr1 <= expr2] *)
    | A.Lte (pos, expr1, expr2) -> 

      eval_binary_ast_expr pos E.mk_lte expr1 expr2 

    (* Less than [expr1 < expr2] *)
    | A.Lt (pos, expr1, expr2) -> 

      eval_binary_ast_expr pos E.mk_lt expr1 expr2 

    (* Greater than or equal [expr1 >= expr2] *)
    | A.Gte (pos, expr1, expr2) -> 

      eval_binary_ast_expr pos E.mk_gte expr1 expr2 

    (* Greater than [expr1 > expr2] *)
    | A.Gt (pos, expr1, expr2) -> 

      eval_binary_ast_expr pos E.mk_gt expr1 expr2 

    (* Temporal operator pre [pre expr] *)
    | A.Pre (pos, expr) -> 

      (* Evaluate expression *)
      let expr', abstractions' = 
        eval_ast_expr 
          abstractions
          context 
          expr 
      in

      (* Apply pre operator to expression, may change context with new
         variable *)
      let res, abstractions'' = 

        IdxTrie.fold

          (fun index expr (accum, ({ new_vars } as abstractions)) -> 

             (* Apply pre operator to expression, abstract
                non-variable term and re-use previous variables *)
             let expr', new_vars' = 
               E.mk_pre (mk_state_var_for_expr false) new_vars expr
             in

             (IdxTrie.add index expr accum,
              { abstractions with new_vars = new_vars' }))

          expr'
          (IdxTrie.empty, abstractions')

      in

      (res, abstractions'')

    (* Arrow temporal operator [expr1 -> expr2] *)
    | A.Arrow (pos, expr1, expr2) -> 

      eval_binary_ast_expr pos E.mk_arrow expr1 expr2 

    (* Projection to a record field [expr.field] *)
    | A.RecordProject (pos, expr, field) -> 

      eval_ast_projection 
        pos
        expr
        (I.index_of_one_index_list [field])

    (* Projection to a tuple or array field [expr[field_expr]] *)
    | A.TupleProject (pos, expr, field_expr) -> 

      (* Evaluate expression to an integer constant *)
      let field = 
        I.mk_int_index (int_const_of_ast_expr context pos field_expr) 
      in

      eval_ast_projection pos expr field

    (* An expression list, flatten nested lists and add an index to
       each elements [(expr1, expr2)] *)
    | A.ExprList (pos, expr_list) -> 

      (* Flatten nested lists *)
      let rec flatten_expr_list accum = function 

        | [] -> List.rev accum

        | A.ExprList (pos, expr_list) :: tl -> 
          flatten_expr_list accum (expr_list @ tl)

        | expr :: tl -> flatten_expr_list (expr :: accum) tl

      in

      (* Turn ((a,b),c) into (a,b,c) *)
      let expr_list' = flatten_expr_list [] expr_list in

      (* Treat as tuple *)
      eval_ast_expr 
        abstractions
        context
        (A.TupleExpr (pos, expr_list'))

    (* Tuple constructor [[expr1, expr2]] *)
    | A.TupleExpr (pos, expr_list) -> 

      let _, abstractions', res = 

        (* Iterate over list of expressions *)
        List.fold_left

          (fun (i, abstractions, accum) expr -> 

             (* Evaluate expression *)
             let expr', abstractions' = 
               eval_ast_expr
                 abstractions
                 context 
                 expr
             in

             (* Increment counter *)
             (Numeral.(succ i),

              (* Continue with added definitions *)
              abstractions',

              (* Push current index to indexes in expression and add
                 to accumulator trie *)
              IdxTrie.fold
                (fun j e a -> 
                   IdxTrie.add (I.push_int_index_to_index i j) e a)
                expr'
                accum))

          (* Start counting index at zero, with given abstractions and
             add to the empty trie *)
          (Numeral.zero, abstractions, IdxTrie.empty)

          expr_list

      in

      (res, abstractions')

    (* Array constructor [expr^size_expr] 

       TODO: translate this to a recursive array construction to use
       quantified definitions. [A = expr^size_expr] then becomes 
       [A[i] = expr]. *)
    | A.ArrayConstr (pos, expr, size_expr) -> 

      (* Evaluate expression to an integer constant *)
      let array_size = int_const_of_ast_expr context pos size_expr in

      (* Size of array must be non-zero and positive *)
      if Numeral.(array_size <= zero) then 

        fail_at_position 
          pos
          (Format.asprintf 
             "Expression %a cannot be used as the size of an array" 
             A.pp_print_expr size_expr);

      (* Evaluate expression for array elements *)
      let expr', abstractions' = 
        eval_ast_expr 
          abstractions
          context 
          expr 
      in 

      (* Add expression paired with each index to the result *)
      let res = 

        let rec aux accum = function 

          (* All elements of array enuerated

             Started with size of array, lowest index is zero *)
          | i when Numeral.(i >= array_size) -> accum

          (* Array element *)
          | i -> 


            (* Append current index to each index of evaluated
               expression and recurse to next lower array element *)
            aux 

              (* Push current index to indexes in expression and add
                 to accumulator trie *)
              (IdxTrie.fold
                 (fun j e t -> 
                    IdxTrie.add (I.push_int_index_to_index i j) e t)
                 expr'
                 accum)

              Numeral.(succ i)

        in

        (* Add all array elements *)
        aux IdxTrie.empty Numeral.zero

      in

      (res, abstractions')

    (* Record constructor [record_type {field1 = expr1; field2 = expr2}] *)
    | A.RecordConstruct (pos, record_type, expr_list) -> 

      (* Extract list of fields of record *)
      let record_indexes = 

        try 

          ITrie.find_prefix
            record_type
            expr_of_ident

        with Not_found -> 

          fail_at_position
            pos
            (Format.asprintf 
               "Record type %a not defined" 
               (I.pp_print_ident false) record_type)

      in

<<<<<<< HEAD
      (* Get indexed expressions in record definition *)
      let res, abstractions' =
=======
      (* Return expression *)
      eval_ast_expr'
        context
        abstractions''
        ((I.empty_index, expr') :: result)
        tl


    (* Disequality *)
    | A.Neq (pos, expr1, expr2) :: tl -> 

      (* Return expression *)
      eval_ast_expr'
        context
        abstractions
        result
        (A.Not (dummy_pos, A.Eq (pos, expr1, expr2)) :: tl)


    (* Less than or equal *)
    | A.Lte (pos, expr1, expr2) :: tl -> 

      eval_binary_ast_expr E.mk_lte expr1 expr2 pos tl
>>>>>>> a7c6330e

        List.fold_left 
          (fun (accum, abstraction) (i, expr) -> 

             (* Evaluate expression *)
             let expr', abstractions' = 
               eval_ast_expr 
                 abstractions
                 context 
                 expr
             in

             (* Push field index to indexes in expression and add to
                 accumulator trie *)
             (IdxTrie.fold
                (fun j e t -> 
                   IdxTrie.add (I.push_ident_index_to_index i j) e t)
                expr'
                accum), 
             abstractions')
          (IdxTrie.empty, abstractions)
          expr_list

      in

      (* Keys in type and keys in expression must be identical *)
      if IdxTrie.keys res = IdxTrie.keys record_indexes then

        (res, abstractions')

      else

        fail_at_position
          pos
          (Format.asprintf 
             "Type mismatch in record of type %a" 
             (I.pp_print_ident false) record_type)


    (* Condact, a node with an activation condition *)
    | A.Condact (pos, cond, ident, args, defaults) -> 

      (* Evaluate initial values as list of expressions *)
      let defaults', abstractions' = 
        eval_ast_expr
          abstractions
          context 
          (A.ExprList (pos, defaults))
      in

      (* Evaluate activation condition *)
      let cond', abstractions' = 

        bool_expr_of_ast_expr
          abstractions' 
          context 
          pos
          cond

      in

      let cond'', abstractions'' = 

        if 

          (* Input must not contain variable at previous state *)
          E.has_pre_var E.base_offset cond'

        then

          (* New variable for abstraction, not a constant *)
          let state_var, new_vars' = 
            mk_state_var_for_expr
<<<<<<< HEAD
              false
              new_vars
=======
              false 
              abstractions'.new_vars
>>>>>>> a7c6330e
              cond'
          in

          E.set_state_var_source state_var E.Abstract;

          (* Add definition of variable *)
          let abstractions'' =
<<<<<<< HEAD
            { abstractions' with
                new_vars = new_vars' }
=======
            { abstractions' with new_vars = new_vars' }
>>>>>>> a7c6330e
          in

          (* Use abstracted variable as input parameter *)
          (E.mk_var state_var E.base_clock, 
           abstractions'')

        else

          (* Add expression as input *)
          (cond', abstractions')

      in

      (* pos ident cond args defaults *)

      eval_node_call
        abstractions''
        pos
        ident
        cond''
        args
        defaults'
<<<<<<< HEAD
=======
        result
        tl

(*

      (* Inputs, outputs and oracles of called node *)
      let { N.inputs = node_inputs; 
            N.outputs = node_outputs; 
            N.oracles = node_oracles } = 

        try 

          (* Get node context by identifier *)
          List.find
            (function { N.name = node_ident } -> node_ident = ident)
            nodes

        with Not_found -> 

          (* Node may be forward referenced *)
          raise (Node_not_found (ident, pos))

      in

      (* Evaluate inputs as list of expressions *)
      let args', abstractions' = 
        eval_ast_expr
          context 
          abstractions
          (A.ExprList (pos, args))
      in

      (* Evaluate initial values as list of expressions *)
      let init', abstractions' = 
        eval_ast_expr
          context 
          abstractions' 
          (A.ExprList (pos, init))
      in

      (* Evaluate initial values as list of expressions *)
      let cond', abstractions' = 

        bool_expr_of_ast_expr
          context 
          abstractions' 
          pos
          cond

      in

      (* Fresh state variables for oracle inputs of called node *)
      let oracle_state_vars = 
        List.map 
          (fun sv -> 
             mk_new_oracle_state_var (StateVar.type_of_state_var sv)) 
          node_oracles 
      in

      (* Expressions from state variables for oracle inputs *)
      let oracle_exprs = 
        List.map
          (fun sv -> E.mk_var sv E.base_clock) 
          oracle_state_vars 
      in

      (* Type check and flatten indexed expressions for input into
         list without indexes *)
      let node_input_exprs, abstractions' =
        node_inputs_of_exprs node_inputs abstractions' pos args'
      in

      (* Type check and flatten indexed expressions for input into
         list without indexes *)
      let node_init_exprs =
        node_init_of_exprs node_outputs pos init'
      in

(*
      (* Flatten indexed types of node outputs to a list of
         identifiers and their types *)
      let node_output_idents = 
        output_idents_of_node scope ident pos call_ident node_outputs
      in

      (* Node call evaluates to variables capturing the output of the
         node with indexes by their position *)
      let result' = 
        add_node_output_to_result index result node_output_idents
      in
*)

      let output_vars = 
        output_vars_of_node_output mk_new_state_var node_outputs 
      in

      let result' = 
        (List.map 
           (fun sv -> (I.empty_index, E.mk_var sv E.base_clock)) 
           output_vars) 
        @ result
      in

      (* Add expression to result *)
      eval_ast_expr' 
        context 
        { abstractions' 
          with new_calls =
                 { N.call_returns = output_vars;
                   N.call_clock = cond';
                   N.call_node_name = ident;
                   N.call_pos = pos;
                   N.call_inputs = node_input_exprs @ oracle_exprs; 
                   N.call_defaults = node_init_exprs } :: abstractions'.new_calls;
               new_oracles = abstractions'.new_oracles @ oracle_state_vars }
        result' 
        tl

*)

(*


      (try 

         let { node_inputs; node_outputs } = List.assoc ident nodes in

         let cond', new_defs' = 
           eval_ast_expr
             scope
             mk_new_state_var 
             mk_new_oracle_ident 
             mk_new_call_ident 
             context 
             new_defs 
             cond
         in

         let args', new_defs'' = 
           eval_ast_expr_list
             scope
             mk_new_state_var 
             mk_new_oracle_ident 
             mk_new_call_ident 
             context 
             new_defs' 
             args
         in

         let init', (vars', calls') =
           eval_ast_expr_list
             scope
             mk_new_state_var 
             mk_new_oracle_ident 
             mk_new_call_ident 
             context 
             new_defs'' 
             init
         in

         let call_ident = mk_new_call_ident ident in

         let node_input_exprs =
           node_inputs_of_exprs node_inputs args'
         in

         let node_output_idents = 
           output_idents_of_node ident pos call_ident node_outputs
         in

         (* TODO: fold_right2 on node_outputs and init', sort both by
            index, type check and add to a list *)




         let result' = 
           add_node_output_to_result index result node_output_idents
         in

         (* Add expression to result *)
         eval_ast_expr' 
           scope
           mk_new_state_var 
           mk_new_oracle_ident 
           mk_new_call_ident 
           context 
           result' 
           (vars', 
            (node_output_idents, 
             E.t_true, 
             ident, 
             node_input_exprs, 
             init_exprs) :: calls') 
           tl

       with Not_found -> 

         (* Fail *)
         raise 
           (Failure 
              (Format.asprintf 
                 "Node %a not defined or forward-referenced in %a" 
                 (I.pp_print_ident false) ident
                 A.pp_print_position dummy_pos)))

*)

    (* Temporal operator pre *)
    | A.Pre (pos, expr) :: tl -> 

      (try 

         (* Evaluate expression *)
         let expr', abstractions' = 
           eval_ast_expr 
             context 
             abstractions
             expr 
         in

         (* Abstract expression under pre to a fresh variable *)
         let expr'', abstractions'' = 

           List.fold_left
             (fun 
               (accum, ({ mk_state_var_for_expr; new_vars } as abstractions)) 
               (index, expr) -> 
               let expr', new_vars' = 
                 E.mk_pre (mk_state_var_for_expr false) new_vars expr 
               in
               (((index, expr') :: accum), 
                { abstractions with new_vars = new_vars' }))
             (result, abstractions')
             expr'

         in

         (* Add expression to result *)
         eval_ast_expr' 
           context 
           abstractions''
           expr'' 
           tl

       with E.Type_mismatch ->

         fail_at_position pos "Type mismatch for expressions")


    (* Followed by operator *)
    | A.Fby (pos, _, _, _) :: tl -> 

      fail_at_position pos "Fby operator not implemented" 


    (* Arrow temporal operator *)
    | A.Arrow (pos, expr1, expr2) :: tl -> 

      eval_binary_ast_expr E.mk_arrow expr1 expr2 pos tl

>>>>>>> a7c6330e

    (* Node call *)
    | A.Call (pos, ident, args) -> 

      eval_node_call 
        abstractions
        pos
        ident
        E.t_true
        args
        IdxTrie.empty

    (* Boolean at-most-one constaint  *)
    | A.OneHot (pos, _) -> 

<<<<<<< HEAD
      fail_at_position pos "One-hot expression not supported"
=======
(* Apply operation to expression component-wise *)
and unary_apply_to 
    context 
    abstractions
    mk 
    expr 
    pos
    accum = 

  try 

    (* Evaluate expression *)
    let expr', abstractions' = 
      eval_ast_expr 
        context 
        abstractions
        expr 
    in

    (* Expression evaluates to indexed expression (is sorted by
       indexes), add in reverse order to the stack *)
    (List.fold_left
       (fun a (j, e) -> (j, mk e) :: a)
       accum
       expr',
     abstractions')

  with E.Type_mismatch ->

    fail_at_position pos "Type mismatch for expressions"


(* Apply operation to expressions component-wise *)
and binary_apply_to 
    context 
    abstractions
    mk 
    expr1 
    expr2 
    pos
    accum = 

  (* Evaluate first expression *)
  let expr1', abstractions' = 
    eval_ast_expr 
      context 
      abstractions
      expr1 
  in

  (* Evaluate second expression *)
  let expr2', abstractions' = 
    eval_ast_expr 
      context 
      abstractions'
      expr2 
  in

  try 

    (* Check type of corresponding expressions 

       Expressions evaluate to indexed expressions (sorted by
       indexes), add in reverse order to the stack *)
    (List.fold_left2
       (fun accum (index1, expr1) (index2, expr2) -> 
          (index1, mk expr1 expr2) :: accum)
       accum
       expr1'
       expr2',
     abstractions')

  (* Type checking error or one expression has more indexes *)
  with Invalid_argument "List.fold_left2" | E.Type_mismatch -> 

    fail_at_position
      pos
      (Format.asprintf
         "Type mismatch for expressions %a and %a" 
         A.pp_print_expr expr1
         A.pp_print_expr expr2)


(* Evaluate expression *)
and eval_ast_expr 
    context 
    abstractions
    ast_expr = 

  let expr', abstractions' = 
    eval_ast_expr' 
      context
      abstractions
      [] 
      [ast_expr]
  in
(*
  Format.printf 
    "@[<hv>%a@ %a@]@."
    A.pp_print_expr ast_expr
    (pp_print_list 
       (fun ppf (i, e) ->
          Format.fprintf
            ppf
            "@[<hv>%a: %a@]"
            (I.pp_print_index false) i
            (E.pp_print_lustre_expr false) e)
       ",@ ")
    (List.rev expr');
*)
  (* Assertion to ensure list is sorted by indexes *)
  (match List.rev expr' with 
    | (h, _) :: tl -> 
      ignore 
        (List.fold_left 
           (fun a (i, _) -> assert ((I.compare_index i a) > 0); i)
           h
           tl)
    | _ -> ());

  (* Expression must be sorted by their indexes *)
  (List.rev expr', abstractions')


and eval_node_call
    ({ nodes } as context)
    ({ mk_new_state_var; 
       mk_state_var_for_expr; 
       mk_new_oracle; 
       mk_new_observer_state_var } as abstractions)
    pos
    cond
    ident
    args
    defaults
    result
    tl = 

  (* Type check expressions for node inputs and return sorted list of
     expressions for node inputs *)
  let node_inputs_of_exprs node_inputs abstractions pos expr_list =

    try

      (* Check types and index, keep lists sorted *)
      List.fold_right2
        (fun 
          (in_var, index)
          (_, ({ E.expr_type } as expr)) 
          (accum, ({ new_vars; mk_state_var_for_expr } as abstractions)) ->

          if

            (* Expression must be of a subtype of input type *)
            Type.check_type 
              expr_type
              (StateVar.type_of_state_var in_var) 

          then 

            (* New variable for abstraction, is constant if input is *)
            let state_var, new_vars' = 
              mk_state_var_for_expr
                (StateVar.is_const in_var)
                abstractions.new_vars
                expr 
            in

            E.set_state_var_instance state_var pos ident in_var;

            (* Add definition of variable *)
            let abstractions' =
              { abstractions with new_vars = new_vars' }
            in

            (* Add expression as input *)
            (state_var :: accum, abstractions')

          else
            raise E.Type_mismatch)
        node_inputs
        expr_list
        ([], abstractions)

    (* Type checking error or one expression has more indexes *)
    with Invalid_argument "List.fold_right2" | E.Type_mismatch -> 

      fail_at_position pos "Type mismatch for expressions"

  in

  let

    { N.inputs = node_inputs; 
      N.oracles = node_oracles;
      N.outputs = node_outputs; 
      N.observers = node_observers;
      N.props = node_props } = 

    try 

      (* Get node context by identifier *)
      List.find
        (function { N.name = node_ident } -> node_ident = ident)
        nodes

    with Not_found -> 

      (* Node may be forward referenced *)
      raise (Node_not_found (ident, pos))

  in

  debug lustreSimplify
      "@[<hv>Node call at %a:@ properties @[<hv>%a@]@ observers @[<hv>%a@]@]"
      pp_print_position pos
      (pp_print_list StateVar.pp_print_state_var ",@ ")
      (List.map fst node_props)
      (pp_print_list StateVar.pp_print_state_var ",@ ")
      node_observers
  in


  if

    (* Node call has activation condition  *)
    not (E.equal_expr cond E.t_true)

  then 

    (

      (* Number of defaults must match number of outputs *)
      if (List.length node_outputs <> List.length defaults) then 
>>>>>>> a7c6330e

    (* Array slice [A[i..j,k..l]] *)
    | A.ArraySlice (pos, _, _) -> 

      fail_at_position
        pos
        "Array slices not implemented"

    (* Concatenation of arrays [A|B] *)
    | A.ArrayConcat (pos, _, _) -> 

      fail_at_position pos "Array concatenation not implemented"


    (* With operator for recursive node calls *)
    | A.With (pos, _, _, _) -> 

      fail_at_position pos "Recursive nodes not supported"


    (* Followed by operator *)
    | A.Fby (pos, _, _, _) -> 

      fail_at_position pos "Fby operator not implemented" 

<<<<<<< HEAD

    (* Interpolation to base clock *)
    | A.Current (pos, A.When (_, _, _)) -> 

      fail_at_position pos "Current expression not supported"


    (* Projection on clock *)
    | A.When (pos, _, _) -> 

      fail_at_position 
        pos
        "When expression must be the argument of a current operator"


    (* Interpolation to base clock *)
    | A.Current (pos, _) -> 

      fail_at_position 
        pos
        "Current operator must have a when expression as argument"


    (* Node call to a parametric node *)
    | A.CallParam (pos, _, _, _) -> 
=======
  (* Type check and flatten indexed expressions for input into list
         without indexes *)
  let node_input_state_vars, abstractions' =
    node_inputs_of_exprs node_inputs abstractions' pos expr_list'
  in

  try 

    (* Find a call to the same node on the same clock with the same
       inputs in this node *)
    let node_call = 
      List.find
        (fun { N.call_clock = cond';
               N.call_defaults = defaults';
               N.call_node_name = ident';
               N.call_inputs = inputs';
               N.call_returns = node_outputs } -> 

          (* Call to the same node *)
          (I.equal ident ident') &&

          (* Same activation condition *)
          (E.equal_expr cond' cond) &&

          (* Same defaults *)
          (List.for_all2
             (fun (_, sv1) sv2 -> E.equal_expr sv1 sv2)
             defaults 
             defaults') &&

          (* Inputs are the same up to oracles *)
          (let rec aux = 
            function 
              | [] -> (function _ -> true)
              | h :: tl -> 
                (function
                  | [] -> false
                  | h' :: tl' -> 
                    if StateVar.equal_state_vars h h' then 
                      aux tl tl'
                    else
                      false)
           in
           aux node_input_state_vars inputs'))
        abstractions'.new_calls
    in

    let result' = 
      List.fold_left2
        (fun result sv (_, index) -> 
           (index, E.mk_var sv E.base_clock) :: result)
        result
        node_call.N.call_returns
        node_outputs
    in

    (* Add expression to result *)
    eval_ast_expr' 
      context 
      abstractions' 
      result' 
      tl

  with Not_found -> 

    (* Fresh state variables for oracle inputs of called node *)
    let oracle_state_vars = 
      List.map 
        (fun node_sv ->
           let sv = mk_new_oracle (StateVar.type_of_state_var node_sv) in
           E.set_state_var_instance sv pos ident node_sv;
           sv)
        node_oracles 
    in

    (* Fresh state variables for observer outputs of called node *)
    let observer_state_vars = 
      List.map 
        (fun node_sv -> 
           let sv = 
             mk_new_observer_state_var (StateVar.type_of_state_var node_sv) 
           in
           E.set_state_var_instance sv pos ident node_sv;
           sv)
        node_observers
    in


    let result', output_vars = 
      List.fold_left
        (fun (result, output_vars) (node_sv, index) -> 

           let sv = 
             mk_new_state_var false (StateVar.type_of_state_var node_sv)
           in

           E.set_state_var_instance sv pos ident node_sv;
           (index, E.mk_var sv E.base_clock) :: result, 
           sv :: output_vars)

        (result, [])
        node_outputs
    in

    (* Add expression to result *)
    eval_ast_expr' 
      context 
      { abstractions' 
        with new_calls = { N.call_returns = (List.rev output_vars);
                           N.call_observers = observer_state_vars;
                           N.call_clock = cond;
                           N.call_node_name = ident;
                           N.call_pos = pos;
                           N.call_inputs = 
                             node_input_state_vars @ oracle_state_vars;
                           N.call_defaults = List.map snd defaults } 
                         :: abstractions'.new_calls;
             new_oracles = abstractions'.new_oracles @ oracle_state_vars;
             new_observers = abstractions'.new_observers @ observer_state_vars }
      result' 
      tl
>>>>>>> a7c6330e

      fail_at_position pos "Parametric nodes not supported" 

(* Evaluate expression to an integer constant *)
and int_const_of_ast_expr context pos expr = 

  match

    (* Evaluate expression to trie *)
    eval_ast_expr 
      (no_abstraction pos)
      context
      expr
    |> fst 
    |> IdxTrie.bindings

  with

    (* Expression must evaluate to a singleton list of an integer
       expression without index and without new definitions *)
    | [ index, ({ E.expr_init = ei; E.expr_step = es }) ]
      when 
        index = I.empty_index && 
        let ei' = (ei :> Term.t) in let es' = (es :> Term.t) in 
        Term.equal ei' es' -> 

      (* Get term for initial value of expression, is equal to step *)
      let ti = E.base_term_of_expr E.base_offset ei in

      (if Term.is_numeral ti then

         Term.numeral_of_term ti

       else

         fail_at_position pos "Expression must be an integer")

    (* Expression is not a constant integer *)
    | _ ->       

      fail_at_position pos "Expression must be constant"


(* Evaluate expression to an integer constant *)
and bool_expr_of_ast_expr
    abstractions
    context 
    pos
    ast_expr = 

  (* Evaluate expression *)
  let expr', abstractions' = 

    (* Evaluate expression to trie *)
    eval_ast_expr 
      abstractions
      context 
      ast_expr 

  in

  (* Check evaluated expression *)
  (match IdxTrie.bindings expr' with 

    (* Boolean expression without indexes *)
    | [ index, 
        ({ E.expr_init; 
           E.expr_step; 
           E.expr_type = t } as expr) ] when 
        index = I.empty_index && Type.equal_types t Type.t_bool -> 

      expr, abstractions'

    (* Expression is not Boolean or is indexed *)
    | _ -> 

      fail_at_position pos "Expression is not of Boolean type") 
  

(* Replace unguarded pres in expression with oracle constants and
   return extened abstraction 

   Keep arguments [expr] and [abstrations] in a pair so that we can
   apply this function directly to the result of [bool_expr_of_ast_expr].
*)
let close_ast_expr pos (expr, abstractions) = 
  
  (* Replace unguarded pres in expression with oracle constants *)
  let expr', oracles' =
    E.oracles_for_unguarded_pres
      pos
      abstractions.mk_oracle_for_state_var
      warn_at_position
      abstractions.new_oracles
      expr
  in
  
  (* Add oracle constants to abstraction *)
  let abstractions' = 
    { abstractions with new_oracles = oracles' } 
  in
  
  (* Return expression and modified abstraction *)
  (expr', abstractions') 
   

(* Keep arguments [expr] and [abstrations] in a pair so that we can
   apply this function directly to the result of
   [bool_expr_of_ast_expr]. *)
let close_indexed_ast_expr pos (expr, abstractions) = 
      
  (* Replace unguarded pres with oracle constants *)
  let expr', abstractions' = 
    IdxTrie.fold 

      (fun index expr (accum, abstractions) -> 

         let expr', abstractions' = 
           close_ast_expr pos (expr, abstractions)
         in

         (* Return expression and modified abstraction *)
         (IdxTrie.add index expr' accum, abstractions'))

      expr
      (IdxTrie.empty, abstractions)
  in
 
  (expr', abstractions')


(* ******************************************************************** *)
(* Arrays helpers                                                       *)
(* ******************************************************************** *)


(* Return a list of index variables for any list *)
let index_vars_of_list l = 

  let rec index_vars' accum = function 
    | [] -> List.rev accum
    | h :: tl -> 
      index_vars' 
        ((E.mk_state_var_of_ident
            false
            true
            I.empty_index
            (I.push_int_index
               (Numeral.of_int (List.length accum))
               I.index_ident)
            Type.t_int) :: accum)
        tl
  in

  index_vars' [] l



(* Take a tuple expression [a, b, c] and convert it to 
   if v=0 then a else if v=1 then b else c *)
let array_of_tuple pos index_vars expr =  

  (* Create map of conditions to expresssions per remaining index *)
  let expr' = 
    IdxTrie.fold
      (fun index expr accum -> 

         let rec aux a vl il = match vl, il with

           (* Condition for all index variables created *)
           | [], _ -> 

             (* Lookup previous expressions for remaining index *)
             let m = 
               try
                 IdxTrie.find (I.index_of_one_index_list il) accum
               with Not_found -> [] 
             in

             (* Add condition and value *)
             IdxTrie.add
               (I.index_of_one_index_list il)
               ((List.fold_left E.mk_and E.t_true a, expr) :: m)
               accum

           (* First index variable and first index of expression *)
           | index_var :: vtl, I.IntIndex i :: itl -> 

             (* Add equality between variable and index to condition *)
             aux
               ((E.mk_eq 
                   (E.mk_var index_var E.base_clock) 
                   (E.mk_int Numeral.(of_int i)))
                :: a)
               vtl 
               itl

           | _ -> 

             fail_at_position 
               pos
               (Format.asprintf 
                  "Invalid expression for array")

         in

         (* Associate condition on indexes with value *)
         aux [] index_vars (I.split_index index))

      expr
      IdxTrie.empty
  in

  (* Convert maps of conditions to expression to if-then-else
     expression *)
  IdxTrie.map
    (fun t -> 
       let rec aux = function
         | [] -> assert false

         (* Last or only condition *)
         | (c, e) :: [] -> e

         (* If condition, then expression, recurse for else *)
         | (c, e) :: tl -> E.mk_ite c e (aux tl)
       in
       aux t)
    expr'


(* ******************************************************************** *)
(* Type declarations                                                    *)
(* ******************************************************************** *)
    
(* Evalute a parsed type expression to a trie of types of indexes *)
let rec eval_ast_type ({ type_of_ident } as context) array_bounds = function

  (* Basic type bool, add to empty trie with empty index *)
  | A.Bool pos -> 

    IdxTrie.add I.empty_index (Type.t_bool, array_bounds) IdxTrie.empty 


  (* Basic type integer, add to empty trie with empty index *)
  | A.Int pos -> 

    IdxTrie.add I.empty_index (Type.t_int, array_bounds) IdxTrie.empty 


  (* Basic type real, add to empty trie with empty index *)
  | A.Real pos -> 

    IdxTrie.add I.empty_index (Type.t_real, array_bounds) IdxTrie.empty 


  (* Integer range type, constructed from evaluated expressions for
     bounds, and add to empty trie with empty index needs

     TODO: should allow constant node arguments as bounds, but then
     we'd have to check if in each node call the lower bound is less
     than or equal to the upper bound. *)
  | A.IntRange (pos, lbound, ubound) -> 

    (* Evaluate expressions for bounds to constants *)
    let const_lbound, const_ubound = 
      (int_const_of_ast_expr context pos lbound, 
       int_const_of_ast_expr context pos ubound) 
    in

    (* Add to empty trie with empty index *)
    IdxTrie.add 
      I.empty_index
      (Type.mk_int_range const_lbound const_ubound, array_bounds)
      IdxTrie.empty 


  (* Enum type needs to be constructed *)
  | A.EnumType (pos, enum_elements) -> 

    fail_at_position pos "Enum types not supported" 


  (* User-defined type, look up type in defined types, return subtrie
     of starting with possibly indexed identifier *)
  | A.UserType (pos, ident) -> 

    (try 

       (* Find subtrie of types starting with identifier *)
       ITrie.find_prefix ident type_of_ident 

     with Not_found -> 

       fail_at_position 
         pos
         (Format.asprintf 
            "Type %a is not declared" 
            (I.pp_print_ident false) ident))


  (* Record type, return trie of indexes in record *)
  | A.RecordType (pos, record_fields) -> 

    (* Take all record fields *)
    List.fold_left

      (* Each index has a separate type *)
      (fun a (i, t) -> 

         (* Take all indexes and their defined types *)
         IdxTrie.fold

           (fun j t a -> 

              (* Add index of record field to index of type and add to
                 trie *)
              IdxTrie.add
                (I.push_index_to_index (I.index_of_ident i) j)
                t 
                a)

           (* Evaluate type expression for field to a trie *)
           (eval_ast_type context array_bounds t)

           (* Add to trie in accumulator *)
           a)

      (* Start with empty trie *)
      IdxTrie.empty

      record_fields

  (* Tuple type, return trie of indexes in tuple fields *)
  | A.TupleType (pos, tuple_fields) -> 

    snd

      (* Take all tuple fields in order *)
      (List.fold_left

         (* Count up index of field, each field has a separate type *)
         (fun (i, a) t -> 

            (* Increment counter for field index *)
            (Numeral.succ i,

             (* Take all indexes and their defined types *)
             IdxTrie.fold 

               (fun j t a -> 

                  (* Add index of tuple field to index of type and add
                     to trie *)
                  IdxTrie.add
                    (I.push_index_to_index (I.mk_int_index i) j)
                    t 
                    a)

               (* Evaluate type expression for field to a map of index
                  to type *)
               (eval_ast_type context array_bounds t)

               (* Add to trie in accumulator *)
               a))

         (* Start with field index zero and empty trie *)
         (Numeral.zero, IdxTrie.empty)

         tuple_fields)


  (* Array type, return trie of indexes in tuple fields *)
  | A.ArrayType (pos, (type_expr, size_expr)) -> 

    (* Evaluate size of array *)
    let array_size = 

      try 

        (* Expression must evaluate without indexes *)
        IdxTrie.find
          I.empty_index
          (fst 
             (eval_ast_expr
                (no_abstractions pos)
                context
                size_expr))

      with Not_found -> 

        fail_at_position 
          pos
          (Format.asprintf 
             "Invalid expression for array size")

    in

    (* Evaluate type expression for elements*)
    let element_type = eval_ast_type context array_bounds type_expr in

    (* Add array bounds to type *)
    IdxTrie.map
      (fun (t, b) -> (t, array_size :: b))
      element_type
    



(* Return true if type [t] has been declared in the context *)
let type_in_context { type_of_ident } t = 

  (* Check if [t] is declared *)
  (ITrie.mem t type_of_ident) 


(* Return true if identifier [i] has been declared, raise an
   exception if the identifier is reserved. *)
let ident_in_context { expr_of_ident } i = 

  if 

    (* Identifier must not be reserved *)
    I.ident_is_reserved i

  then
    
    raise 
      (Invalid_argument 
         (Format.asprintf 
            "Identifier %a is reserved internal use" 
            (I.pp_print_ident false) i))

  else

    (* In type context or a nested identifier *)
    (ITrie.mem i expr_of_ident) 



(* Add type declaration for an alias type to a context *)
let add_alias_type_decl 
    ({ type_of_ident } as context) 
    pos
    ident
    ident_type =

  (* Add all indexes of type to identifier and add to trie *)
  let type_of_ident' = 
    IdxTrie.fold
      (fun i t a -> ITrie.add (I.push_index i ident) t a)
      (eval_ast_type context [] ident_type)
      type_of_ident
  in

  (* Add association of type identifier with indexes to types *)
  { context with type_of_ident = type_of_ident' }


(* ******************************************************************** *)
(* Constant declarations                                                *)
(* ******************************************************************** *)


(* Add a typed or untyped constant declaration to the context *)
let add_typed_const_decl
    ident 
    ({ type_of_ident; expr_of_ident } as context) 
    pos
    expr 
    type_expr =

  try 

    (* Evaluate expression, must not generate new abstractions from
       node calls *)
    let expr_val, abstractions = 
      eval_ast_expr 
        (no_abstractions pos)
        context 
        expr 
    in

    (match type_expr with 

      (* No type given *)
      | None -> ()

      (* Check if type of expression matches given type *)
      | Some t -> 

        (* Evaluate type expression *)
        let type_expr' = eval_ast_type context [] t in 

        (* Check if type of expression is a subtype of the defined
           type at each index *)
        IdxTrie.iter2
          (fun _ (_, def_type) { E.expr_type } ->
             if not (Type.check_type expr_type def_type) then
               raise E.Type_mismatch)
          type_expr'
          expr_val);

    (* Add expressions for indexes of identifier to trie *)
    let expr_of_ident' = 
      IdxTrie.fold2
        (fun i (b, _) e a -> 
           ITrie.add 
             (I.push_index i ident) 
             (array_of_tuple pos (index_vars_of_list b)  e 
             a))
        expr_val
        expr_of_ident
    in

    { context with expr_of_ident = expr_of_ident' }


  (* Type mismatch if sets indexes are not equal *)
  with Invalid_argument _ | E.Type_mismatch ->

    fail_at_position pos "Type mismatch for expressions"


(* Add declaration of constant to context *)
let add_const_decl context = function 

  (* Free constant *)
  | A.FreeConst (pos, ident, _) -> 

    fail_at_position pos "Free constants not supported"


  (* Constant without type *)
  | A.UntypedConst (pos, ident, expr) -> 
    add_typed_const_decl ident context pos expr None

  (* Constant with given type *)
  | A.TypedConst (pos, ident, expr, type_expr) -> 
    add_typed_const_decl ident context pos expr (Some type_expr)
  

(* ******************************************************************** *)
(* Node declarations                                                    *)
(* ******************************************************************** *)


(* Add declaration of an identifier to trie and to context *)
let add_node_decl_to_trie
    ({ expr_of_ident } as context)
    state_var_trie
    state_var_source
    scope
    ident
    is_const
    is_input
    ident_types =

  (* Get next index at root of trie *)
  let next_top_idx = next_top_index_of_idx_trie state_var_trie in

  (* Create state variable, add as expression with index to map of
     identifiers and as state variable to node inputs *)
  let expr_of_ident', state_var_trie' = 

    IdxTrie.fold

      (fun index t (expr_of_ident, state_var_trie) ->
         
         (* Add index to identifier *)
         let ident' = I.push_back_index index ident in

         (* Add index to highest index of inputs *)
         let index' = 
           I.push_back_index_to_index
             index
             next_top_idx
         in

<<<<<<< HEAD
         (* Create state variable as input and contant *)
         let state_var = 
           E.mk_state_var_of_ident
             is_input
             is_const
             scope
             ident' 
             t
         in
=======
  (* Create state variable as input and contant *)
  let state_var = 
    E.mk_state_var_of_ident
      ~is_input:true
      ~is_const:is_const
      scope
      (I.push_back_index index ident) 
      basic_type
  in
>>>>>>> a7c6330e

         (* State variable is an input *)
         E.set_state_var_source state_var state_var_source;

         (* Add expression to trie of identifier *)
         (ITrie.add ident' (E.mk_var state_var E.base_clock) expr_of_ident,

          (* Add state variable to trie of inputs *)
          IdxTrie.add index' state_var state_var_trie))
      
      ident_types
      (expr_of_ident, state_var_trie)

  in
  
  ({ context with expr_of_ident = expr_of_ident' }, 
   state_var_trie')
     

(* Add declaration of an identifier to list and to context *)
let add_node_decl_to_list
    ({ expr_of_ident } as context)
    state_var_list
    state_var_source
    scope
    ident
    is_const
    is_input
    ident_types =

  (* Create state variable, add as expression with index to map of
     identifiers and as state variable to node inputs *)
  let expr_of_ident', state_var_list' = 

    IdxTrie.fold

      (fun index t (expr_of_ident, state_var_list) ->
         
         (* Add index to identifier *)
         let ident' = I.push_back_index index ident in

<<<<<<< HEAD
         (* Create state variable as input and contant *)
         let state_var = 
           E.mk_state_var_of_ident
             is_input
             is_const
             scope
             ident' 
             t
         in
=======
  (* Create state variable as neither constant nor input *)
  let state_var = 
    E.mk_state_var_of_ident
      ~is_input:false
      ~is_const:false
      scope
      (I.push_back_index index ident)
      basic_type
  in
>>>>>>> a7c6330e

         (* State variable is an input *)
         E.set_state_var_source state_var state_var_source;

         (* Add expression to trie of identifier *)
         (ITrie.add ident' (E.mk_var state_var E.base_clock) expr_of_ident,

          (* Add state variable to list *)
          state_var :: state_var_list))
      
      ident_types
      (expr_of_ident, state_var_list)

  in
  
  ({ context with expr_of_ident = expr_of_ident' }, 
   state_var_list')
     

(* Add declaration of a node input to contexts *)
let add_node_input_decl
    context
    ({ N.inputs = node_inputs; N.name = node_ident } as node)
    pos
    ident
    is_const
    ident_types =

  (* Node name is scope for naming of variables *)
  let scope = I.index_of_ident node_ident in 

<<<<<<< HEAD
  (* Add declaration of input to trie and context *)
  let context', node_inputs' = 
    add_node_decl_to_trie
      context
      node_inputs
      E.Input
=======
  (* Add index to identifier *)
  let ident' = I.push_index index ident in

  (* Add to typing context *)
  let type_ctx' = 
    (ident', basic_type) :: 
      (add_enum_to_context type_ctx pos basic_type) 
  in

  (* Add indexed identifier to context *)
  let index_ctx' = add_to_prefix_map index_ctx ident' () in

  (* Create state variable as neither constant nor input *)
  let state_var = 
    E.mk_state_var_of_ident
      ~is_input:false
      ~is_const:false
>>>>>>> a7c6330e
      scope
      ident
      is_const
      true
      ident_types
  in

<<<<<<< HEAD
  (* Return context and node with declaration *)
  (context', { node with N.inputs = node_inputs' })
     
=======
  (* State variable is locally defined or abstract variable *)
  E.set_state_var_source 
    state_var 
    (if is_dummy_pos pos then E.Abstract else E.Local);

  (* Add state variable to local variables *)
  let node_locals' = (state_var, index) :: node.N.locals in

  (* Must return node in accumulator *)
  ({ context with type_ctx = type_ctx'; index_ctx = index_ctx' }, 
   { node with N.locals = node_locals'})

>>>>>>> a7c6330e

(* Add declaration of a node input to contexts *)
let add_node_output_decl
    context
    ({ N.outputs = node_outputs; N.name = node_ident } as node)
    pos
    ident
    ident_types =

  (* Node name is scope for naming of variables *)
  let scope = I.index_of_ident node_ident in 

  (* Add declaration of output to trie and context *)
  let context', node_outputs' = 
    add_node_decl_to_trie
      context
      node_outputs
      E.Output
      scope
      ident
      false
      false
      ident_types
  in

  (* Return context and node with declaration *)
  (context', { node with N.outputs = node_outputs' })


<<<<<<< HEAD
(* Add declaration of a node local variable to contexts *)
let add_node_var_decl
    context
    ({ N.name = node_ident; N.locals = node_locals } as node)
    pos
    ident
    ident_types =
     
  (* Node name is scope for naming of variables *)
  let scope = I.index_of_ident node_ident in 
=======
    (* Add to typing context *)
    let type_ctx' = 
      (ident', basic_type) :: 
      (add_enum_to_context type_ctx dummy_pos basic_type) 
    in
>>>>>>> a7c6330e

  (* Add declaration of local variable to list and context *)
  let context', node_locals' = 
    add_node_decl_to_list
      context
      node_locals
      (if A.is_dummy_pos pos then E.Abstract else E.Local)
      scope
      ident
      false
      false
      ident_types
  in

<<<<<<< HEAD
  (* Return context and node with declaration *)
  (context', { node with N.locals = node_locals' })
=======
    (* Create state variable as constant and input *)
    let state_var =
      E.mk_state_var_of_ident
        ~is_input:true
        ~is_const:true
        scope
        (I.push_back_index index ident)
        basic_type
    in
>>>>>>> a7c6330e

    
(* Add declaration of an oracle input to contexts *)
let add_node_oracle_decl
    context
    ({ N.name = node_ident; N.oracles = node_oracles } as node)
    pos
    ident
    ident_types =
     
  (* Node name is scope for naming of variables *)
  let scope = I.index_of_ident node_ident in 

  (* Add declaration of oracle to list and context *)
  let context', node_oracles' = 
    add_node_decl_to_list
      context
      node_oracles
      E.Oracle
      scope
      ident
      true
      true
      ident_types
  in

  (* Return context and node with declaration *)
  (context', { node with N.oracles = node_oracles' })


(* Add declaration of an observer output to contexts *)
let add_node_observer_decl
    ({ expr_of_ident } as context)
    ({ N.observers = node_observers; 
       N.name = node_ident } as node)
    ident
    state_var =

  (* Node name is scope for naming of variables *)
  let scope = I.index_of_ident node_ident in 

<<<<<<< HEAD
  (* Type of observer *)
  let state_var_type = StateVar.type_of_state_var state_var in
=======
  (* Add index to identifier *)
  let ident' = I.push_index index ident in

  let basic_type = StateVar.type_of_state_var state_var in

  (* Add to typing context *)
  let type_ctx' = 
    (ident', basic_type) :: 
      (add_enum_to_context type_ctx dummy_pos basic_type) 
  in

  (* Add indexed identifier to context *)
  let index_ctx' = add_to_prefix_map index_ctx ident' () in
>>>>>>> a7c6330e

  (* Create state variable as constant and input *)
  let state_var' =
    E.mk_state_var_of_ident
      ~is_input:false
      ~is_const:false
      scope
      ident
      state_var_type
  in
  
  (* State variable is an oracle input variable *)
  E.set_state_var_source state_var E.Observer;

  (* Add expression to trie of identifier *)
  let expr_of_ident' = 
    ITrie.add ident (E.mk_var state_var E.base_clock) expr_of_ident 
  in

  (* Add state variable to observers *)
  let node_observers' = state_var' :: node_observers in

  ({ context with expr_of_ident = expr_of_ident' }, 
   { node with N.observers = node_observers' })


(* Add all node inputs to contexts *)
let rec parse_node_inputs context node = function

  (* All inputs parsed, return in original order *)
  | [] -> (context, node)

  (* Identifier must not be declared *)
  | (pos, ident, _, _, _) :: _ when 

      (try 
         ident_in_context context ident 
       with Invalid_argument e -> 
         fail_at_position pos e) -> 

    fail_at_position 
      pos
      (Format.asprintf 
         "Node input %a already declared" 
         (I.pp_print_ident false) ident)

  (* Input on the base clock *)
  | (pos, ident, ast_type, A.ClockTrue, is_const) :: tl -> 

    (* Evaluate type expression *)
    let ident_types = eval_ast_type context ast_type in
  
    (* Add declaration of possibly indexed type to contexts *)
    let context', node' = 
      add_node_input_decl
        context
        node
        pos
        ident
        is_const
        ident_types
    in

    (* Continue with following inputs *)
    parse_node_inputs context' node' tl

  | (pos, _, _, _, _) :: _ -> 

    fail_at_position pos "Clocked node inputs not supported"


(* Add all node outputs to contexts *)
let rec parse_node_outputs context node = function

  (* All outputs parsed, return in original order *)
  | [] -> (context, node)

  (* Identifier must not be declared *)
  | (pos, ident, _, _) :: _ when       
      
      (try 
         ident_in_context context ident 
       with Invalid_argument e -> 
         fail_at_position pos e) -> 
    
    fail_at_position 
      pos
      (Format.asprintf 
         "Node output %a already declared" 
         (I.pp_print_ident false) ident)

  (* Output on the base clock *)
  | (pos, ident, ast_type, A.ClockTrue) :: tl -> 

    (* Evaluate type expression *)
    let ident_types = eval_ast_type context ast_type in

    (* Add declaration of possibly indexed type to contexts *)
    let context', node' = 
      add_node_output_decl
        context
        node
        pos
        ident
        ident_types
    in

    (* Continue with following outputs *)
    parse_node_outputs context' node' tl

  | (pos, _, _, _) :: _ -> 

    fail_at_position pos "Clocked node outputs not supported" 


(* Add all node local declarations to contexts *)
let rec parse_node_locals context node = function

  (* All local declarations parsed, order does not matter *)
  | [] -> (context, node)


  (* Identifier must not be declared *)
  | A.NodeVarDecl (pos, (_, ident, _, _)) :: _ 
  | A.NodeConstDecl (pos, A.FreeConst (_, ident, _)) :: _
  | A.NodeConstDecl (pos, A.UntypedConst (_, ident, _)) :: _
  | A.NodeConstDecl (pos, A.TypedConst (_, ident, _, _)) :: _ when 

      (try 
         ident_in_context context ident 
       with Invalid_argument e -> 
         fail_at_position pos e) -> 
    
    fail_at_position 
      pos
      (Format.asprintf 
         "Node local variable or constant %a already declared" 
         (I.pp_print_ident false) ident)


  (* Local variable on the base clock *)
  | A.NodeVarDecl (pos, (_, ident, var_type, A.ClockTrue)) :: tl -> 

    (* Evaluate type expression *)
    let ident_types = eval_ast_type context var_type in

    (* Add declaration of possibly indexed type to contexts *)
    let context', node' = 
      add_node_var_decl
        context
        node
        pos
        ident
        ident_types
    in
    
    (* Continue with following outputs *)
    parse_node_locals 
      context'
      node'
      tl

  (* Local variable not on the base clock *)
  |  A.NodeVarDecl (pos, (_, ident, _, _)) :: _ -> 

    fail_at_position 
      pos 
      (Format.asprintf 
         "Clocked node local variables not supported for %a" 
         (I.pp_print_ident false) ident)


  (* Local constant *)
  | A.NodeConstDecl (pos, const_decl) :: tl -> 

    (* Add declaration of constant to context *)
    let context' = add_const_decl context const_decl in

    (* Continue with following outputs *)
    parse_node_locals context' node tl


(* Add an expression as a property *)
let rec property_to_node 
    ({ mk_state_var_for_expr; new_vars } as abstractions)
    context
    node
<<<<<<< HEAD
=======
    ({ mk_state_var_for_expr; new_vars } as abstractions)
>>>>>>> a7c6330e
    pos
    source
    expr =

  (* State variable for property and changed environment *)
  let abstractions', state_var =

    if 

      (* Property is a state variable at current offset? *)
      E.is_var expr

    then 

      (* State variable of expression *)
      let state_var = E.state_var_of_expr expr in

      (* No abstraction necessary *)
      (abstractions, state_var)

    else

      (* State variable of abstraction variable *)
      let state_var, new_vars' = 
<<<<<<< HEAD
        mk_state_var_for_expr false new_vars expr 
      in
      
      (* State variable is a locally abstracted variable *)
      E.set_state_var_source state_var E.Abstract;

      (* Property is new state variable *)
      ({ abstractions with new_vars = new_vars' }, state_var)
      
  in

  (* Add declatation of variable to observers *)
  let node_observers' = node.N.observers @ [state_var] in

  (* Remove declaration of variable from locals *)
  let node_locals' = 
    List.filter
      (fun sv -> not (StateVar.equal_state_vars sv state_var))
      node.N.locals
  in

  (* Remove declaration of variable from outputs *)
  let node_outputs' = 
    IdxTrie.filter
      (fun _ sv -> not (StateVar.equal_state_vars sv state_var))
      node.N.outputs
  in

  (* Add property to node *)
  (abstractions',
   context, 
   { node with 
       N.props = (state_var :: node.N.props); 
       N.observers = node_observers';
       N.locals = node_locals';
       N.outputs = node_outputs' }
   )
=======
        mk_state_var_for_expr 
          false
          new_vars
          expr 
      in

      (* State variable is a locally abstracted variable *)
      E.set_state_var_source state_var E.Abstract;

      (* Add definition of abstraction variable to node *)
      let context', node', abstractions' = 
        equation_to_node
          context
          node
          abstractions
          dummy_pos  
          (state_var, expr)
      in

      (* Property is new state variable *)
      (state_var, 
       context', 
       node', 
       { abstractions' with new_vars = new_vars' })

  in

  if 

    (* Skip if property already in node *)
    List.exists
      (fun (sv, _) -> StateVar.equal_state_vars state_var sv)
      node.N.props 

  then

    (* Add property to node *)
    (context, node, abstractions)

  else

    (* Add declaration of variable to observers if not already an
       output *)
    let node_observers' = 
      node'.N.observers @
      (if 
        List.exists
          (fun (sv, _) -> StateVar.equal_state_vars sv state_var)
          node'.N.outputs
       then
         []
       else
         [state_var])
    in

    (* Remove declaration of variable from locals *)
    let node_locals' = 
      List.filter
        (fun (sv, _) -> not (StateVar.equal_state_vars sv state_var))
        node'.N.locals
    in

    (* Add property to node *)
    (context', 
     { node' with 
         N.props = (state_var, source) :: node'.N.props; 
         N.observers = node_observers';
         N.locals = node_locals' },
     abstractions')
>>>>>>> a7c6330e


(* Add an expression as an assertion *)
and assertion_to_node abstractions context node pos expr = 

  let node' = { node with N.asserts = expr :: node.N.asserts } in

  (abstractions, context, node')


(* Add an expression as a contact clause *)
and assumption_to_node abstractions context node pos ident expr =

  let node' = 
    { node with N.assumptions = (ident, expr) :: node.N.assumptions } 
  in

  (abstractions, context, node')


(* Add an expression as a contact clause *)
and guarantee_to_node abstractions context node pos ident expr =

  let node' = 
    { node with N.guarantees = (ident, expr) :: node.N.guarantees } 
  in

  (abstractions, context, node')


(* Add equational definition of a variable *)
and equation_to_node 
    abstractions
    context 
    node 
    pos
    state_var
    indexes
    ({ E.expr_type } as expr) = 

  (* Replace unguarded pre with oracle constants *)
  let expr', oracles' = 
    E.oracles_for_unguarded_pres
      pos
      abstractions.mk_oracle_for_state_var
      warn_at_position
      abstractions.new_oracles
      expr
  in

  (* Type of state variable defined by expression *)
  let state_var_type = StateVar.type_of_state_var state_var in 

  (* Node with property added if subtyping cannot be inferred *)
  let abstractions', context', node' =

    if 

      (* Type must be a subtype of declared type *)
      Type.check_type expr_type state_var_type 

    then

      (* Nothing to add *)
      abstractions, context, node

    else

      (* Type of expression may not be subtype of declared type *)
      (match state_var_type, expr_type with 

        (* Declared type is integer range, expression is of type
           integer *)
        | t, s 
          when Type.is_int_range t && (Type.is_int s || Type.is_int_range s) -> 

          let (lbound, ubound) = Type.bounds_of_int_range t in

          (* Value of expression is in range of declared type: 
             lbound <= expr and expr <= ubound *)
          let range_expr = 
            (E.mk_and 
               (E.mk_lte (E.mk_int lbound) expr) 
               (E.mk_lte expr (E.mk_int ubound)))
          in

          warn_at_position
            pos
            "Cannot determine correctness of subrange type, \
             adding constraint as property.";

          (* Add property to node *)
          property_to_node 
            abstractions 
            context 
            node
<<<<<<< HEAD
            A.dummy_pos 
=======
            abstractions 
            dummy_pos 
            (TermLib.Generated [state_var])
>>>>>>> a7c6330e
            range_expr

        | t, s -> 

          fail_at_position
            pos
            (Format.asprintf 
               "Type mismatch between variable of type %a and expression of type %a"
               (E.pp_print_lustre_type false) state_var_type
               (E.pp_print_lustre_type false) expr_type))

  in

  (* Add oracle constants to abstraction *)
  let abstractions' = 
    { abstractions' with new_oracles = oracles' } 
  in

  (* Add equation and abstractions *)
  (abstractions',
   context', 
   { node' with 
       N.equations = (state_var, (indexes, expr')) :: node'.N.equations })


(* Parse a statement (equation, assert or annotation) in a node *)
let rec parse_node_equations 
    ({ mk_fresh_state_var } as abstractions)
    ({ expr_of_ident } as context) 
    ({ N.name = node_ident;
       N.outputs = node_outputs;
       N.locals = node_locals } as node ) = 

  function

    (* No more statements *)
    | [] -> abstractions, context, node 

    (* Assertion *)
    | A.Assert (pos, ast_expr) :: tl -> 

      (* Evaluate Boolean expression and guard all pre operators *)
      let expr', abstractions = 
        close_ast_expr
          pos
          (bool_expr_of_ast_expr 
             abstractions
             context 
             pos
             ast_expr)
      in

      (* Add assertion to node *)
      let abstractions', context', node' = 
        assertion_to_node abstractions context node pos expr'
      in

      (* Continue with next node statements, and restart with previous
         empty abstractions *)
      parse_node_equations 
        abstractions'
        context'
        node' 
        tl

    (* Property annotation *)
    | A.AnnotProperty (pos, ast_expr) :: tl -> 

      (* Evaluate Boolean expression and guard all pre operators *)
      let expr', abstractions = 
        close_ast_expr
          pos
          (bool_expr_of_ast_expr 
             abstractions
             context 
             pos
             ast_expr)
      in

      (* Add assertion to node *)
      let abstractions', context', node' = 
        property_to_node abstractions context node pos expr'
      in

      (* Continue with next node statements, and restart with previous
         empty abstractions *)
      parse_node_equations 
        abstractions'
        context'
        node' 
        tl


    (* Equations with possibly more than one variable on the left-hand side

       The expression is without node calls, those have been
       abstracted *)
    | A.Equation (pos, lhs, ast_expr) :: tl -> 

(*
      debug lustreSimplify
          "parse_node_equation %a"
          A.pp_print_node_equation (A.Equation (pos, lhs, ast_expr))
      in
*)

      (* State variables and types of their assigned expressions *)
      let eq_lhs, indexes, context' = match lhs with 

        | A.StructDef (pos, struct_items) -> 

          let eq_lhs = 

            List.fold_left
              (function eq_lhs -> function 

                 (* Left-hand side is a single identifier *)
                 | A.SingleIdent (pos, ident) -> 

                   (* Trie of expressions for indexes of identifier *)
                   let ident_exprs = 

                     try 

                       (* Get expressions for each index of identifier *)
                       ITrie.find_prefix
                         ident
                         expr_of_ident

                     with Not_found -> 

                       fail_at_position 
                         pos 
                         "Undefined variable in assignment" 

                   in

                   (* Get next top index of accumulator, use empty
                      index if left-hand side contains only one
                      variable *)
                   let top_index =
                     match struct_items with 
                       | [] -> assert false
                       | [_] -> I.empty_index
                       | _ -> next_top_index_of_idx_trie eq_lhs
                   in

                   (* Add types of indexes to accumulator *)
                   let eq_lhs' = 
                     IdxTrie.fold
                       (fun i e a -> 

                          (* Expression must be a variable *)
                          if not (E.is_var e) then 

                            fail_at_position 
                              pos 
                              "Not assigning to variable";

                          (* Get state variable from expression *)
                          let state_var = 
                            E.state_var_of_expr e
                          in

                          if 

                            (* State variable must be an output *)
                            IdxTrie.exists 
                              (fun _ sv -> 
                                 StateVar.equal_state_vars sv state_var)
                              node_outputs

                            || 

                            (* Or state variable must be a local variable *)
                            List.exists 
                              (fun sv -> 
                                 StateVar.equal_state_vars sv state_var)
                              node_locals

                          then


                            (* Add type of state variable to accumulator *)
                            IdxTrie.add
                              (I.push_back_index_to_index top_index i)
                              state_var
                              a

                          else

                            fail_at_position 
                              pos 
                              "Assignment to neither output nor \
                               local variable")
                       ident_exprs
                       eq_lhs
                   in

                   (* Return state variables on left-hand side *)
                   eq_lhs'

                 (* TODO: Structural assignments *)
                 | _ -> 
                   fail_at_position
                     pos
                     "Structural assignments not supported")
              IdxTrie.empty
              struct_items

          in

          (eq_lhs, [], context)

        | A.ArrayDef (pos, ident, indexes) -> 

          let indexes', context' = 
            List.fold_left 
              (fun (indexes', context') index_ident -> 

                 (* Fresh state variable for index *)
                 let state_var = 
                   mk_fresh_state_var 
                     false 
                     Type.t_int
                 in

                 (* Associate index identifier with state variable *)
                 let expr_of_ident' = 
                   ITrie.add
                     ident
                     (E.mk_var state_var E.base_clock)
                     expr_of_ident
                 in

                 (* Get array size from trie *)
                 let array_size = 

                   try 

                     top_int_index_of_idx_trie

                       (try 

                          ITrie.find_prefix 
                            index_ident 
                            expr_of_ident

                        with Not_found ->

                          fail_at_position
                            pos
                            "Undefined variable in assignment")

                   with _ -> 

                     fail_at_position
                       pos
                       "Variable is not an array in assignment"

                 in

                 (indexes))

                 indexes
          in

          eq_lhs, indexes', context'

      in

      (* Evaluate expression and guard all pre operators *)
      let eq_rhs, abstractions = 
        close_indexed_ast_expr
          pos
          (eval_ast_expr 
             abstractions
             context' 
             ast_expr)

      in

(*
          debug lustreSimplify
              "@[<v>abstractions:@,%a@]"
              pp_print_abstraction_context abstractions
          in
*)


      (* Add all equations to node *)
      let abstractions', context', node' = 

        try 

          IdxTrie.fold2
            (fun _ state_var expr (abstractions, context, node) -> 

               (* Add equation to node *)
               equation_to_node 
                 abstractions

                 (* Use previous with indexes removed *)
                 context 

                 node
                 pos
                 state_var
                 indexes
                 expr)

            eq_lhs
            eq_rhs

            (abstractions, context, node)

        with Invalid_argument _ -> 

          fail_at_position 
            pos
            "Type mismatch in equation"

      in

      (* Continue, and restart with previous empty abstractions *)
      parse_node_equations 
        abstractions'
        context'
        node'
        tl


    (* Annotation for main node *)
    | A.AnnotMain :: tl -> 

      parse_node_equations 
        abstractions
        context 
        { node with N.is_main = true }
        tl

    (* Assumption *)
    | A.Assume (pos, ident, expr) :: tl -> 

      (* Evaluate Boolean expression and guard all pre operators *)
      let expr', abstractions = 
        close_ast_expr
          pos
          (bool_expr_of_ast_expr 
             abstractions
             context 
             pos
             expr)
      in

      (* Add assertion to node *)
      let abstractions', context', node' = 
        assumption_to_node abstractions context node pos ident expr'
      in

      (* Continue with next contract clauses, and restart with
         previous empty abstractions *)
      parse_node_equations
        abstractions'
        context' 
        node'
        tl


    (* Guarantee *)
    | A.Guarantee (pos, ident, expr) :: tl -> 

      (* Evaluate Boolean expression and guard all pre operators *)
      let expr', abstractions = 
        close_ast_expr
          pos
          (bool_expr_of_ast_expr 
             abstractions
             context 
             pos
             expr)
      in

      (* Add assertion to node *)
      let abstractions', context', node' = 
        guarantee_to_node abstractions context node pos ident expr'
      in

      (* Continue with next contract clauses, and restart with
         previous empty abstractions *)
      parse_node_equations
        abstractions'
        context' 
        node'
        tl


(* Add abstracted variables and node calls to context *)
let abstractions_to_context_and_node 
    ({ new_vars } as abstractions)
    context 
    node =

  (* Add declaration of variables to context

     Must add variables first, this may generate new abstractions from
     unguarded pres. *)
  let ({ new_oracles } as abstractions'), context', node' = 

    List.fold_left 
      (fun (abstractions, context, node) (state_var, expr) -> 

         (* Split scope from name of variable *)
         let ident, scope = 
           E.ident_of_state_var state_var
         in

         (* Add variable declaration to context *)
<<<<<<< HEAD
         let context', node' =
           add_node_var_decl
             context
             node
             A.dummy_pos
             ident
             (IdxTrie.add
                I.empty_index
                (StateVar.type_of_state_var state_var)
                IdxTrie.empty)
=======
         let context', node' = 
           add_node_var_decl 
             base_ident
             dummy_pos
             (context, node)
             (I.index_of_one_index_list index)
             (StateVar.type_of_state_var state_var)
>>>>>>> a7c6330e
         in

         (* Add equation to node *)
         let abstractions', context', node' = 
           equation_to_node 
             abstractions context'
             node'
             A.dummy_pos 
             state_var 
             []
             expr 
         in

         (abstractions', context', node'))

      (abstractions, context, node)
      new_vars

  in

  (* Add declaration of oracle inputs to context *)
  let ({ new_calls } as abstractions'),  context', node' = 

    List.fold_left 
      (fun (abstractions, context, node) (state_var) -> 

         (* Split scope from name of variable *)
         let (ident, scope) = 
           E.ident_of_state_var state_var
         in

         (* Add oracle declaration to context *)
         let context', node' = 
           add_node_oracle_decl
             context
             node
             A.dummy_pos
             ident
             (IdxTrie.add
                I.empty_index
                (StateVar.type_of_state_var state_var)
                IdxTrie.empty)
         in
         
         (abstractions, context', node'))

      (abstractions', context', node')
      new_oracles

  in

  (* Add declaration of return variables of calls to context

     No need to iterate over observers, they will become observers of
     the calling node *)
  let ({ new_observers } as abstractions'), context', node' = 

    List.fold_left
      (fun 
        accum
        ({ N.call_returns = outputs;
           N.call_observers = observers;
           N.call_node_name = node_call_ident } as call) ->

         let abstractions', context', node' = 
           IdxTrie.fold
             (fun _ state_var (abstractions, context, node) -> 
                
                (* Split scope from name of variable *)
                let (ident, scope) = 
                  E.ident_of_state_var state_var
                in
                
                (* Add variable declaration to context *)
                let context', node' = 

                  if 

                    (* Variable is already declared as output or
                       local? *)
                    (IdxTrie.exists 
                       (fun _ sv -> 
                          StateVar.equal_state_vars sv state_var)
                       node.N.outputs)

                    || (List.exists 
                          (fun sv -> 
                             StateVar.equal_state_vars sv state_var)
                          node.N.locals)

                  then

                    (* Return context and node unchanged *)
                    (context, node)

                  else

                    (* Add new local variable to node *)
<<<<<<< HEAD
                    add_node_var_decl
                      context
                      node
                      A.dummy_pos
                      ident
                      (IdxTrie.add
                         I.empty_index
                         (StateVar.type_of_state_var state_var)
                         IdxTrie.empty)
=======
                    add_node_var_decl 
                      base_ident
                      dummy_pos
                      (context, node)
                      (I.index_of_one_index_list index)
                      (StateVar.type_of_state_var state_var)
>>>>>>> a7c6330e

                in

                abstractions, context', node')
             outputs
             accum
         in 
 
         (abstractions',
          context', 
          { node' with N.calls = call :: node'.N.calls }))

      (abstractions', context', node')
      new_calls

  in

  (* Add declaration of observer outputs to context *)
  let abstractions', context', node' = 

    List.fold_left 
      (fun (abstractions, context, node) (state_var) -> 

         (* Split scope from name of variable *)
         let (ident, scope) = 
           E.ident_of_state_var state_var
         in

         (* Add variable declaration to context and oracle input to node *)
         let context', node' = 
           add_node_observer_decl
             context
             node
             ident
             state_var
         in

         (abstractions, context', node'))

      (abstractions', context', node')
      new_observers

  in

<<<<<<< HEAD
  abstractions', context', node'
=======
  context', node', abstractions' 


(* Parse a statement (equation, assert or annotation) in a node *)
let rec parse_node_equations 
    context 
    abstractions 
    ({ N.name = node_ident } as node ) = 

  function

    (* No more statements *)
    | [] -> abstractions, context, node 

    (* Assertion *)
    | A.Assert (pos, ast_expr) :: tl -> 

      (* Evaluate Boolean expression and guard all pre operators *)
      let expr', abstractions' = 
        close_ast_expr
          pos
          (bool_expr_of_ast_expr 
             context 
             abstractions
             pos
             ast_expr)
      in
      
      (* Add assertion to node *)
      let context', node', abstractions' = 
        assertion_to_node context node abstractions' pos expr'
      in
      
      (* Continue with next node statements *)
      parse_node_equations 
        context'
        abstractions'
        node' 
        tl

    (* Property annotation *)
    | A.AnnotProperty (pos, ast_expr) :: tl -> 

      (* Evaluate Boolean expression and guard all pre operators *)
      let expr', abstractions' = 
        close_ast_expr
          pos
          (bool_expr_of_ast_expr 
             context 
             abstractions
             pos
             ast_expr)
      in
      
      (* Add assertion to node *)
      let context', node', abstractions' = 
        property_to_node 
          context 
          node
          abstractions'
          pos
          (TermLib.PropAnnot pos) 
          expr'
      in
      
      (* Continue with next node statements *)
      parse_node_equations 
        context'
        abstractions'
        node' 
        tl


    (* Equations with possibly more than one variable on the left-hand side

       The expression is without node calls, those have been
       abstracted *)
    | A.Equation (pos, struct_items, ast_expr) :: tl -> 

      debug lustreSimplify
        "parse_node_equation %a"
        A.pp_print_node_equation (A.Equation (pos, struct_items, ast_expr))
      in
      
      (* Evaluate expression and guard all pre operators *)
      let expr', abstractions = 
        close_indexed_ast_expr
          pos
          (eval_ast_expr 
             context 
             abstractions
             ast_expr)

      in

      debug lustreSimplify
        "@{<hv>expr' is @[<v>%a@]@]"
        (pp_print_list 
           (fun ppf (i, e) -> 
              Format.fprintf ppf "%a: %a" 
                (I.pp_print_index false) i
                (E.pp_print_lustre_expr false) e)
           "@,")
           expr'
      in
      
      debug lustreSimplify
        "@[<v>abstractions:@,%a@]"
        pp_print_abstraction_context abstractions
      in

      (* State variables and types of their assigned expressions *)
      let eq_types = 
        List.rev
          (List.fold_left
             (function accum -> function
                
                (* Left-hand side is a single identifier *)
                | A.SingleIdent (pos, ident) -> 

                  (* Find identifier of left-hand side in outputs *)
                  let accum' =
                    List.fold_left
                      (fun a (v, _) -> 
                         try 
                           (ignore 
                              (I.get_suffix
                                 ident
                                 (fst (E.ident_of_state_var v))); 
                            v) :: a
                         with Not_found ->
                           a)
                      accum
                      node.N.outputs
                  in

                  (* Identifier not found in outputs *)
                  if accum' = accum then

                    (* Find identifier of left-hand side in local variables *)
                    let accum'' = 
                      List.fold_left
                        (fun a (v, _) -> 
                           try 
                             (ignore 
                                (I.get_suffix
                                   ident
                                   (fst (E.ident_of_state_var v)));
                              (* Format.printf
                                "found in locals %a@." 
                                StateVar.pp_print_state_var v; *)
                              v) :: a
                           with Not_found ->
                             a)
                        accum
                        node.N.locals
                    in

                    (* Identifier not found in outputs and local variables *)
                    if accum'' = accum' then 
                      
                      fail_at_position 
                        pos 
                        "Assignment to neither output nor local variable" 

                    else

                      (* Return *)
                      accum''

                  else

                    (* Return *)
                    accum'

                (* TODO: Recursive assignments to indexed variables 

                   Need to add to scope of expression per definition
                   from variable on the left-hand side

                   For possibly recursive definitions use define-fun
                   to either unroll definitions or quantify. *)
                | A.IndexedIdent (pos, ident, index) -> 
              
                  fail_at_position
                    pos
                    "Indexed definitions not supported"

                (* TODO: Structural assignments *)
                | _ -> 
                  fail_at_position
                    pos
                    "Structural assignments not supported")

             []
             struct_items)
      in

      (* Add all equations to node *)
      let context', node', abstractions' = 

        try 

          List.fold_right2
            
            (fun state_var (_, expr) (context, node, abstractions) -> 
               
               (* Do not check for matching indexes here, the best thing
                  possible is to compare suffixes, but it is not obvious, where
                  to start suffix at *)
               let eq = (state_var, expr) in
               
               (* Add assertion to node *)
               equation_to_node context node abstractions pos eq)
            
            eq_types
            expr'
            (context, node, abstractions)

        with Invalid_argument "List.fold_right2" -> 

          fail_at_position 
            pos
            "Type mismatch in equation"

      in

      (* Continue *)
      parse_node_equations 
        context'
        abstractions'
        node'
        tl


    (* Annotation for main node *)
    | A.AnnotMain :: tl -> 

      parse_node_equations 
        context 
        abstractions
        { node with N.is_main = true }
        tl


(* Parse a contract annotation of a node *)
let rec parse_node_contract 
    context 
    empty_abstractions
    ({ N.name = node_ident } as node) = 

  function

    (* No more contract clauses *)
    | [] -> node 


    (* Assumption *)
    | A.Requires (pos, expr) :: tl -> 

      (* Evaluate Boolean expression and guard all pre operators *)
      let expr', abstractions = 
        close_ast_expr
          pos
          (bool_expr_of_ast_expr 
             context 
             empty_abstractions
             pos
             expr)
      in

      (* Add assertion to node *)
      let context', node', abstractions' = 
        requires_to_node context node abstractions pos expr'
      in
      
      (* Add new definitions to context *)
      let context', node', abstractions' = 
        abstractions_to_context_and_node context' node' abstractions' pos
      in

      (* Continue with next contract clauses *)
      parse_node_contract 
        context' 
        empty_abstractions
        node'
        tl


    (* Guarantee *)
    | A.Ensures (pos, expr) :: tl -> 

      (* Evaluate Boolean expression and guard all pre operators *)
      let expr', abstractions = 
        close_ast_expr
          pos
          (bool_expr_of_ast_expr 
             context 
             empty_abstractions
             pos
             expr)
      in

      (* Add assertion to node *)
      let context', node', abstractions' = 
        ensures_to_node context node abstractions pos expr'
      in
      
      (* Add new definitions to context *)
      let context', node', abstractions' = 
        abstractions_to_context_and_node context' node' abstractions' pos
      in

      (* Continue with next contract clauses *)
      parse_node_contract 
        context' 
        empty_abstractions
        node'
        tl
>>>>>>> a7c6330e


(* Return a LustreNode.t from a node LustreAst.node_decl *)
let parse_node  
    node_ident
    global_context
    inputs 
    outputs 
    locals 
    equations =

  (* Node name is scope for naming of variables *)
  let scope = I.index_of_ident node_ident in 

  (* Empty node *)
  let node = N.empty_node node_ident in

  (* Create a new state variable for abstractions *)
  let mk_fresh_state_var is_const state_var_type = 
    E.mk_fresh_state_var
      ~is_input:false
      ~is_const:is_const
      scope
      I.abs_ident
      state_var_type
      node.N.fresh_state_var_index
  in

  (* Create a new state variable for abstractions *)
<<<<<<< HEAD
  let mk_state_var_for_expr is_const new_vars ({ E.expr_type } as expr) = 

    try 
=======
  let mk_state_var_for_expr is_const new_vars ({ E.expr_type } as expr) =

    try
>>>>>>> a7c6330e

      (* Find previous definition of expression *)
      let state_var =
        E.ExprHashtbl.find
          node.N.expr_state_var_map
          expr
      in

      (* Return state variable and no new defintiion *)
      (state_var, new_vars)

    with Not_found ->

      (* Create a fresh state variable for definition *)
      let state_var =
        E.mk_fresh_state_var
<<<<<<< HEAD
          false
          is_const
=======
          ~is_input:false
          ~is_const:is_const
>>>>>>> a7c6330e
          scope
          I.abs_ident
          expr_type
          node.N.fresh_state_var_index
      in

      (* Record definition of expression by state variable *)
      E.ExprHashtbl.add
        node.N.expr_state_var_map
        expr
        state_var;

      (* Return variable and add definition *)
      (state_var, ((state_var, expr) :: new_vars))

  in

  (* Create a new constant to guard pre operator on state variable *)
  let mk_oracle_for_state_var state_var = 

    try 

      (* Return oracle previously created *)
      StateVar.StateVarHashtbl.find  
        node.N.state_var_oracle_map
        state_var

    (* No oracle for state variable *)
    with Not_found -> 

      (* Create a fresh oracle *)
      let oracle = 
        E.mk_fresh_state_var
          ~is_input:true
          ~is_const:true
          scope
          I.oracle_ident
          (StateVar.type_of_state_var state_var)
          node.N.fresh_oracle_index
      in

      (* Map state variable to oracle *)
      StateVar.StateVarHashtbl.add
        node.N.state_var_oracle_map
        state_var
        oracle;

      (* Return fresh oracle *)
      oracle

  in

  (* Create a new oracle of type *)
  let mk_new_oracle oracle_type = 
    E.mk_fresh_state_var
      ~is_input:true
      ~is_const:true
      scope
      I.oracle_ident
      oracle_type
      node.N.fresh_oracle_index
  in

  (* Create a new variable observing a property of subnode *)
  let mk_new_observer = 
    let r = ref Numeral.(- one) in
    fun observer_type ->
      Numeral.incr r;
      E.mk_state_var_of_ident
        ~is_input:false
        ~is_const:false
        scope
        (I.push_int_index !r I.observer_ident)
        observer_type
  in

  (* Initial, empty abstraction context *)
  let empty_abstractions = 
    { scope;
<<<<<<< HEAD
      mk_fresh_state_var = mk_fresh_state_var;
      mk_state_var_for_expr = mk_state_var_for_expr;
      mk_oracle_for_state_var = mk_oracle_for_state_var;
=======
      mk_new_state_var = mk_new_state_var;
      mk_state_var_for_expr = mk_state_var_for_expr;
      mk_new_oracle_for_state_var = mk_new_oracle_for_state_var;
>>>>>>> a7c6330e
      mk_new_oracle = mk_new_oracle;
      mk_new_observer = mk_new_observer;
      new_vars = [];
      new_calls = [];
      new_oracles = [];
      new_observers = [] }
  in

  (* Parse inputs, add to global context and node context *)
  let context', node' = 
    parse_node_inputs global_context node inputs
  in

  (* Parse outputs, add to local context and node context *)
  let context', node' = 
    parse_node_outputs
      context' 
      node' 
      outputs
  in

  (* Parse local declarations, add to local context and node context *)
  let context', node' = 
    parse_node_locals context' node' locals
  in

  (* Parse equations and assertions, add to node context, local
     context is not modified *)
<<<<<<< HEAD
  let abstractions', context', node' = 
=======
  let abstractions', context', node = 
>>>>>>> a7c6330e
    parse_node_equations 
      empty_abstractions
      context' 
      node' 
      equations
  in

<<<<<<< HEAD
  (* Add abstractions to context and node *)
  let _, _, node' =
    abstractions_to_context_and_node 
      abstractions' 
      context' 
      node' 
  in

  (* Simplify by substituting variables that are aliases *)
  N.solve_eqs_node_calls node'
=======
  (* Add new definitions to context *)
  let _, node', _ = 
    abstractions_to_context_and_node context' node abstractions' dummy_pos
  in

  (* Simplify by substituting variables that are aliases *)
  (* N.solve_eqs_node_calls node' *)
  node'
>>>>>>> a7c6330e


(* ******************************************************************** *)
(* Main                                                                 *)
(* ******************************************************************** *)

(* Iterate over a list of declarations and return a context *)
let rec declarations_to_nodes'
    ({ type_of_ident; expr_of_ident; nodes } as global_context) = 

  function

    (* All declarations processed, return result *)
    | [] -> global_context


    (* Declaration of a type as alias or free *)
    | (A.TypeDecl (pos, (A.AliasType (_, ident, _) as type_decl))) :: decls
    | (A.TypeDecl (pos, (A.FreeType (_, ident) as type_decl))) :: decls -> 

      if       

        (* Type t must not be declared *)
        type_in_context global_context ident

      then

        fail_at_position 
          pos
          (Format.asprintf 
             "Type %a is redeclared" 
             (I.pp_print_ident false) ident);

      (* Change context with alias type declaration *)
      let global_context' = match type_decl with 

        (* Identifier is an alias for a type *)
        | A.AliasType (_, ident, type_expr) -> 

          (* Add alias type declarations for the possibly indexed
             type expression *)
          let global_context' = 
            add_alias_type_decl
              global_context
              pos
              ident
              type_expr
          in

          (* Return changed context and unchanged declarations *)
          global_context'

        (* Identifier is a free type *)
        | A.FreeType (_, ident) -> 

          fail_at_position pos "Free types not supported"

      in

      (* Recurse for next declarations *)
      declarations_to_nodes' global_context' decls


    (* Declaration of a typed, untyped or free constant *)
    | (A.ConstDecl (pos, (A.FreeConst (_, ident, _) as const_decl))) :: decls 
    | (A.ConstDecl (pos, (A.UntypedConst (_, ident, _) as const_decl))) :: decls 
    | (A.ConstDecl (pos, (A.TypedConst (_, ident, _, _) as const_decl))) :: decls ->

      if

        (try 

           (* Identifier must not be declared *)
           ident_in_context global_context ident 

         (* Fail if reserved identifier used *)
         with Invalid_argument e -> fail_at_position pos e)

      then

        (* Fail if identifier already declared *)
        fail_at_position 
          pos 
          (Format.asprintf 
             "Identifier %a is redeclared as constant" 
             (I.pp_print_ident false) ident);

      (* Change context with constant declaration *)
      let global_context' = 
        add_const_decl global_context const_decl 
      in

      (* Recurse for next declarations *)
      declarations_to_nodes' global_context' decls


    (* Node declaration without parameters *)
    | (A.NodeDecl 
         (pos, 
          (node_ident, 
           [], 
           inputs, 
           outputs, 
           locals, 
           equations))) :: decls ->

      (try 

        (* Add node declaration to global context *)
        let node_context = 
          parse_node
            node_ident
            global_context 
            inputs 
            outputs
            locals
            equations 
        in
        
        (* Recurse for next declarations *)
        declarations_to_nodes' 
          { global_context with 
              nodes = node_context :: nodes }
          decls

       (* Node may be forward referenced *)
       with Node_not_found (ident, pos) -> 

        if 

          (* Is the referenced node declared later? *)
          List.exists 
            (function 
              | A.NodeDecl (_, (i, _, _, _, _, _)) when i = ident -> true 
              | _ -> false)
            decls

        then

          fail_at_position 
            pos 
            (Format.asprintf 
               "Node %a is forward referenced" 
               (I.pp_print_ident false) ident)
      
        else
          
          fail_at_position
            pos
            (Format.asprintf 
               "Node %a is not defined" 
               (I.pp_print_ident false) ident))


    (* Node declaration without parameters *)
    | (A.FuncDecl (pos, _)) :: _ ->

      fail_at_position pos "Functions not supported"


    (* Node declaration without parameters *)
    | (A.NodeParamInst (pos, _)) :: _
    | (A.NodeDecl (pos, _)) :: _ ->

      fail_at_position pos "Parametric nodes not supported" 


(* Iterate over the declarations and return the nodes *)
let declarations_to_nodes decls = 

  (* Extract nodes from produced global context *)
  let { nodes } as global_context = 
    declarations_to_nodes' init_lustre_context decls 
  in

  (* Return nodes *)
  nodes


(* Standalone Lustre simplifier for testing *)
let main () = 

  Debug.initialize ();
  Debug.enable "lustreSimplify" Format.std_formatter;

  (* Create lexing buffer *)
  let lexbuf = Lexing.from_function LustreLexer.read_from_lexbuf_stack in

  (* Read from file or standard input *)
  let in_ch, curdir = 
    if Array.length Sys.argv > 1 then 
      (let fname = Sys.argv.(1) in 

       let zero_pos = 
         { Lexing.pos_fname = fname;
           Lexing.pos_lnum = 1;
           Lexing.pos_bol = 0;
           Lexing.pos_cnum = 0 } 
       in
       lexbuf.Lexing.lex_curr_p <- zero_pos; 

       let curdir = 
         Filename.dirname fname
       in

       open_in fname, curdir) 
    else
      (stdin, Sys.getcwd ())
  in

  (* Initialize lexing buffer with channel *)
  LustreLexer.lexbuf_init in_ch curdir;

  (* Lustre file is a list of declarations *)
  let declarations = 

    try 

      (* Parse file to list of declarations *)
      LustreParser.main LustreLexer.token lexbuf 

    with 
      | LustreParser.Error ->

        let 
          { Lexing.pos_fname; 
            Lexing.pos_lnum; 
            Lexing.pos_bol; 
            Lexing.pos_cnum } = 
          Lexing.lexeme_start_p lexbuf 
        in

        Format.printf 
          "Syntax error in line %d at column %d in %s: %s@." 
          pos_lnum
          (pos_cnum - pos_bol)
          pos_fname
          (Lexing.lexeme lexbuf);

        exit 1

  in

  (* Simplify declarations to a list of nodes *)
  let nodes = declarations_to_nodes declarations in

  Format.printf 
    "@[<v>Before slicing@,%a@]@."
    (pp_print_list (LustreNode.pp_print_node false) "@,") 
    nodes

;;

main ()



(* 
   Local Variables:
   compile-command: "make -k -C .."
   indent-tabs-mode: nil
   End: 
*)
  <|MERGE_RESOLUTION|>--- conflicted
+++ resolved
@@ -78,10 +78,6 @@
    analysis to recognize cycles to fully support forward
    referencing. *)
 exception Node_not_found of I.t * position
-<<<<<<< HEAD
-=======
-
->>>>>>> a7c6330e
 
 
 (* Raise parsing exception *)
@@ -89,13 +85,8 @@
 
   Event.log
     L_warn
-<<<<<<< HEAD
     "Parser error at %a: %s"
     Lib.pp_print_position pos
-=======
-    "Parser error in %a: %s"
-    pp_print_position pos
->>>>>>> a7c6330e
     msg;
 
   raise A.Parser_error
@@ -106,13 +97,8 @@
 
   Event.log
     L_warn
-<<<<<<< HEAD
     "Parser warning at %a: %s"
     Lib.pp_print_position pos
-=======
-    "Parser warning in %a: %s"
-    pp_print_position pos
->>>>>>> a7c6330e
     msg
 
 
@@ -237,11 +223,7 @@
        definition *)
     mk_state_var_for_expr : bool -> (StateVar.t * E.t) list -> E.t -> StateVar.t * (StateVar.t * E.t) list;
 
-<<<<<<< HEAD
     (* Create a new oracle input to guard pre operator on state
-=======
-    (* Create a new oracle input to guard pre operation on state
->>>>>>> a7c6330e
        variable *)
     mk_oracle_for_state_var : StateVar.t -> StateVar.t;
 
@@ -274,19 +256,11 @@
   let fail _ = fail_at_position pos msg in
 
   { scope = I.empty_index;
-<<<<<<< HEAD
     mk_fresh_state_var = fail; 
     mk_state_var_for_expr = fail;
     mk_oracle_for_state_var = fail;
     mk_new_oracle = fail;
     mk_new_observer = fail;
-=======
-    mk_new_state_var = (fun _ -> fail_at_position pos msg); 
-    mk_state_var_for_expr = (fun _ -> fail_at_position pos msg); 
-    mk_new_oracle_for_state_var = (fun _ -> fail_at_position pos msg);
-    mk_new_oracle = (fun _ -> fail_at_position pos msg);
-    mk_new_observer_state_var = (fun _ -> fail_at_position pos msg);
->>>>>>> a7c6330e
     new_vars = []; 
     new_calls = [];
     new_oracles = [];
@@ -386,15 +360,9 @@
 *)
 let rec eval_ast_expr     
     ({ scope;
-<<<<<<< HEAD
        mk_fresh_state_var; 
        mk_state_var_for_expr; 
        mk_oracle_for_state_var; 
-=======
-       mk_new_state_var; 
-       mk_state_var_for_expr; 
-       mk_new_oracle_for_state_var; 
->>>>>>> a7c6330e
        mk_new_oracle; 
        mk_new_observer; 
        new_vars;
@@ -1109,34 +1077,8 @@
 
       in
 
-<<<<<<< HEAD
       (* Get indexed expressions in record definition *)
       let res, abstractions' =
-=======
-      (* Return expression *)
-      eval_ast_expr'
-        context
-        abstractions''
-        ((I.empty_index, expr') :: result)
-        tl
-
-
-    (* Disequality *)
-    | A.Neq (pos, expr1, expr2) :: tl -> 
-
-      (* Return expression *)
-      eval_ast_expr'
-        context
-        abstractions
-        result
-        (A.Not (dummy_pos, A.Eq (pos, expr1, expr2)) :: tl)
-
-
-    (* Less than or equal *)
-    | A.Lte (pos, expr1, expr2) :: tl -> 
-
-      eval_binary_ast_expr E.mk_lte expr1 expr2 pos tl
->>>>>>> a7c6330e
 
         List.fold_left 
           (fun (accum, abstraction) (i, expr) -> 
@@ -1210,13 +1152,8 @@
           (* New variable for abstraction, not a constant *)
           let state_var, new_vars' = 
             mk_state_var_for_expr
-<<<<<<< HEAD
               false
               new_vars
-=======
-              false 
-              abstractions'.new_vars
->>>>>>> a7c6330e
               cond'
           in
 
@@ -1224,12 +1161,8 @@
 
           (* Add definition of variable *)
           let abstractions'' =
-<<<<<<< HEAD
             { abstractions' with
                 new_vars = new_vars' }
-=======
-            { abstractions' with new_vars = new_vars' }
->>>>>>> a7c6330e
           in
 
           (* Use abstracted variable as input parameter *)
@@ -1252,270 +1185,6 @@
         cond''
         args
         defaults'
-<<<<<<< HEAD
-=======
-        result
-        tl
-
-(*
-
-      (* Inputs, outputs and oracles of called node *)
-      let { N.inputs = node_inputs; 
-            N.outputs = node_outputs; 
-            N.oracles = node_oracles } = 
-
-        try 
-
-          (* Get node context by identifier *)
-          List.find
-            (function { N.name = node_ident } -> node_ident = ident)
-            nodes
-
-        with Not_found -> 
-
-          (* Node may be forward referenced *)
-          raise (Node_not_found (ident, pos))
-
-      in
-
-      (* Evaluate inputs as list of expressions *)
-      let args', abstractions' = 
-        eval_ast_expr
-          context 
-          abstractions
-          (A.ExprList (pos, args))
-      in
-
-      (* Evaluate initial values as list of expressions *)
-      let init', abstractions' = 
-        eval_ast_expr
-          context 
-          abstractions' 
-          (A.ExprList (pos, init))
-      in
-
-      (* Evaluate initial values as list of expressions *)
-      let cond', abstractions' = 
-
-        bool_expr_of_ast_expr
-          context 
-          abstractions' 
-          pos
-          cond
-
-      in
-
-      (* Fresh state variables for oracle inputs of called node *)
-      let oracle_state_vars = 
-        List.map 
-          (fun sv -> 
-             mk_new_oracle_state_var (StateVar.type_of_state_var sv)) 
-          node_oracles 
-      in
-
-      (* Expressions from state variables for oracle inputs *)
-      let oracle_exprs = 
-        List.map
-          (fun sv -> E.mk_var sv E.base_clock) 
-          oracle_state_vars 
-      in
-
-      (* Type check and flatten indexed expressions for input into
-         list without indexes *)
-      let node_input_exprs, abstractions' =
-        node_inputs_of_exprs node_inputs abstractions' pos args'
-      in
-
-      (* Type check and flatten indexed expressions for input into
-         list without indexes *)
-      let node_init_exprs =
-        node_init_of_exprs node_outputs pos init'
-      in
-
-(*
-      (* Flatten indexed types of node outputs to a list of
-         identifiers and their types *)
-      let node_output_idents = 
-        output_idents_of_node scope ident pos call_ident node_outputs
-      in
-
-      (* Node call evaluates to variables capturing the output of the
-         node with indexes by their position *)
-      let result' = 
-        add_node_output_to_result index result node_output_idents
-      in
-*)
-
-      let output_vars = 
-        output_vars_of_node_output mk_new_state_var node_outputs 
-      in
-
-      let result' = 
-        (List.map 
-           (fun sv -> (I.empty_index, E.mk_var sv E.base_clock)) 
-           output_vars) 
-        @ result
-      in
-
-      (* Add expression to result *)
-      eval_ast_expr' 
-        context 
-        { abstractions' 
-          with new_calls =
-                 { N.call_returns = output_vars;
-                   N.call_clock = cond';
-                   N.call_node_name = ident;
-                   N.call_pos = pos;
-                   N.call_inputs = node_input_exprs @ oracle_exprs; 
-                   N.call_defaults = node_init_exprs } :: abstractions'.new_calls;
-               new_oracles = abstractions'.new_oracles @ oracle_state_vars }
-        result' 
-        tl
-
-*)
-
-(*
-
-
-      (try 
-
-         let { node_inputs; node_outputs } = List.assoc ident nodes in
-
-         let cond', new_defs' = 
-           eval_ast_expr
-             scope
-             mk_new_state_var 
-             mk_new_oracle_ident 
-             mk_new_call_ident 
-             context 
-             new_defs 
-             cond
-         in
-
-         let args', new_defs'' = 
-           eval_ast_expr_list
-             scope
-             mk_new_state_var 
-             mk_new_oracle_ident 
-             mk_new_call_ident 
-             context 
-             new_defs' 
-             args
-         in
-
-         let init', (vars', calls') =
-           eval_ast_expr_list
-             scope
-             mk_new_state_var 
-             mk_new_oracle_ident 
-             mk_new_call_ident 
-             context 
-             new_defs'' 
-             init
-         in
-
-         let call_ident = mk_new_call_ident ident in
-
-         let node_input_exprs =
-           node_inputs_of_exprs node_inputs args'
-         in
-
-         let node_output_idents = 
-           output_idents_of_node ident pos call_ident node_outputs
-         in
-
-         (* TODO: fold_right2 on node_outputs and init', sort both by
-            index, type check and add to a list *)
-
-
-
-
-         let result' = 
-           add_node_output_to_result index result node_output_idents
-         in
-
-         (* Add expression to result *)
-         eval_ast_expr' 
-           scope
-           mk_new_state_var 
-           mk_new_oracle_ident 
-           mk_new_call_ident 
-           context 
-           result' 
-           (vars', 
-            (node_output_idents, 
-             E.t_true, 
-             ident, 
-             node_input_exprs, 
-             init_exprs) :: calls') 
-           tl
-
-       with Not_found -> 
-
-         (* Fail *)
-         raise 
-           (Failure 
-              (Format.asprintf 
-                 "Node %a not defined or forward-referenced in %a" 
-                 (I.pp_print_ident false) ident
-                 A.pp_print_position dummy_pos)))
-
-*)
-
-    (* Temporal operator pre *)
-    | A.Pre (pos, expr) :: tl -> 
-
-      (try 
-
-         (* Evaluate expression *)
-         let expr', abstractions' = 
-           eval_ast_expr 
-             context 
-             abstractions
-             expr 
-         in
-
-         (* Abstract expression under pre to a fresh variable *)
-         let expr'', abstractions'' = 
-
-           List.fold_left
-             (fun 
-               (accum, ({ mk_state_var_for_expr; new_vars } as abstractions)) 
-               (index, expr) -> 
-               let expr', new_vars' = 
-                 E.mk_pre (mk_state_var_for_expr false) new_vars expr 
-               in
-               (((index, expr') :: accum), 
-                { abstractions with new_vars = new_vars' }))
-             (result, abstractions')
-             expr'
-
-         in
-
-         (* Add expression to result *)
-         eval_ast_expr' 
-           context 
-           abstractions''
-           expr'' 
-           tl
-
-       with E.Type_mismatch ->
-
-         fail_at_position pos "Type mismatch for expressions")
-
-
-    (* Followed by operator *)
-    | A.Fby (pos, _, _, _) :: tl -> 
-
-      fail_at_position pos "Fby operator not implemented" 
-
-
-    (* Arrow temporal operator *)
-    | A.Arrow (pos, expr1, expr2) :: tl -> 
-
-      eval_binary_ast_expr E.mk_arrow expr1 expr2 pos tl
-
->>>>>>> a7c6330e
 
     (* Node call *)
     | A.Call (pos, ident, args) -> 
@@ -1531,244 +1200,7 @@
     (* Boolean at-most-one constaint  *)
     | A.OneHot (pos, _) -> 
 
-<<<<<<< HEAD
       fail_at_position pos "One-hot expression not supported"
-=======
-(* Apply operation to expression component-wise *)
-and unary_apply_to 
-    context 
-    abstractions
-    mk 
-    expr 
-    pos
-    accum = 
-
-  try 
-
-    (* Evaluate expression *)
-    let expr', abstractions' = 
-      eval_ast_expr 
-        context 
-        abstractions
-        expr 
-    in
-
-    (* Expression evaluates to indexed expression (is sorted by
-       indexes), add in reverse order to the stack *)
-    (List.fold_left
-       (fun a (j, e) -> (j, mk e) :: a)
-       accum
-       expr',
-     abstractions')
-
-  with E.Type_mismatch ->
-
-    fail_at_position pos "Type mismatch for expressions"
-
-
-(* Apply operation to expressions component-wise *)
-and binary_apply_to 
-    context 
-    abstractions
-    mk 
-    expr1 
-    expr2 
-    pos
-    accum = 
-
-  (* Evaluate first expression *)
-  let expr1', abstractions' = 
-    eval_ast_expr 
-      context 
-      abstractions
-      expr1 
-  in
-
-  (* Evaluate second expression *)
-  let expr2', abstractions' = 
-    eval_ast_expr 
-      context 
-      abstractions'
-      expr2 
-  in
-
-  try 
-
-    (* Check type of corresponding expressions 
-
-       Expressions evaluate to indexed expressions (sorted by
-       indexes), add in reverse order to the stack *)
-    (List.fold_left2
-       (fun accum (index1, expr1) (index2, expr2) -> 
-          (index1, mk expr1 expr2) :: accum)
-       accum
-       expr1'
-       expr2',
-     abstractions')
-
-  (* Type checking error or one expression has more indexes *)
-  with Invalid_argument "List.fold_left2" | E.Type_mismatch -> 
-
-    fail_at_position
-      pos
-      (Format.asprintf
-         "Type mismatch for expressions %a and %a" 
-         A.pp_print_expr expr1
-         A.pp_print_expr expr2)
-
-
-(* Evaluate expression *)
-and eval_ast_expr 
-    context 
-    abstractions
-    ast_expr = 
-
-  let expr', abstractions' = 
-    eval_ast_expr' 
-      context
-      abstractions
-      [] 
-      [ast_expr]
-  in
-(*
-  Format.printf 
-    "@[<hv>%a@ %a@]@."
-    A.pp_print_expr ast_expr
-    (pp_print_list 
-       (fun ppf (i, e) ->
-          Format.fprintf
-            ppf
-            "@[<hv>%a: %a@]"
-            (I.pp_print_index false) i
-            (E.pp_print_lustre_expr false) e)
-       ",@ ")
-    (List.rev expr');
-*)
-  (* Assertion to ensure list is sorted by indexes *)
-  (match List.rev expr' with 
-    | (h, _) :: tl -> 
-      ignore 
-        (List.fold_left 
-           (fun a (i, _) -> assert ((I.compare_index i a) > 0); i)
-           h
-           tl)
-    | _ -> ());
-
-  (* Expression must be sorted by their indexes *)
-  (List.rev expr', abstractions')
-
-
-and eval_node_call
-    ({ nodes } as context)
-    ({ mk_new_state_var; 
-       mk_state_var_for_expr; 
-       mk_new_oracle; 
-       mk_new_observer_state_var } as abstractions)
-    pos
-    cond
-    ident
-    args
-    defaults
-    result
-    tl = 
-
-  (* Type check expressions for node inputs and return sorted list of
-     expressions for node inputs *)
-  let node_inputs_of_exprs node_inputs abstractions pos expr_list =
-
-    try
-
-      (* Check types and index, keep lists sorted *)
-      List.fold_right2
-        (fun 
-          (in_var, index)
-          (_, ({ E.expr_type } as expr)) 
-          (accum, ({ new_vars; mk_state_var_for_expr } as abstractions)) ->
-
-          if
-
-            (* Expression must be of a subtype of input type *)
-            Type.check_type 
-              expr_type
-              (StateVar.type_of_state_var in_var) 
-
-          then 
-
-            (* New variable for abstraction, is constant if input is *)
-            let state_var, new_vars' = 
-              mk_state_var_for_expr
-                (StateVar.is_const in_var)
-                abstractions.new_vars
-                expr 
-            in
-
-            E.set_state_var_instance state_var pos ident in_var;
-
-            (* Add definition of variable *)
-            let abstractions' =
-              { abstractions with new_vars = new_vars' }
-            in
-
-            (* Add expression as input *)
-            (state_var :: accum, abstractions')
-
-          else
-            raise E.Type_mismatch)
-        node_inputs
-        expr_list
-        ([], abstractions)
-
-    (* Type checking error or one expression has more indexes *)
-    with Invalid_argument "List.fold_right2" | E.Type_mismatch -> 
-
-      fail_at_position pos "Type mismatch for expressions"
-
-  in
-
-  let
-
-    { N.inputs = node_inputs; 
-      N.oracles = node_oracles;
-      N.outputs = node_outputs; 
-      N.observers = node_observers;
-      N.props = node_props } = 
-
-    try 
-
-      (* Get node context by identifier *)
-      List.find
-        (function { N.name = node_ident } -> node_ident = ident)
-        nodes
-
-    with Not_found -> 
-
-      (* Node may be forward referenced *)
-      raise (Node_not_found (ident, pos))
-
-  in
-
-  debug lustreSimplify
-      "@[<hv>Node call at %a:@ properties @[<hv>%a@]@ observers @[<hv>%a@]@]"
-      pp_print_position pos
-      (pp_print_list StateVar.pp_print_state_var ",@ ")
-      (List.map fst node_props)
-      (pp_print_list StateVar.pp_print_state_var ",@ ")
-      node_observers
-  in
-
-
-  if
-
-    (* Node call has activation condition  *)
-    not (E.equal_expr cond E.t_true)
-
-  then 
-
-    (
-
-      (* Number of defaults must match number of outputs *)
-      if (List.length node_outputs <> List.length defaults) then 
->>>>>>> a7c6330e
 
     (* Array slice [A[i..j,k..l]] *)
     | A.ArraySlice (pos, _, _) -> 
@@ -1794,7 +1226,6 @@
 
       fail_at_position pos "Fby operator not implemented" 
 
-<<<<<<< HEAD
 
     (* Interpolation to base clock *)
     | A.Current (pos, A.When (_, _, _)) -> 
@@ -1820,129 +1251,6 @@
 
     (* Node call to a parametric node *)
     | A.CallParam (pos, _, _, _) -> 
-=======
-  (* Type check and flatten indexed expressions for input into list
-         without indexes *)
-  let node_input_state_vars, abstractions' =
-    node_inputs_of_exprs node_inputs abstractions' pos expr_list'
-  in
-
-  try 
-
-    (* Find a call to the same node on the same clock with the same
-       inputs in this node *)
-    let node_call = 
-      List.find
-        (fun { N.call_clock = cond';
-               N.call_defaults = defaults';
-               N.call_node_name = ident';
-               N.call_inputs = inputs';
-               N.call_returns = node_outputs } -> 
-
-          (* Call to the same node *)
-          (I.equal ident ident') &&
-
-          (* Same activation condition *)
-          (E.equal_expr cond' cond) &&
-
-          (* Same defaults *)
-          (List.for_all2
-             (fun (_, sv1) sv2 -> E.equal_expr sv1 sv2)
-             defaults 
-             defaults') &&
-
-          (* Inputs are the same up to oracles *)
-          (let rec aux = 
-            function 
-              | [] -> (function _ -> true)
-              | h :: tl -> 
-                (function
-                  | [] -> false
-                  | h' :: tl' -> 
-                    if StateVar.equal_state_vars h h' then 
-                      aux tl tl'
-                    else
-                      false)
-           in
-           aux node_input_state_vars inputs'))
-        abstractions'.new_calls
-    in
-
-    let result' = 
-      List.fold_left2
-        (fun result sv (_, index) -> 
-           (index, E.mk_var sv E.base_clock) :: result)
-        result
-        node_call.N.call_returns
-        node_outputs
-    in
-
-    (* Add expression to result *)
-    eval_ast_expr' 
-      context 
-      abstractions' 
-      result' 
-      tl
-
-  with Not_found -> 
-
-    (* Fresh state variables for oracle inputs of called node *)
-    let oracle_state_vars = 
-      List.map 
-        (fun node_sv ->
-           let sv = mk_new_oracle (StateVar.type_of_state_var node_sv) in
-           E.set_state_var_instance sv pos ident node_sv;
-           sv)
-        node_oracles 
-    in
-
-    (* Fresh state variables for observer outputs of called node *)
-    let observer_state_vars = 
-      List.map 
-        (fun node_sv -> 
-           let sv = 
-             mk_new_observer_state_var (StateVar.type_of_state_var node_sv) 
-           in
-           E.set_state_var_instance sv pos ident node_sv;
-           sv)
-        node_observers
-    in
-
-
-    let result', output_vars = 
-      List.fold_left
-        (fun (result, output_vars) (node_sv, index) -> 
-
-           let sv = 
-             mk_new_state_var false (StateVar.type_of_state_var node_sv)
-           in
-
-           E.set_state_var_instance sv pos ident node_sv;
-           (index, E.mk_var sv E.base_clock) :: result, 
-           sv :: output_vars)
-
-        (result, [])
-        node_outputs
-    in
-
-    (* Add expression to result *)
-    eval_ast_expr' 
-      context 
-      { abstractions' 
-        with new_calls = { N.call_returns = (List.rev output_vars);
-                           N.call_observers = observer_state_vars;
-                           N.call_clock = cond;
-                           N.call_node_name = ident;
-                           N.call_pos = pos;
-                           N.call_inputs = 
-                             node_input_state_vars @ oracle_state_vars;
-                           N.call_defaults = List.map snd defaults } 
-                         :: abstractions'.new_calls;
-             new_oracles = abstractions'.new_oracles @ oracle_state_vars;
-             new_observers = abstractions'.new_observers @ observer_state_vars }
-      result' 
-      tl
->>>>>>> a7c6330e
 
       fail_at_position pos "Parametric nodes not supported" 
 
@@ -2521,7 +1829,6 @@
              next_top_idx
          in
 
-<<<<<<< HEAD
          (* Create state variable as input and contant *)
          let state_var = 
            E.mk_state_var_of_ident
@@ -2531,17 +1838,6 @@
              ident' 
              t
          in
-=======
-  (* Create state variable as input and contant *)
-  let state_var = 
-    E.mk_state_var_of_ident
-      ~is_input:true
-      ~is_const:is_const
-      scope
-      (I.push_back_index index ident) 
-      basic_type
-  in
->>>>>>> a7c6330e
 
          (* State variable is an input *)
          E.set_state_var_source state_var state_var_source;
@@ -2583,7 +1879,6 @@
          (* Add index to identifier *)
          let ident' = I.push_back_index index ident in
 
-<<<<<<< HEAD
          (* Create state variable as input and contant *)
          let state_var = 
            E.mk_state_var_of_ident
@@ -2593,17 +1888,6 @@
              ident' 
              t
          in
-=======
-  (* Create state variable as neither constant nor input *)
-  let state_var = 
-    E.mk_state_var_of_ident
-      ~is_input:false
-      ~is_const:false
-      scope
-      (I.push_back_index index ident)
-      basic_type
-  in
->>>>>>> a7c6330e
 
          (* State variable is an input *)
          E.set_state_var_source state_var state_var_source;
@@ -2635,32 +1919,12 @@
   (* Node name is scope for naming of variables *)
   let scope = I.index_of_ident node_ident in 
 
-<<<<<<< HEAD
   (* Add declaration of input to trie and context *)
   let context', node_inputs' = 
     add_node_decl_to_trie
       context
       node_inputs
       E.Input
-=======
-  (* Add index to identifier *)
-  let ident' = I.push_index index ident in
-
-  (* Add to typing context *)
-  let type_ctx' = 
-    (ident', basic_type) :: 
-      (add_enum_to_context type_ctx pos basic_type) 
-  in
-
-  (* Add indexed identifier to context *)
-  let index_ctx' = add_to_prefix_map index_ctx ident' () in
-
-  (* Create state variable as neither constant nor input *)
-  let state_var = 
-    E.mk_state_var_of_ident
-      ~is_input:false
-      ~is_const:false
->>>>>>> a7c6330e
       scope
       ident
       is_const
@@ -2668,24 +1932,9 @@
       ident_types
   in
 
-<<<<<<< HEAD
   (* Return context and node with declaration *)
   (context', { node with N.inputs = node_inputs' })
      
-=======
-  (* State variable is locally defined or abstract variable *)
-  E.set_state_var_source 
-    state_var 
-    (if is_dummy_pos pos then E.Abstract else E.Local);
-
-  (* Add state variable to local variables *)
-  let node_locals' = (state_var, index) :: node.N.locals in
-
-  (* Must return node in accumulator *)
-  ({ context with type_ctx = type_ctx'; index_ctx = index_ctx' }, 
-   { node with N.locals = node_locals'})
-
->>>>>>> a7c6330e
 
 (* Add declaration of a node input to contexts *)
 let add_node_output_decl
@@ -2715,7 +1964,6 @@
   (context', { node with N.outputs = node_outputs' })
 
 
-<<<<<<< HEAD
 (* Add declaration of a node local variable to contexts *)
 let add_node_var_decl
     context
@@ -2726,13 +1974,6 @@
      
   (* Node name is scope for naming of variables *)
   let scope = I.index_of_ident node_ident in 
-=======
-    (* Add to typing context *)
-    let type_ctx' = 
-      (ident', basic_type) :: 
-      (add_enum_to_context type_ctx dummy_pos basic_type) 
-    in
->>>>>>> a7c6330e
 
   (* Add declaration of local variable to list and context *)
   let context', node_locals' = 
@@ -2747,20 +1988,8 @@
       ident_types
   in
 
-<<<<<<< HEAD
   (* Return context and node with declaration *)
   (context', { node with N.locals = node_locals' })
-=======
-    (* Create state variable as constant and input *)
-    let state_var =
-      E.mk_state_var_of_ident
-        ~is_input:true
-        ~is_const:true
-        scope
-        (I.push_back_index index ident)
-        basic_type
-    in
->>>>>>> a7c6330e
 
     
 (* Add declaration of an oracle input to contexts *)
@@ -2802,24 +2031,8 @@
   (* Node name is scope for naming of variables *)
   let scope = I.index_of_ident node_ident in 
 
-<<<<<<< HEAD
   (* Type of observer *)
   let state_var_type = StateVar.type_of_state_var state_var in
-=======
-  (* Add index to identifier *)
-  let ident' = I.push_index index ident in
-
-  let basic_type = StateVar.type_of_state_var state_var in
-
-  (* Add to typing context *)
-  let type_ctx' = 
-    (ident', basic_type) :: 
-      (add_enum_to_context type_ctx dummy_pos basic_type) 
-  in
-
-  (* Add indexed identifier to context *)
-  let index_ctx' = add_to_prefix_map index_ctx ident' () in
->>>>>>> a7c6330e
 
   (* Create state variable as constant and input *)
   let state_var' =
@@ -3007,10 +2220,6 @@
     ({ mk_state_var_for_expr; new_vars } as abstractions)
     context
     node
-<<<<<<< HEAD
-=======
-    ({ mk_state_var_for_expr; new_vars } as abstractions)
->>>>>>> a7c6330e
     pos
     source
     expr =
@@ -3035,7 +2244,6 @@
 
       (* State variable of abstraction variable *)
       let state_var, new_vars' = 
-<<<<<<< HEAD
         mk_state_var_for_expr false new_vars expr 
       in
       
@@ -3073,77 +2281,6 @@
        N.locals = node_locals';
        N.outputs = node_outputs' }
    )
-=======
-        mk_state_var_for_expr 
-          false
-          new_vars
-          expr 
-      in
-
-      (* State variable is a locally abstracted variable *)
-      E.set_state_var_source state_var E.Abstract;
-
-      (* Add definition of abstraction variable to node *)
-      let context', node', abstractions' = 
-        equation_to_node
-          context
-          node
-          abstractions
-          dummy_pos  
-          (state_var, expr)
-      in
-
-      (* Property is new state variable *)
-      (state_var, 
-       context', 
-       node', 
-       { abstractions' with new_vars = new_vars' })
-
-  in
-
-  if 
-
-    (* Skip if property already in node *)
-    List.exists
-      (fun (sv, _) -> StateVar.equal_state_vars state_var sv)
-      node.N.props 
-
-  then
-
-    (* Add property to node *)
-    (context, node, abstractions)
-
-  else
-
-    (* Add declaration of variable to observers if not already an
-       output *)
-    let node_observers' = 
-      node'.N.observers @
-      (if 
-        List.exists
-          (fun (sv, _) -> StateVar.equal_state_vars sv state_var)
-          node'.N.outputs
-       then
-         []
-       else
-         [state_var])
-    in
-
-    (* Remove declaration of variable from locals *)
-    let node_locals' = 
-      List.filter
-        (fun (sv, _) -> not (StateVar.equal_state_vars sv state_var))
-        node'.N.locals
-    in
-
-    (* Add property to node *)
-    (context', 
-     { node' with 
-         N.props = (state_var, source) :: node'.N.props; 
-         N.observers = node_observers';
-         N.locals = node_locals' },
-     abstractions')
->>>>>>> a7c6330e
 
 
 (* Add an expression as an assertion *)
@@ -3240,13 +2377,7 @@
             abstractions 
             context 
             node
-<<<<<<< HEAD
             A.dummy_pos 
-=======
-            abstractions 
-            dummy_pos 
-            (TermLib.Generated [state_var])
->>>>>>> a7c6330e
             range_expr
 
         | t, s -> 
@@ -3665,7 +2796,6 @@
          in
 
          (* Add variable declaration to context *)
-<<<<<<< HEAD
          let context', node' =
            add_node_var_decl
              context
@@ -3676,15 +2806,6 @@
                 I.empty_index
                 (StateVar.type_of_state_var state_var)
                 IdxTrie.empty)
-=======
-         let context', node' = 
-           add_node_var_decl 
-             base_ident
-             dummy_pos
-             (context, node)
-             (I.index_of_one_index_list index)
-             (StateVar.type_of_state_var state_var)
->>>>>>> a7c6330e
          in
 
          (* Add equation to node *)
@@ -3783,7 +2904,6 @@
                   else
 
                     (* Add new local variable to node *)
-<<<<<<< HEAD
                     add_node_var_decl
                       context
                       node
@@ -3793,14 +2913,6 @@
                          I.empty_index
                          (StateVar.type_of_state_var state_var)
                          IdxTrie.empty)
-=======
-                    add_node_var_decl 
-                      base_ident
-                      dummy_pos
-                      (context, node)
-                      (I.index_of_one_index_list index)
-                      (StateVar.type_of_state_var state_var)
->>>>>>> a7c6330e
 
                 in
 
@@ -3845,329 +2957,7 @@
 
   in
 
-<<<<<<< HEAD
   abstractions', context', node'
-=======
-  context', node', abstractions' 
-
-
-(* Parse a statement (equation, assert or annotation) in a node *)
-let rec parse_node_equations 
-    context 
-    abstractions 
-    ({ N.name = node_ident } as node ) = 
-
-  function
-
-    (* No more statements *)
-    | [] -> abstractions, context, node 
-
-    (* Assertion *)
-    | A.Assert (pos, ast_expr) :: tl -> 
-
-      (* Evaluate Boolean expression and guard all pre operators *)
-      let expr', abstractions' = 
-        close_ast_expr
-          pos
-          (bool_expr_of_ast_expr 
-             context 
-             abstractions
-             pos
-             ast_expr)
-      in
-      
-      (* Add assertion to node *)
-      let context', node', abstractions' = 
-        assertion_to_node context node abstractions' pos expr'
-      in
-      
-      (* Continue with next node statements *)
-      parse_node_equations 
-        context'
-        abstractions'
-        node' 
-        tl
-
-    (* Property annotation *)
-    | A.AnnotProperty (pos, ast_expr) :: tl -> 
-
-      (* Evaluate Boolean expression and guard all pre operators *)
-      let expr', abstractions' = 
-        close_ast_expr
-          pos
-          (bool_expr_of_ast_expr 
-             context 
-             abstractions
-             pos
-             ast_expr)
-      in
-      
-      (* Add assertion to node *)
-      let context', node', abstractions' = 
-        property_to_node 
-          context 
-          node
-          abstractions'
-          pos
-          (TermLib.PropAnnot pos) 
-          expr'
-      in
-      
-      (* Continue with next node statements *)
-      parse_node_equations 
-        context'
-        abstractions'
-        node' 
-        tl
-
-
-    (* Equations with possibly more than one variable on the left-hand side
-
-       The expression is without node calls, those have been
-       abstracted *)
-    | A.Equation (pos, struct_items, ast_expr) :: tl -> 
-
-      debug lustreSimplify
-        "parse_node_equation %a"
-        A.pp_print_node_equation (A.Equation (pos, struct_items, ast_expr))
-      in
-      
-      (* Evaluate expression and guard all pre operators *)
-      let expr', abstractions = 
-        close_indexed_ast_expr
-          pos
-          (eval_ast_expr 
-             context 
-             abstractions
-             ast_expr)
-
-      in
-
-      debug lustreSimplify
-        "@{<hv>expr' is @[<v>%a@]@]"
-        (pp_print_list 
-           (fun ppf (i, e) -> 
-              Format.fprintf ppf "%a: %a" 
-                (I.pp_print_index false) i
-                (E.pp_print_lustre_expr false) e)
-           "@,")
-           expr'
-      in
-      
-      debug lustreSimplify
-        "@[<v>abstractions:@,%a@]"
-        pp_print_abstraction_context abstractions
-      in
-
-      (* State variables and types of their assigned expressions *)
-      let eq_types = 
-        List.rev
-          (List.fold_left
-             (function accum -> function
-                
-                (* Left-hand side is a single identifier *)
-                | A.SingleIdent (pos, ident) -> 
-
-                  (* Find identifier of left-hand side in outputs *)
-                  let accum' =
-                    List.fold_left
-                      (fun a (v, _) -> 
-                         try 
-                           (ignore 
-                              (I.get_suffix
-                                 ident
-                                 (fst (E.ident_of_state_var v))); 
-                            v) :: a
-                         with Not_found ->
-                           a)
-                      accum
-                      node.N.outputs
-                  in
-
-                  (* Identifier not found in outputs *)
-                  if accum' = accum then
-
-                    (* Find identifier of left-hand side in local variables *)
-                    let accum'' = 
-                      List.fold_left
-                        (fun a (v, _) -> 
-                           try 
-                             (ignore 
-                                (I.get_suffix
-                                   ident
-                                   (fst (E.ident_of_state_var v)));
-                              (* Format.printf
-                                "found in locals %a@." 
-                                StateVar.pp_print_state_var v; *)
-                              v) :: a
-                           with Not_found ->
-                             a)
-                        accum
-                        node.N.locals
-                    in
-
-                    (* Identifier not found in outputs and local variables *)
-                    if accum'' = accum' then 
-                      
-                      fail_at_position 
-                        pos 
-                        "Assignment to neither output nor local variable" 
-
-                    else
-
-                      (* Return *)
-                      accum''
-
-                  else
-
-                    (* Return *)
-                    accum'
-
-                (* TODO: Recursive assignments to indexed variables 
-
-                   Need to add to scope of expression per definition
-                   from variable on the left-hand side
-
-                   For possibly recursive definitions use define-fun
-                   to either unroll definitions or quantify. *)
-                | A.IndexedIdent (pos, ident, index) -> 
-              
-                  fail_at_position
-                    pos
-                    "Indexed definitions not supported"
-
-                (* TODO: Structural assignments *)
-                | _ -> 
-                  fail_at_position
-                    pos
-                    "Structural assignments not supported")
-
-             []
-             struct_items)
-      in
-
-      (* Add all equations to node *)
-      let context', node', abstractions' = 
-
-        try 
-
-          List.fold_right2
-            
-            (fun state_var (_, expr) (context, node, abstractions) -> 
-               
-               (* Do not check for matching indexes here, the best thing
-                  possible is to compare suffixes, but it is not obvious, where
-                  to start suffix at *)
-               let eq = (state_var, expr) in
-               
-               (* Add assertion to node *)
-               equation_to_node context node abstractions pos eq)
-            
-            eq_types
-            expr'
-            (context, node, abstractions)
-
-        with Invalid_argument "List.fold_right2" -> 
-
-          fail_at_position 
-            pos
-            "Type mismatch in equation"
-
-      in
-
-      (* Continue *)
-      parse_node_equations 
-        context'
-        abstractions'
-        node'
-        tl
-
-
-    (* Annotation for main node *)
-    | A.AnnotMain :: tl -> 
-
-      parse_node_equations 
-        context 
-        abstractions
-        { node with N.is_main = true }
-        tl
-
-
-(* Parse a contract annotation of a node *)
-let rec parse_node_contract 
-    context 
-    empty_abstractions
-    ({ N.name = node_ident } as node) = 
-
-  function
-
-    (* No more contract clauses *)
-    | [] -> node 
-
-
-    (* Assumption *)
-    | A.Requires (pos, expr) :: tl -> 
-
-      (* Evaluate Boolean expression and guard all pre operators *)
-      let expr', abstractions = 
-        close_ast_expr
-          pos
-          (bool_expr_of_ast_expr 
-             context 
-             empty_abstractions
-             pos
-             expr)
-      in
-
-      (* Add assertion to node *)
-      let context', node', abstractions' = 
-        requires_to_node context node abstractions pos expr'
-      in
-      
-      (* Add new definitions to context *)
-      let context', node', abstractions' = 
-        abstractions_to_context_and_node context' node' abstractions' pos
-      in
-
-      (* Continue with next contract clauses *)
-      parse_node_contract 
-        context' 
-        empty_abstractions
-        node'
-        tl
-
-
-    (* Guarantee *)
-    | A.Ensures (pos, expr) :: tl -> 
-
-      (* Evaluate Boolean expression and guard all pre operators *)
-      let expr', abstractions = 
-        close_ast_expr
-          pos
-          (bool_expr_of_ast_expr 
-             context 
-             empty_abstractions
-             pos
-             expr)
-      in
-
-      (* Add assertion to node *)
-      let context', node', abstractions' = 
-        ensures_to_node context node abstractions pos expr'
-      in
-      
-      (* Add new definitions to context *)
-      let context', node', abstractions' = 
-        abstractions_to_context_and_node context' node' abstractions' pos
-      in
-
-      (* Continue with next contract clauses *)
-      parse_node_contract 
-        context' 
-        empty_abstractions
-        node'
-        tl
->>>>>>> a7c6330e
 
 
 (* Return a LustreNode.t from a node LustreAst.node_decl *)
@@ -4197,15 +2987,9 @@
   in
 
   (* Create a new state variable for abstractions *)
-<<<<<<< HEAD
   let mk_state_var_for_expr is_const new_vars ({ E.expr_type } as expr) = 
 
     try 
-=======
-  let mk_state_var_for_expr is_const new_vars ({ E.expr_type } as expr) =
-
-    try
->>>>>>> a7c6330e
 
       (* Find previous definition of expression *)
       let state_var =
@@ -4222,13 +3006,8 @@
       (* Create a fresh state variable for definition *)
       let state_var =
         E.mk_fresh_state_var
-<<<<<<< HEAD
           false
           is_const
-=======
-          ~is_input:false
-          ~is_const:is_const
->>>>>>> a7c6330e
           scope
           I.abs_ident
           expr_type
@@ -4308,15 +3087,9 @@
   (* Initial, empty abstraction context *)
   let empty_abstractions = 
     { scope;
-<<<<<<< HEAD
       mk_fresh_state_var = mk_fresh_state_var;
       mk_state_var_for_expr = mk_state_var_for_expr;
       mk_oracle_for_state_var = mk_oracle_for_state_var;
-=======
-      mk_new_state_var = mk_new_state_var;
-      mk_state_var_for_expr = mk_state_var_for_expr;
-      mk_new_oracle_for_state_var = mk_new_oracle_for_state_var;
->>>>>>> a7c6330e
       mk_new_oracle = mk_new_oracle;
       mk_new_observer = mk_new_observer;
       new_vars = [];
@@ -4345,11 +3118,7 @@
 
   (* Parse equations and assertions, add to node context, local
      context is not modified *)
-<<<<<<< HEAD
   let abstractions', context', node' = 
-=======
-  let abstractions', context', node = 
->>>>>>> a7c6330e
     parse_node_equations 
       empty_abstractions
       context' 
@@ -4357,7 +3126,6 @@
       equations
   in
 
-<<<<<<< HEAD
   (* Add abstractions to context and node *)
   let _, _, node' =
     abstractions_to_context_and_node 
@@ -4368,16 +3136,6 @@
 
   (* Simplify by substituting variables that are aliases *)
   N.solve_eqs_node_calls node'
-=======
-  (* Add new definitions to context *)
-  let _, node', _ = 
-    abstractions_to_context_and_node context' node abstractions' dummy_pos
-  in
-
-  (* Simplify by substituting variables that are aliases *)
-  (* N.solve_eqs_node_calls node' *)
-  node'
->>>>>>> a7c6330e
 
 
 (* ******************************************************************** *)
