--- conflicted
+++ resolved
@@ -90,7 +90,7 @@
 
     val smtsort_of_type : Type.t -> sort
 
-    val smtexpr_of_var : (UfSymbol.t -> unit) -> Var.t -> t
+    val smtexpr_of_var : Var.t -> t
 
     val type_of_string_sexpr : HStringSExpr.t -> sort
                                                    
@@ -110,9 +110,9 @@
 
     val string_of_expr : t -> string
 
-    val smtexpr_of_term : (UfSymbol.t -> unit) -> t -> t
-
-    val quantified_smtexpr_of_term : (UfSymbol.t -> unit) -> bool -> Var.t list -> t -> t
+    val smtexpr_of_term : t -> t
+
+    val quantified_smtexpr_of_term : bool -> Var.t list -> t -> t
 
     val var_of_smtexpr : t -> Var.t
 
@@ -145,7 +145,8 @@
 
 
 
-    let pp_print_term ppf t =  Term.T.pp_print_term_w Driver.pp_print_symbol ppf t
+    let pp_print_term ppf t =
+      Term.T.pp_print_term_w Driver.pp_print_symbol ppf t
         
     
     
@@ -461,23 +462,10 @@
     let print_expr = pp_print_expr Format.std_formatter
 
 
-<<<<<<< HEAD
     (* Return a string representation of an expression *)
     let string_of_expr t = 
       string_of_t pp_print_expr t
 
-=======
-(* Convert a variable to an SMT expression *)
-let smtexpr_of_var var =
-
-  (* Building the uf application. *)
-  Term.mk_uf
-    (* Getting the unrolled uf corresponding to the state var
-       instance. *)
-    (Var.unrolled_uf_of_state_var_instance var)
-    (* No arguments. *)
-    []
->>>>>>> 52bccd1e
 
 
     (* ********************************************************************* *)
@@ -488,29 +476,17 @@
     let rec smtsort_of_type t = interpr_type t
 
 
+
     (* Convert a variable to an SMT expression *)
-    let smtexpr_of_var declare var =
+    let smtexpr_of_var var =
 
       (* Building the uf application. *)
       Term.mk_uf
         (* Getting the unrolled uf corresponding to the state var
            instance. *)
-        (Var.unrolled_uf_of_state_var_instance var declare)
+        (Var.unrolled_uf_of_state_var_instance var)
         (* No arguments. *)
         []
-
-
-    (* Convert a variable to an SMT expression *)
-    let smtexpr_of_var declare var =
-
-      (* Building the uf application. *)
-      Term.mk_uf
-        (* Getting the unrolled uf corresponding to the state var
-           instance. *)
-        (Var.unrolled_uf_of_state_var_instance var declare)
-        (* No arguments. *)
-        []
-
 
     (* Convert an SMT expression to a variable *)
     let rec var_of_smtexpr e = 
@@ -553,13 +529,8 @@
             "var_of_smtexpr: \
              Invalid arity of uninterpreted function"
 
-<<<<<<< HEAD
         (* Annotated term *)
         | Term.T.Attr (t, _) -> var_of_smtexpr t
-=======
-(* Convert a term to an SMT expression *)
-let quantified_smtexpr_of_term quantifier vars term = 
->>>>>>> 52bccd1e
 
         (* Other expressions *)
         | Term.T.Const _
@@ -581,7 +552,7 @@
 
 
   (* Convert a term to an SMT expression *)
-  let quantified_smtexpr_of_term declare quantifier vars term = 
+  let quantified_smtexpr_of_term quantifier vars term = 
 
       (* Map all variables to temporary variables and convert types to SMT
      sorts, in particular convert IntRange types to Ints *)
@@ -653,25 +624,19 @@
       term'
 
 
-<<<<<<< HEAD
   (* Convert an expression from the SMT solver to a term *)
-  let smtexpr_of_term declare term = 
-  quantified_smtexpr_of_term declare false [] term
-=======
-(* Convert an expression from the SMT solver to a term *)
-let smtexpr_of_term term = 
-  quantified_smtexpr_of_term false [] term
->>>>>>> 52bccd1e
-
-    (* Pretty-print a custom argument *)
-    let pp_print_custom_arg ppf = function 
+  let smtexpr_of_term term = 
+    quantified_smtexpr_of_term false [] term
+
+  (* Pretty-print a custom argument *)
+  let pp_print_custom_arg ppf = function 
     | ArgString s -> Format.pp_print_string ppf s
     | ArgExpr e -> pp_print_expr ppf e
                      
 
-    (* Return a string representation of a custom argument *)
-    let string_of_custom_arg t = 
-      string_of_t pp_print_custom_arg t
+  (* Return a string representation of a custom argument *)
+  let string_of_custom_arg t = 
+    string_of_t pp_print_custom_arg t
 
 
 
