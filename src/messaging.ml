--- conflicted
+++ resolved
@@ -711,16 +711,8 @@
   let purge_messages sock = 
 
     let rec recv_iter zmsg =
-<<<<<<< HEAD
-
-      if (zmsg_size zmsg != 0) then 
-
-          recv_iter (zmsg_recv_nowait sock)
-
-=======
       if (zmsg_size zmsg != 0) then 
           recv_iter (zmsg_recv_nowait sock)
->>>>>>> 6fc3e579
     in
 
     recv_iter (zmsg_recv_nowait sock)
