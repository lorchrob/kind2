(* This file is part of the Kind 2 model checker.

   Copyright (c) 2015 by the Board of Trustees of the University of Iowa

   Licensed under the Apache License, Version 2.0 (the "License"); you
   may not use this file except in compliance with the License.  You
   may obtain a copy of the License at

   http://www.apache.org/licenses/LICENSE-2.0 

   Unless required by applicable law or agreed to in writing, software
   distributed under the License is distributed on an "AS IS" BASIS,
   WITHOUT WARRANTIES OR CONDITIONS OF ANY KIND, either express or
   implied. See the License for the specific language governing
   permissions and limitations under the License. 

*)

(* A Lustre node

   Nodes are normalized for easy translation into a transition system,
   mainly by introducing new variables. A LustreExpr.t does not
   contain node calls, temporal operators or expressions under a pre
   operator. Node equations become a map of identifiers to expressions
   in [node_eqs], all node calls are in [node_calls] as a list of
   tuples containing fresh variables the node output is assigned to
   and the expressions for the node input.

   The node inputs are extended with oracles that are appended to the
   formal input parameters for each unguarded [pre] operator or oracle
   input of a called node.

   The node outpus are extended with observers for each property that
   is not an output, and each observer of a called node.

   Local constants are propagated and do not need to be stored. The
   inputs of a node can be extended by constant state variables in
   [node_oracles] for the initial value of unguarded pre operations.

   Assertions, properties to prove and contracts as assumptions and
   guarantees are lists of expressions in [node_asserts],
   [node_props], [node_requires], and [node_ensures].

   The flag [node_is_main] is set if the node has been annotated as
   main, it is not checked if more than one node or no node at all may
   have that annotation. *)

open Lib

(* Module abbreviations *)
module I = LustreIdent 
module E = LustreExpr

module SVS = StateVar.StateVarSet
module SVMap = StateVar.StateVarMap
module ISet = I.LustreIdentSet

(* Set of state variables of list *)
let svs_of_list list = 
  List.fold_left (fun a e -> SVS.add e a) SVS.empty list


(* Add a list of state variables to a set *)
let add_to_svs set list = 
  List.fold_left (fun a e -> SVS.add e a) set list 
  

(* A call of a node *)
type node_call = 

  { 

    (* Variables capturing the outputs *)
    call_returns : StateVar.t list;

    (* Variables capturing the outputs *)
    call_observers : StateVar.t list;

    (* Boolean activation condition *)
    call_clock : StateVar.t option;

    (* Name of called node *)
    call_node_name : LustreIdent.t;
    
    (* Position of node call in input file *)
    call_pos : position;

    (* Expressions for input parameters *)
    call_inputs : StateVar.t list;

    (* Expression for initial return values *)
    call_defaults : LustreExpr.t list;

  }

(*
  { call_returns; call_clock; call_node_name; call_pos; call_inputs; call_defaults }
*)



(* A Lustre node *)
type t = 

  { 

    (* Name of node *)
    name : LustreIdent.t;

    (* Input variables of node together with their index in the
       original model

       The order of the list is important, it is the order of the
       indexes and of the parameters in the declaration. *)
    inputs : (StateVar.t * I.index) list;

    (* Oracle inputs *)
    oracles : StateVar.t list;

    (* Output variables of node together with their index in the
       original model

       The order of the list is important, it is the order of the
       indexes and of the parameters in the declaration. *)
    outputs : (StateVar.t * I.index) list;

    (* Observer outputs *)
    observers : StateVar.t list;

    (* Local variables of node

       The order of the list is irrelevant, we are doing dependency
       analysis and cone of influence reduction later. *)
    locals : (StateVar.t * I.index) list; 

    (* Equations for local and output variables *)
    equations : (StateVar.t * LustreExpr.t) list;

    (* Node calls with activation condition: variables capturing the
       outputs, the Boolean activation condition, the name of the
       called node, expressions for input parameters and expression
       for initialization *)
    calls : node_call list;

    (* Assertions of node *)
    asserts : LustreExpr.t list;

    (* Proof obligations for node *)
    props : (StateVar.t * TermLib.prop_source) list;

    (* Contract for node, assumptions *)
    requires : LustreExpr.t list;

    (* Contract for node, guarantees *)
    ensures : LustreExpr.t list;

    (* Node is annotated as main node *)
    is_main : bool;

    (* Dependencies of the output variables on input variables *)
    output_input_dep : int list list;

    (* Index of last abstraction state variable *)
    fresh_state_var_index : Numeral.t ref;

    (* Index of last oracle state variable *)
    fresh_oracle_index : Numeral.t ref;

    (* Map of state variables to their oracles *)
    state_var_oracle_map : StateVar.t StateVar.StateVarHashtbl.t;

    (* Map of expressions to state variables *)
    expr_state_var_map : StateVar.t E.ExprHashtbl.t;

  }


(* An empty node *)
let empty_node name = 
  { name = name;
    inputs = [];
    oracles = [];
    outputs = [];
    observers = [];
    locals = [];
    equations = [];
    calls = [];
    asserts = [];
    props = [];
    requires = [];
    ensures = [];
    is_main = false;
    output_input_dep = [];
    fresh_state_var_index = ref Numeral.(- one);
    fresh_oracle_index = ref Numeral.(- one); 
    state_var_oracle_map = StateVar.StateVarHashtbl.create 7;
    expr_state_var_map = E.ExprHashtbl.create 7 }



(* Pretty-print a node input *)
let pp_print_input safe ppf (var, _) =

  Format.fprintf ppf
    "%t%a: %a"
    (function ppf -> 
      if StateVar.is_const var then Format.fprintf ppf "const ")
    (E.pp_print_lustre_var safe) var
    (E.pp_print_lustre_type safe) (StateVar.type_of_state_var var)


(* Pretty-print a node output *)
let pp_print_output safe ppf (var, _) =

  Format.fprintf ppf
    "%a: %a"
    (E.pp_print_lustre_var safe) var
    (E.pp_print_lustre_type safe) (StateVar.type_of_state_var var)


(* Pretty-print a node local variable *)
let pp_print_local safe ppf (var, _) =

  Format.fprintf ppf
    "%a: %a"
    (E.pp_print_lustre_var safe) var
    (E.pp_print_lustre_type safe) (StateVar.type_of_state_var var)


(* Pretty-print a node equation *)
let pp_print_node_equation safe ppf (var, expr) = 

  Format.fprintf ppf
    "@[<hv 2>%a =@ %a;@]"
    (E.pp_print_lustre_var safe) var
    (E.pp_print_lustre_expr safe) expr


(* Pretty-print a node call *)
let pp_print_call safe ppf = function 

  (* Node call on the base clock *)
  | { call_returns = out_vars; 
      call_observers = observer_vars; 
      call_clock = None; 
      call_node_name = node; 
      call_inputs = in_vars } ->

    Format.fprintf ppf
      "@[<hv 2>@[<hv 1>(%a)@] =@ @[<hv>%a(%a);@]@]"
      (pp_print_list 
         (E.pp_print_lustre_var safe)
         ",@ ") 
      (out_vars @ observer_vars)
      (I.pp_print_ident safe) node
      (pp_print_list (E.pp_print_lustre_var safe) ",@ ") in_vars

  (* Node call not on the base clock is a condact *)
  |  { call_returns = out_vars; 
       call_observers = observer_vars; 
       call_clock = Some act_var;
       call_node_name = node; 
       call_inputs = in_vars; 
       call_defaults = init_exprs } ->
     
    Format.fprintf ppf
      "@[<hv 2>@[<hv 1>(%a)@] =@ @[<hv>condact(%a,@,%a(%a),@,%a);@]@]"
      (pp_print_list 
         (E.pp_print_lustre_var safe)
         ",@ ") 
      (out_vars @ observer_vars)
      (E.pp_print_lustre_var safe) act_var
      (I.pp_print_ident safe) node
      (pp_print_list (E.pp_print_lustre_var safe) ",@ ") in_vars
      (pp_print_list (E.pp_print_lustre_expr safe) ",@ ") 
      (init_exprs @ (List.map (fun _ -> E.t_true) observer_vars))
          

(* Pretty-print an assertion *)
let pp_print_assert safe ppf expr = 

  Format.fprintf ppf
    "@[<hv 2>assert@ %a;@]"
    (E.pp_print_lustre_expr safe) expr


(* Pretty-print a property *)
let pp_print_prop safe ppf var = 

  Format.fprintf ppf
    "@[<hv 2>--%%PROPERTY@ @[<h>%a@];@]"
    (E.pp_print_lustre_var safe) var
    

(* Pretty-print an assumption *)
let pp_print_requires safe ppf expr = 

  Format.fprintf ppf
    "@[<hv 2>--@@requires@ @[<h>%a@];@]"
    (E.pp_print_lustre_expr safe) expr


(* Pretty-print a guarantee *)
let pp_print_ensures safe ppf expr = 

  Format.fprintf ppf
    "@[<hv 2>--@@ensures @[<h>%a@];@]"
    (E.pp_print_lustre_expr safe) expr


(* Pretty-print a node *)
let pp_print_node 
    safe
    ppf 
    { name;
      inputs; 
      oracles; 
      outputs; 
      observers; 
      locals; 
      equations; 
      calls; 
      asserts; 
      props; 
      requires; 
      ensures;
      output_input_dep;
      is_main } = 

  (* Output a space if list is not empty *)
  let space_if_nonempty = function
    | [] -> (function _ -> ())
    | _ -> (function ppf -> Format.fprintf ppf "@ ")
  in

  Format.fprintf ppf 
    "@[<hv>@[<hv 2>node %a@ @[<hv 1>(%a)@]@;<1 -2>\
     returns@ @[<hv 1>(%a)@];@]@ \
     @[<v>%a@]%t\
     %t%t\
     @[<hv 2>let@ \
     %a%t\
     %a%t\
     %a%t\
     %t\
     %a%t\
     %a%t\
     %a@;<1 -2>\
     tel;@]@]"  
    (I.pp_print_ident safe) name
    (pp_print_list (pp_print_input safe) ";@ ") 
    (inputs @ (List.map (fun sv -> (sv, I.empty_index)) oracles))
    (pp_print_list (pp_print_output safe) ";@ ") 
    (outputs @ (List.map (fun sv -> (sv, I.empty_index)) observers))
    (pp_print_list  
       (fun ppf l -> 
          Format.fprintf ppf "@[<h>-- %a@]"
            (pp_print_list Format.pp_print_int "@ ")
            l)
       "@,")
    output_input_dep
    (space_if_nonempty output_input_dep)
    (function ppf -> 
      if locals = [] then () else 
        Format.fprintf ppf 
          "@[<hv 2>var@ %a;@]" 
          (pp_print_list (pp_print_local safe) ";@ ") locals)
    (space_if_nonempty locals)
    (pp_print_list (pp_print_call safe) "@ ") calls
    (space_if_nonempty calls)
    (pp_print_list (pp_print_node_equation safe) "@ ") equations
    (space_if_nonempty equations)
    (pp_print_list (pp_print_assert safe) "@ ") asserts
    (space_if_nonempty asserts)
    (function ppf -> if is_main then Format.fprintf ppf "--%%MAIN@,")
    (pp_print_list (pp_print_requires safe) "@ ") requires
    (space_if_nonempty requires)
    (pp_print_list (pp_print_ensures safe) "@ ") ensures
    (space_if_nonempty ensures)
    (pp_print_list (pp_print_prop safe) "@ ") ((List.map fst props) @ observers)
    


(* Return the node of the given name from a list of nodes *)
let exists_node_of_name name nodes =

  List.exists
    (function { name = node_name } -> name = node_name)
    nodes


(* Return the node of the given name from a list of nodes *)
let node_of_name name nodes =

  try 

    List.find
      (function { name = node_name } -> name = node_name)
      nodes
      
  with Not_found -> 

    debug lustreNode 
      "@[<v>Node %a not found@,%a@]"
      (I.pp_print_ident false) name
      (pp_print_list (pp_print_node false) "@,") nodes
    in
    
    raise Not_found 


let rec ident_of_top = function 
  
  | [] -> raise (Invalid_argument "ident_of_top")

  | [{ name }] -> name 

  | h :: tl -> ident_of_top tl


(* Calculate dependencies of variables *)
let rec node_var_dependencies nodes node accum = 

(*
  (* Return expression either for the initial state or a step state *)
  let init_or_step_of_expr { E.expr_init; E.expr_step } = 
    if init_or_step then 
      E.base_term_of_expr E.base_offset expr_init 
    else 
      E.cur_term_of_expr E.cur_offset expr_step 
  in

  let init_or_step_offset = 
    if init_or_step then E.base_offset else E.cur_offset
  in
*)
  function 

    (* Return all calculated dependencies *)
    | [] -> accum

    (* Calculate dependency of variable [ident], which all variables
       in [dep] depend on *)
    | (state_var, dep) :: tl -> 

(*
      debug lustreNode
        "@[<v>node_var_dependencies %a @[<h>(%a)@]@,%a@]@."
        StateVar.pp_print_state_var state_var
        (pp_print_list StateVar.pp_print_state_var "@ ") dep 
        (pp_print_list (pp_print_node false) "@,") nodes
      in
*)

      if 

        (* Variable is an input variable *)
        List.exists 
          (fun (sv, _) -> StateVar.equal_state_vars sv state_var)
          node.inputs 

      then 

        (* No dependencies for inputs *)
        node_var_dependencies 
          nodes
          node
          ((state_var, SVS.empty) :: accum) 
          tl

      else

        (* Variables this variable depends on *)
        let vars = 

          try 

            (* Get expression defining variable *)
            let (_, expr) = 
              List.find 
                (fun (sv, _) -> StateVar.equal_state_vars sv state_var)
                node.equations 
            in

            (* Get variables in expression *)
            SVS.elements
              (SVS.union 
                 (Term.state_vars_at_offset_of_term
                    E.base_offset
                    (E.base_term_of_expr E.base_offset expr.E.expr_init))
                 (Term.state_vars_at_offset_of_term
                    E.cur_offset
                    (E.cur_term_of_expr E.cur_offset expr.E.expr_step)))

          (* Variable is not input or not defined in an equation *)
          with Not_found -> 

            try

              (* Iterate over node calls to find identifier in
                 variables capturing the output *)
              let rec aux ident = function
                | [] -> raise Not_found
                | { call_returns = o; call_observers = b } as n :: tl -> 

                  (* Iterate over variables capturing the output to
                     find variable and return the node call and the
                     position of the variable in the output
                     parameters *)
                  let rec aux2 i = function
                    | [] -> raise Not_found 
                    | sv :: _ 
                      when StateVar.equal_state_vars sv state_var -> (n, i)
                    | _ :: tl -> aux2 (succ i) tl
                  in

                  try aux2 0 (o @ b) with Not_found -> aux ident tl

              in

              (* Return node call and position of variable in output
                 parameters *)
              let 
                { call_node_name = node_ident; call_inputs = call_params }, 
                input_pos = 
                aux state_var node.calls 
              in

(*
              Format.printf 
                "%a is at position %d in call to node %a@."
                (I.pp_print_ident false) ident 
                input_pos
                (I.pp_print_ident false) node_ident;
*)

              (* Get dependencies of output parameters on input
                 parameters from called node *)
              let { output_input_dep } = 
                node_of_name node_ident nodes
              in
(*
              debug lustreNode
                "@[<v>Input output dependencies of node %a:@[<v>%a@]@]"
                (I.pp_print_ident false) node_ident
                (pp_print_list
                  (fun ppf l -> 
                    Format.fprintf ppf "@[<h>%a@]"
                      (pp_print_list Format.pp_print_int "@ ")
                      l)
                  "@,")
                output_input_dep
              in
*)
              (* Get expressions that output of node depends on *)
              let dep_expr = 
                List.fold_left
                  (fun a d -> 
                     (List.nth call_params d :: a))
                  []
                  (List.nth output_input_dep input_pos)
              in
(*
              (* Get variables in expression *)
              SVS.elements
                (List.fold_left
                   (fun a e -> 
                      SVS.union
                        (SVS.union 
                           (Term.state_vars_at_offset_of_term
                              E.base_offset
                              (E.base_term_of_expr 
                                 E.base_offset 
                                 e.E.expr_init))
                           (Term.state_vars_at_offset_of_term
                              E.cur_offset
                              (E.cur_term_of_expr 
                                 E.cur_offset 
                                 e.E.expr_step)))
                        a)
                   SVS.empty
                   dep_expr)
*)
              
              dep_expr

            (* Variable is not input or defined in an equation or node
               call, it could be in an assertion *)
            with Not_found -> []

        in

        (* Some variables have had their dependencies calculated
           already *)
        let vars_visited, vars_not_visited = 
          List.partition
            (fun sv -> 
               List.exists
                 (fun (sv', _) -> StateVar.equal_state_vars sv sv') 
                 accum)
            vars
        in

        (* All dependent variables visited? *)
        if vars_not_visited = [] then 

          (* Dependencies of this variable is set of dependencies of
             its variables *)
          let dependent_vars = 
            List.fold_left
              (fun a i -> 
                 SVS.union a (List.assq i accum))
              (List.fold_left (fun a v -> SVS.add v a) SVS.empty vars)
              vars_visited
          in

(*
          debug lustreNode
            "@[<hv>Dependencies of %a:@ @[<hv>%a@]@]"
            StateVar.pp_print_state_var state_var
            (pp_print_list
              StateVar.pp_print_state_var
              ",@ ")
            (SVS.elements dependent_vars)
          in
*)

          (* Add variable and its dependencies to accumulator *)
          node_var_dependencies 
            nodes
            node 
            ((state_var, dependent_vars) :: accum)
            tl

        else
          
        if 

          (* Circular dependency: a variable that this variable
             depends on occurs as a dependency *)
          List.exists
            (fun v -> List.memq v dep)
            (state_var :: vars_not_visited)

        then

          (* TODO: Output variables in circular dependency *)
          failwith 
            (Format.asprintf 
               "Circular dependency involving %a"
               StateVar.pp_print_state_var state_var)

        else

          (* First get dependencies of all dependent variables *)
          node_var_dependencies 
            nodes 
            node
            accum 
            ((List.map 
                (fun v -> (v, state_var :: dep)) 
                vars_not_visited) @ 
             ((state_var, dep) :: tl))

             
(* Calculate dependencies of outputs on inputs *) 
let output_input_dep_of_var_dep node var_deps =

  (* Return a list of positions in inputs for each output *)
  List.map
    (fun (o, _) -> 

       (* Get dependencies of output variable *)
       let deps = List.assoc o var_deps in 

       (* Iterate over all dependent variables to find input variables
          and their positions *)
       List.fold_left 
         (fun a v -> 
            try

              (* Iterate over input variables and return position of
                 given variable *)
              let rec aux i = function 
                | [] -> raise Not_found
                | (ident, _) :: tl 
                  when StateVar.equal_state_vars ident v -> i
                | _ :: tl -> aux (succ i) tl 
              in

              (* Append position of input variable if found *)
              (aux 0 node.inputs) :: a 

            (* Variable is not input *)
            with Not_found -> a)
         []
         (SVS.elements deps)
    )
    node.outputs




(* Order variables such that each variable occurs before the variables
   it depends on *)
let rec order_by_dep accum = function 

  (* All dependencies processed *)
  | [] -> accum
    
  (* Variable already visited *)
  | (h, _) :: tl when List.mem h accum -> order_by_dep accum tl

  (* Variables [h] and the set [d] of variables it depends on *)
  | (h, d) :: tl -> 

    if 

      (* All dependencies are in accumulator? *)
      SVS.for_all (fun v -> List.mem v accum) d 

    then 

      (* Add variable to accumulator and continue *)
      order_by_dep (h :: accum) tl

    else

      (* Need to add all dependent variables first *)
      order_by_dep 
        accum
        (SVS.fold
           (fun e a -> 
              (List.find
                 (fun (f, _) -> StateVar.equal_state_vars e f) 
                 tl) 
              :: a)
           d
           ((h,d) :: tl))
    

(* Return node with equations in dependency order *)
let equations_order_by_dep nodes node = 

  (* For each variable get the set of current state variables in its
     equation *)
  let var_dep = 
    node_var_dependencies 
      nodes
      node
      []
      ((List.map (fun (v, _) -> (v, [])) node.equations) @
       (List.map (fun (v, _) -> (v, [])) node.outputs))
  in

  (* Order variables such that variables defined in terms of other
     variables occur first *)
  let vars_ordered = order_by_dep [] var_dep in

  (* Order equations such that an equations defining a variable occurs
     before all equations using it *)
  let equations_ordered = 
    List.fold_left 
      (fun a v -> 
         try (v, List.assoc v node.equations) :: a with Not_found -> a)
      []
      vars_ordered
  in
    
  (* Return node with equations in dependency order *)
  { node with equations = equations_ordered }


let compute_output_input_dep nodes node = 
  
  (* For each variable get the set of current state variables in its
     equation *)
  let var_dep = 
    node_var_dependencies 
      nodes
      node
      []
      ((List.map (fun (v, _) -> (v, [])) node.equations) @
       (List.map (fun (v, _) -> (v, [])) node.outputs))
  in
  
  (* Unused: need not order variables when computing dependencis only *)

  (* Order variables such that variables defined in terms of other
     variables occur first *)
  (* let vars_ordered = order_by_dep [] var_dep in *)
  
  (* Compute dependencies of output variables on inputs *)
  let output_input_dep = 
    output_input_dep_of_var_dep node var_dep 
  in

  (* Return node with equations in dependency order *)
  { node with output_input_dep = output_input_dep }


(* If x = y and x captures the output of a node, substitute y *)
let solve_eqs_node_calls node = 

  let calls', vars_eliminated =

    (* Iterate over all calls, collect modified calls and eliminated
       variables *)
    List.fold_left 
      (fun 
        (accum_calls, accum_vars_eliminated) 
        ({ call_returns = o } as n) -> 

         
         (* Modify list of variables capturing the output, add to list
              of eliminated variables *)
         let o', accum_vars_eliminated' = 
           
           (* Iterate over output variables from right to left, need
              to preserve the order *)
           List.fold_right 
             (fun v (accum_outputs, accum_vars_eliminated) ->

                try 

                  let v' =

                    fst

                      (* Find an equation [u = v] where v is the
                         variable capturing an output at the current
                         state *)
                      (List.find
                         (function 
                           | (_, e) when E.is_var e -> 

                             StateVar.equal_state_vars 
                               (E.state_var_of_expr e)
                               v

                           | _ -> false) 

                         node.equations)
                  in

                  (debug lustreNode
                    "Eliminating %a with %a"
                    StateVar.pp_print_state_var v
                    StateVar.pp_print_state_var v'
                  in
                  
                  List.iter
                    (fun (p, n, v'') -> E.set_state_var_instance v' p n v'')
                    (E.get_state_var_instances v);

                  (v' :: accum_outputs, v :: accum_vars_eliminated))

                (* Variable not found in a variable alias equation *)
                with Not_found -> 

                    (v :: accum_outputs, accum_vars_eliminated))
             
             o
             ([], accum_vars_eliminated)
         in
         { n with call_returns = o' }:: accum_calls, accum_vars_eliminated')
      ([], [])
      node.calls
  in
  (*  
  Format.printf
    "@[<v>Elminated variables:@,%a@]@."
    (pp_print_list (I.pp_print_ident false) "@,") 
    vars_eliminated;
*)

  (* Remove eliminated variables from local variable declarations *)
  let locals' = 
    List.filter
      (fun (sv, _) -> not (List.memq sv vars_eliminated))
      node.locals
  in

  (* Remove eliminated equations *)
  let equations' = 
    List.filter
      (function
        | (_, e) when E.is_var e -> 
          not (List.mem (E.state_var_of_expr e) vars_eliminated)
        | _ -> true)
      node.equations
  in

  { node with calls = calls'; locals = locals'; equations = equations' }


(* Return all expressions of a node *)
let exprs_of_node { equations; calls; asserts; props; requires; ensures } =

  (* Start with expressions in equations *)
  let exprs_equations = 
    List.fold_left 
      (fun accum (_, expr) -> expr :: accum)
      []
      equations
  in

  (* Add expressions in calls *)
  let exprs_calls = 
    List.fold_left
      (fun
        accum
        { call_clock = act_cond; call_inputs = args; call_defaults = inits } -> 

(*
        (List.map (E.cur_expr_of_state_var E.cur_offset) args) @
        (List.map (E.pre_term_of_state_var E.cur_offset) args) @
         (* Add previous state expression of arguments *)
         List.map 
           (fun e -> 
              (fst 
                 ((E.mk_pre

                     (* Immediately fail if expression under pre needs
                        to be abstracted *)
                     (fun _ -> assert false) [] e)))) 
           args @ *)
        inits @ 
         accum)
      exprs_equations
      calls
  in

  (* Add expressions in assertions *)
  let exprs_asserts = asserts @ exprs_calls in

  (* Add expressions in assumptions *)
  let exprs_requires = requires @ exprs_asserts in

  (* Add expressions in guarantees *)
  let exprs_ensures = ensures @ exprs_requires in

  (* Return collected expressions *)
  exprs_ensures


(* Return all stateful variables from expressions in a node *)
let stateful_vars_of_node
    { inputs; outputs; observers; oracles; equations; calls; asserts; props } =

  (* Input, output and oracle variables are always stateful *)
  let stateful_vars =
    add_to_svs
      SVS.empty
      ((List.map fst inputs)
       @ (List.map fst outputs)
       @ oracles 
       @ observers)
  in

  (* Add stateful variables from equations *)
  let stateful_vars = 
    List.fold_left 
      (fun accum (_, expr) -> 
         SVS.union accum (E.stateful_vars_of_expr expr))
      stateful_vars
      equations
  in

  (* Add property variables *)
  let stateful_vars = add_to_svs stateful_vars (List.map fst props) in

  (* Add stateful variables from assertions *)
  let stateful_vars = 
    List.fold_left 
      
      (fun accum expr -> 
         
         (* Add stateful variables of assertion *)
         SVS.union accum (E.stateful_vars_of_expr expr) 
         
         |> 

         (* Variables in assertion that do not have a definition must
            be stateful *)
         SVS.union
           (E.state_vars_of_expr expr
            |> 
            SVS.filter
              (fun sv -> 
                 not
                   (List.exists
                      (fun (sv', _) -> 
                         StateVar.equal_state_vars sv sv') 
                      equations))))
      stateful_vars
      asserts
  in

  (* Add variables from node calls *)
  let stateful_vars = 
    List.fold_left
      (fun
        accum
        { call_returns = rets; 
          call_observers = obs; 
          call_clock = act_cond; 
          call_inputs = args; 
          call_defaults = inits } -> 

        (SVS.union accum
           (* Input and output variables are always stateful *)
           (add_to_svs
              (match act_cond with
               | Some var -> SVS.singleton var
               | None -> SVS.empty)
              (rets @ obs @ args))))
      stateful_vars
      calls
  in

  stateful_vars

(* Return name of the first node annotated with --%MAIN.  Raise
   [Not_found] if no node has a --%MAIN annotation or [Failure
   "find_main" if more than one node has a --%MAIN annotation.
*)
let find_main nodes =

  match 
  
    (* Iterate over nodes to find first node with --%MAIN
       annotation, fail if second node with --%MAIN found *)
    List.fold_left
      (fun a { name; is_main } -> 
         if is_main then
           if a = None then Some name else 
             raise
               (Failure 
                  "find_main: More than one --%MAIN annotation")
         else
           a)
      None
      nodes 

  with 

    (* No node with --%MAIN annotiaon *)
    | None -> 

      (* Return name of last node, fail if list of nodes empty *)
      (match nodes with 
        | [] -> raise Not_found 
        | { name } :: _ -> name)

    | Some n -> n


(* State variables in assertions *)
let state_vars_in_asserts { asserts } =
  
  (* Collect all state variables in each assertion *)
  List.fold_left
    (fun a e -> 
       (SVS.elements
          (LustreExpr.state_vars_of_expr e)) @ a)
    []
    asserts


(* 
  produces the set of all state variables contained in any of the nodes in the
  given list 
*)
let state_vars_of_node (node : t) =
  
  (* the set of all state variables in this nodes locals, outputs, & inputs *)
  let ret = 
    List.fold_left 
      (fun acc (sv,_) -> SVS.add sv acc) 
      SVS.empty 
      (node.locals @ node.outputs @ node.inputs)
  in

  (* ret with oracles added *)
  List.fold_left
    (fun acc sv -> SVS.add sv acc)
    ret
    (node.oracles @ node.observers)


(* Execption for reduce_to_coi: need to reduce node first *)
exception Push_node of I.t


(* Reduce list of nodes to cone of influence 

   Keep a stack of nodes to reduce, each entry on the stack is a tuple
   containing the set of state variables in the cone of influence, the
   set of state variables alread seen
*)
let rec reduce_to_coi' nodes accum : (StateVar.t list * StateVar.t list * t * t) list -> t list = function 

  | [] -> 

    (* Eliminate all unused nodes from accumulator and return *)
    accum


  (* All dependencies for this node processed, add to accumulator *)
  | ([], 
     sv_visited, 
     { outputs; 
       inputs; 
       oracles;
       observers;
       locals; 
       equations;
       asserts; 
       props; 
       requires; 
       ensures; 
       is_main; 
       output_input_dep;
       state_var_oracle_map;
       fresh_state_var_index }, 
     ({ name = node_name } as node_coi)) :: ntl -> 

    (* Eliminate unused inputs, outputs and locals, record indexes of
       eliminated inputs and outputs and reduce signature *)
    let node_coi' = 

      { node_coi with 

          (* Keep signature of node even if variables are not
             constrained any more *)
          outputs;
          inputs;
          oracles;
          observers;
          output_input_dep;

          (* Keep only local variables with definitions, or
             constrained by an assertion *)
          locals = 
            List.filter
              (fun (sv, _) -> 
                 List.exists (StateVar.equal_state_vars sv) sv_visited || 
                 List.exists
                   (fun a -> 
                      E.state_vars_of_expr a
                      |> SVS.exists (StateVar.equal_state_vars sv))
                   asserts) 
              locals;

          (* Keep assertions, properties and main annotations *)
          asserts;

          (* Keep only property variables with definitions *)
          props;

<<<<<<< HEAD
          requires = requires;
          ensures = ensures;
          is_main = is_main;
          state_var_oracle_map = state_var_oracle_map;
          fresh_state_var_index = fresh_state_var_index }
=======
          requires;
          ensures;
          is_main;
          fresh_state_var_index }
>>>>>>> 9d938efb

    in

    reduce_to_coi'
      nodes
      (node_coi' :: accum)
      ntl


  (* Head of state variable list has been visited, its dependent state
     variables are either in [state_var] or [sv_visited] *)
  | (state_var :: svtl, sv_visited, ({ name = node_name } as node_orig), node_coi) :: ntl 
    when List.mem state_var sv_visited -> 

    (* Continue with next state variable of node *)
    reduce_to_coi' 
      nodes 
      accum
      ((svtl, sv_visited, node_orig, node_coi) :: ntl)


  (* Head of state variable list has not been seen *)
  | ((state_var :: svtl), 
     sv_visited, 
     ({ name = node_name } as node_orig), 
     node_coi) :: ntl as nl -> 

    try 

      (* Need to have all nodes with variables this variable
         instantiates *)
      List.iter
        (fun (_, n, sv') -> 
           
           (debug lustreNode
               "State variable %a is an instance of %a"
               StateVar.pp_print_state_var state_var
               StateVar.pp_print_state_var sv'
            in
            
            if 
              
              (* Called node is sliced already? *)
              not (exists_node_of_name n accum) &&

                (* Called node is not sliced away *)
                (exists_node_of_name n accum)
                
            then 
              
              (debug lustreNode
                  "State variable %a is an instance of %a, slicing %a first"
                  StateVar.pp_print_state_var state_var
                  StateVar.pp_print_state_var sv'
                  (I.pp_print_ident false) n
               in
               
               (* Slice called node first *)
               raise (Push_node n))))

        (E.get_state_var_instances state_var);

      (* Copy node call from original node to reduced node, do not
         modify original node, because additional variables may be found
         to be in the cone of influence *)
      let calls_coi', svtl, sv_visited' =

        try 

          (

            let 
              ({ call_returns = call_outputs;
                 call_observers = call_observers;
                 call_clock = call_act;
                 call_node_name = call_name;
                 call_inputs = call_inputs;
                 call_defaults = call_defaults } as call_coi) =

              (* Find variable in result of a node call *)
              List.find 
                (fun { call_returns = o; call_observers = b } -> 
                   List.exists 
                     (fun sv -> StateVar.equal_state_vars state_var sv) 
                     (o @ b))
                node_orig.calls
            in

            if 

              (* Called node is sliced already? *)
              List.exists 
                (function { name } -> name = call_name)
                accum

            then 

              (* All variables in inputs and defaults are in cone of
                 influence *)
              let svtl' = 
                List.fold_left
                  (fun a e -> 
                     (SVS.elements
                        (LustreExpr.state_vars_of_expr e)) @ a)
                  ((match call_act with Some v -> v :: svtl | _ -> svtl)
                   @ call_inputs)
                  call_defaults
              in

              (* Add called node to sliced node *)
              (call_coi :: node_coi.calls), 
              svtl', 
              (call_outputs @ call_observers @ sv_visited)

            else

              (* Slice called node first *)
              raise (Push_node call_name)

          )            

        (* Variable is not an output of a node call *)
        with Not_found -> node_coi.calls, svtl, sv_visited

      in

      (* Copy equation from original node to reduced node and add
           variables to stack *)
      let equations_coi', svtl, sv_visited' = 

        try 

          (* Get definition of state variable *)
          let state_var_def = List.assoc state_var node_orig.equations in

          (* Add definition of variable *)
          let equations_coi' = 
            (state_var, state_var_def) :: node_coi.equations 
          in

          (* All variables in defintion are in cone of influence *)
          let svtl' = 
            (SVS.elements
               (LustreExpr.state_vars_of_expr state_var_def)) @ svtl
          in

          (* Return with equation added and new variables in cone of
             influence *)
          equations_coi', svtl', (state_var :: sv_visited')

        (* Variable is not defined in an equation *)
        with Not_found -> 

          (* Keep previous equations *)
          node_coi.equations, svtl, sv_visited'

      in

      (* Add to equations, assertions and contract containing the
         variable to cone of influence *)
      let node_coi' = 
        { node_coi with 
            equations = equations_coi'; 
            calls = calls_coi' }
      in

      (* Continue with next variable, mark this variable as visited *)
      reduce_to_coi' 
        nodes
        accum
        ((svtl, sv_visited', node_orig, node_coi') :: ntl)

    with Push_node push_name ->
      
      (* Outputs and observers of node *)
      let { outputs = push_node_outputs; 
            observers = push_node_observers } as push_node = 

        try 

          (* Find node by name *)
          node_of_name push_name nodes 

        with Not_found -> assert false 
          
      in 

      (* Reduce called node first, then revisit calling node *)
      reduce_to_coi' 
        nodes
        accum
        (((List.map fst push_node_outputs) @ 
          push_node_observers @
          (state_vars_in_asserts push_node), 
          [], 
          push_node,
          (empty_node push_name)) :: nl)

(*

(* 
Given that [nodes] is the set of nodes in the lustre program and
[main_name] is the name of the main node, return a map which
maps the identifier of each property and assert stream to the
a list of all nodes in that assert or property's cone of influence.   
*)
let reduce_to_separate_property_cois nodes main_name =
  
  let nodes' = 
    List.fold_right
      (fun node accum -> compute_output_input_dep accum node :: accum)
      nodes
      []
  in

  try 

    (* Main node and its properties *)
    let main_node = node_of_name main_name nodes' in

    (* State variables in properties *)
    let state_vars = 
      main_node.props @ (state_vars_in_asserts main_node)
    in

    (* return the cone of influence of state variable [sv] *)
    let get_state_var_coi sv =
      List.rev
        (reduce_to_coi' 
           nodes'
           []
           [([sv], [], main_node, (empty_node main_name))])      
    in

    (* add [sv]'s coi to [coi_map], topologically sorting the equations 
       of each node in the coi *)
    let fold_sv coi_map sv =
      let coi = get_state_var_coi sv in
      let coi' = List.map (equations_order_by_dep coi) coi in
      SVMap.add sv coi' coi_map
    in

    List.fold_left fold_sv SVMap.empty state_vars 

  with Not_found -> 

    raise 
      (Invalid_argument
         (Format.asprintf
            "Main node %a not found."
            (I.pp_print_ident false) main_name))
*)


(* Reduce set of nodes to cone of influence of given state variables *)
let reduce_to_coi nodes main_name state_vars = 
  
    debug lustreNode
      "@[<v>reduce_to_coi nodes'@,%a@]"
      (pp_print_list (pp_print_node false) "@,") nodes
    in
    
  (* Compute input output dependencies for all nodes *)
  let nodes' = 
    List.fold_right
      (fun node accum -> compute_output_input_dep accum node :: accum)
      (List.rev nodes)
      []
  in

  try 

    (* Get main node by its identifier *)
    let main_node = node_of_name main_name nodes' in

    (* Variables in assertions are always in the cone of influence *)
    let state_vars' = 
      state_vars @ (state_vars_in_asserts main_node)
    in

    (* Call recursive function with initial arguments *)
    let nodes'' =
      List.rev
        (reduce_to_coi' 
           nodes'
           []
           [(state_vars', [], main_node, (empty_node main_name))])
    in

    debug lustreNode
      "@[<v>reduce_to_coi nodes''@,%a@]"
      (pp_print_list (pp_print_node false) "@,") nodes''
    in
    
    (* Return node with equations in topological order *)
    List.fold_right
      (fun node accum -> equations_order_by_dep nodes'' node :: accum)
      nodes''
      []
    
  with Not_found -> 

    raise 
      (Invalid_argument
         (Format.asprintf
            "Main node %a not found."
            (I.pp_print_ident false) main_name))


(* Reduce set of nodes to cone of influence of properties of main node *)
let reduce_wo_coi nodes main_name = 

  (* Get properties of main node *)
  let main_node = node_of_name main_name nodes in

  reduce_to_coi
    nodes 
    main_name
    (SVS.elements (state_vars_of_node main_node))


(* Reduce set of nodes to cone of influence of properties of main node *)
let reduce_to_props_coi nodes main_name = 

  (* Get properties of main node *)
  let { props; observers; inputs; outputs; locals } as main_node = 
    node_of_name main_name nodes 
  in

  match 

    List.fold_left
      (fun accum (state_var, prop_source) -> match prop_source with 

         (* Property annotations, contracts and generated constraints
            are in the cone of influence *)
         | TermLib.PropAnnot _ 
         | TermLib.Contract _ 
         | TermLib.Generated _ -> state_var :: accum

         (* Properties instantiated from subnodes are not *)
         | TermLib.Instantiated _ | TermLib.Candidate -> accum) 
      []
      props 

  with
    
    (* No properties, don't reduce *)
    | [] -> reduce_wo_coi nodes main_name
              
    (* Reduce to cone of influence of all properties *)
    | props' -> 
(*      
      let props' = 
      SVS.elements 
        (SVS.union
           (svs_of_list (List.map fst props))
           (svs_of_list observers))
      in
  *)    
      reduce_to_coi nodes main_name props'
        
      
(* 
   Local Variables:
   compile-command: "make -k -C .."
   indent-tabs-mode: nil
   End: 
*)
  <|MERGE_RESOLUTION|>--- conflicted
+++ resolved
@@ -1159,18 +1159,11 @@
           (* Keep only property variables with definitions *)
           props;
 
-<<<<<<< HEAD
-          requires = requires;
-          ensures = ensures;
-          is_main = is_main;
-          state_var_oracle_map = state_var_oracle_map;
-          fresh_state_var_index = fresh_state_var_index }
-=======
           requires;
           ensures;
           is_main;
+          state_var_oracle_map;
           fresh_state_var_index }
->>>>>>> 9d938efb
 
     in
 
