--- conflicted
+++ resolved
@@ -21,7 +21,9 @@
 module SVT = StateVar.StateVarHashtbl
 module VT = Var.VarHashtbl
 
-<<<<<<< HEAD
+(* Offset of the variables at each step of a path. *)
+let path_offset = Numeral.zero
+
 module MIL = Map.Make
     (struct
       type t = int list
@@ -35,10 +37,6 @@
           else compare r1 r2
     end)
 
-=======
-(* Offset of the variables at each step of a path. *)
-let path_offset = Numeral.zero
->>>>>>> e1f8e9e4
 
 (* Hashconsed term or hashconsed lambda expression *)
 type value =
