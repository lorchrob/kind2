--- conflicted
+++ resolved
@@ -50,28 +50,43 @@
 
   { 
 
-    (** Variables capturing the outputs *)
-    call_returns : StateVar.t LustreIdent.LustreIndexTrie.t;
-
-    (** Variables capturing the observer streams *)
-    call_observers : StateVar.t list;
-
-    (** Boolean activation condition *)
-    call_clock : StateVar.t option;
+    (** Position of node call in input file *)
+    call_pos : Lib.position;
 
     (** Name of called node *)
     call_node_name : LustreIdent.t;
     
-    (** Position of node call in input file *)
-    call_pos : Lib.position;
-
-    (** Expressions for input parameters *)
-    call_inputs : StateVar.t LustreIdent.LustreIndexTrie.t;
+    (** Boolean activation condition *)
+    call_clock : StateVar.t option;
+
+    (** Variables for input parameters *)
+    call_inputs : StateVar.t LustreIndex.t;
+
+    (** Variables providing non-deterministic inputs *)
+    call_oracles : StateVar.t list;
+
+    (** Variables providing non-deterministic inputs *)
+    call_outputs : StateVar.t LustreIndex.t;
+
+    (** Variables capturing the observer streams *)
+    call_observers : StateVar.t list;
 
     (** Expression for initial return values *)
-    call_defaults : LustreExpr.t LustreIdent.LustreIndexTrie.t;
+    call_defaults : LustreExpr.t LustreIndex.t;
 
   }
+
+
+(** A contract as at tuple of identifier, source, requires and ensures *)
+type contract = 
+  (string * TermLib.contract_source * LustreExpr.t list * LustreExpr.t list) 
+
+
+(** Bound for index variable, or fixed value for index variable *)
+type 'a bound_or_fixed = 
+  | Bound of 'a  (* Upper bound for index variable *)
+  | Fixed of 'a  (* Fixed value for index variable *)
+
 
 (** A Lustre node *)
 type t = 
@@ -81,82 +96,61 @@
     (** Name of the node *)
     name : LustreIdent.t;
 
-    (** Input variables of node
-
-        The order of the list is important, it is the order the
-        parameters in the declaration. *)
-    inputs : StateVar.t LustreIdent.LustreIndexTrie.t;
-
-    (** Oracle inputs of node
-
-        The order of the list is important, it is the order the
-        parameters in the declaration. *)
+    (** Input streams defined in the node
+
+        Each input is indexed with an integer correpsonding to its
+        position in the formal parameters. If the stream is indexed
+        the indexes are appended to the position index. *)
+    inputs : StateVar.t LustreIndex.t;
+
+    (** Oracle inputs added to the node inputs
+
+        Input streams added to the node to obtain non-deterministic
+        values for the initial values of unguarded pre operators, and
+        for undefined streams. In the first case, the state variable
+        is constant.  *)
     oracles : StateVar.t list;
 
-    (** Output variables of node
-
-        The order of the list is important, it is the order the
-        parameters in the declaration. *)
-    outputs : StateVar.t LustreIdent.LustreIndexTrie.t;
-
-    (** Observer outputs *)
-    observers : StateVar.t list;
-
-    (** Local variables of node
+    (** Output streams defined in the node
+
+        Each output is indexed with an integer correpsonding to its
+        position in the formal parameters. If the stream is indexed
+        the indexes are appended to the position index. If the node
+        has only one output, the index of the output is empty. *)
+    outputs : StateVar.t LustreIndex.t;
+
+    (** Observer outputs added to the node outputs
 
         The order of the list is irrelevant, we are doing dependency
         analysis and cone of influence reduction later. *)
-    locals : StateVar.t list;
+    observers : StateVar.t list;
+
+    (** Local variables of node
+
+        The order of the list is irrelevant, we are doing dependency
+        analysis and cone of influence reduction later. *)
+    locals : StateVar.t LustreIndex.t list;
 
     (** Equations for local and output variables *)
-    equations : (StateVar.t * ((StateVar.t * LustreExpr.t) list * LustreExpr.t)) list;
-
-    (** Node calls with activation condition: variables capturing the
-        outputs, the Boolean activation condition, the name of the
-        called node, expressions for input parameters and expression
-        for initialization *)
+    equations : (StateVar.t * LustreExpr.expr bound_or_fixed list * LustreExpr.t) list;
+
+    (** Node calls inside the node *)
     calls : node_call list;
 
     (** Assertions of node *)
     asserts : LustreExpr.t list;
 
-    (** Proof obligations for node *)
+    (** Proof obligations for the node *)
     props : (StateVar.t * TermLib.prop_source) list;
 
-<<<<<<< HEAD
-    (** Contracts for node. *)
+    (** Contracts for the node *)
     contracts: (string
                 * TermLib.contract_source
                 * LustreExpr.t list
                 * LustreExpr.t list) list;
-=======
-    (** Contract for node, assumptions *)
-    assumptions : (LustreIdent.t * LustreExpr.t) list;
-
-    (** Contract for node, guarantees *)
-    guarantees : (LustreIdent.t * LustreExpr.t) list;
->>>>>>> b9864671
-
-    (** Node is annotated as main node *)
+
+    (** Flag node as the top node *)
     is_main : bool;
-
-    (** Dependencies of the output variables on input variables *)
-    output_input_dep : LustreIdent.index list LustreIdent.LustreIndexTrie.t;
-
-    (** Dependencies of the observer variables on input variables *)
-    observer_input_dep : LustreIdent.index list list;
-
-    (** Index of last abstraction state variable *)
-    fresh_state_var_index : Numeral.t ref;
-
-    (** Index of last oracle state variable *)
-    fresh_oracle_index : Numeral.t ref;
-
-    (** Map of state variables to their oracles *)
-    state_var_oracle_map : StateVar.t StateVar.StateVarHashtbl.t;
-
-    (** Map of abstracted expressions to state variables *)
-    expr_state_var_map : StateVar.t LustreExpr.ExprHashtbl.t;
 
   }
 
@@ -166,16 +160,136 @@
 (** Pretty-print a node *)
 val pp_print_node : bool -> Format.formatter -> t -> unit 
 
+(** Pretty-print a node *)
+val pp_print_node_debug : Format.formatter -> t -> unit 
+
 (** Pretty-print a node call *)
 val pp_print_call : bool -> Format.formatter -> node_call -> unit 
 
+(** {1 Node Lists} *)
+
 (** Return the node of the given name from a list of nodes *)
 val node_of_name : LustreIdent.t -> t list -> t 
 
+(** Return true if a node of the given name exists in the a list of nodes *)
+val exists_node_of_name : LustreIdent.t -> t list -> bool 
+
+(** Return name of the first node annotated with --%MAIN.  Raise
+    [Not_found] if no node has a --%MAIN annotation or [Failure
+    "find_main"] if more than one node has a --%MAIN annotation.
+*)
+val find_main : t list -> LustreIdent.t
+
 (** Return the identifier of the top node
 
     Fail with [Invalid_argument "ident_of_top"] if list of nodes is empty *)
 val ident_of_top : t list -> LustreIdent.t 
+
+(** {2 State Variable Instances} *)
+
+(** We keep a map of the variables of a node to variables in called
+    nodes to propagate values of a model to the called nodes. A
+    variable in a called node gets its value from an state variable in
+    the caller, which is an instance of it. 
+
+    A state variable in a node may be the instance of several state
+    variables, if a state variable serves as input to multiple
+    callees.
+
+    Variables capturing the outputs of a called node are instances of
+    the output variables in the callee; variables providing input to
+    the caller are instances of the input variables of the
+    callee. Stateful local variables of a callee are lifted as state
+    variables of the caller, the latter are then instances of the
+    former. 
+
+    A state variable may also be an instance of a state variable in
+    the same node if an equation between two state variables was
+    eliminated. *)
+
+(** Named stream at a position *)
+type state_var_instance = Lib.position * LustreIdent.t * StateVar.t
+
+
+(** Return state variables that values of this state variable should
+    be propagated to  *)
+val get_state_var_instances : StateVar.t -> state_var_instance list
+
+(** Mark state variable as instance of another state variable to
+    be able to propagate values of the first to the second
+
+    [set_state_var_instance sv1 pos n sv2] marks the state variable
+    [sv1] to be an instance of [sv2], where the latter occurs at
+    position [pos] in node [n]. Usually [sv1] is in the caller and
+    [sv2] is in the callee. *)
+val set_state_var_instance : StateVar.t -> Lib.position ->LustreIdent.t -> StateVar.t -> unit
+
+(** {2 Sources} *)
+
+(** Every state variable is either defined in a node, or was
+    introduced in pre-processing.
+
+    - [Input], [Output] or [Local] state variables correspond to input,
+    output and local streams defined in a node, respectively. 
+
+    - [Abstract] state variables were introduced as definitions during
+    pre-processing 
+
+    - [Oracle] state variables are additional input variables
+     introduced to non-deterministivcally give a value to unguarded
+     [pre] expressions, or to unconstrained streams
+
+    - [Observer] state variables are additional output variables that
+     lift the values of properties to the calling node. *)
+
+
+(** Source of a state variable *)
+type state_var_source =
+  | Input
+  | Output
+  | Local
+  | Abstract
+  | Oracle
+  | Observer
+
+(** Pretty-print a source of a state variable *)
+val pp_print_state_var_source : Format.formatter -> state_var_source -> unit 
+
+(** Set source of state variable *)
+val set_state_var_source : StateVar.t -> state_var_source -> unit
+
+(** Get source of state variable *)
+val get_state_var_source : StateVar.t -> state_var_source
+
+(** Return true if the state variable should be visible to the user,
+    false if it was created internally
+
+    Return [true] if the source of the state variable is either
+    [Input], [Output], or [Local], and [false] otherwise. *)
+val state_var_is_visible : StateVar.t -> bool
+
+(** Return true if the state variable is an input *)
+val state_var_is_input : StateVar.t -> bool
+
+(** Return true if the state variable is an output *)
+val state_var_is_output : StateVar.t -> bool
+
+(** Return true if the state variable is a local variable *)
+val state_var_is_local : StateVar.t -> bool
+
+
+
+
+
+
+
+
+
+
+
+
+(*
+
 
 (** Order the equations of the node such that an equation defining a
    variable always occurs before all equations using the variable *)
@@ -188,12 +302,7 @@
 
 (** Return all stateful variables from expressions in a node *)
 val stateful_vars_of_node : t -> StateVar.StateVarSet.t
-
-(** Return name of the first node annotated with --%MAIN.  Raise
-    [Not_found] if no node has a --%MAIN annotation or [Failure
-    "find_main"] if more than one node has a --%MAIN annotation.
-*)
-val find_main : t list -> LustreIdent.t
+*)
 
 (*
 (** produces the set of all state variables contained in any of the nodes in the
@@ -201,7 +310,7 @@
 *)
 val extract_state_vars : t list -> StateVar.StateVarSet.t
 *)
-
+(*
 (** Reduce list of nodes to list of nodes called by the node and its
     subnodes, include the given node. The list of nodes is partially
     ordered by dependencies, such that called nodes appear before
@@ -211,7 +320,7 @@
 val reduce_wo_coi : t list -> LustreIdent.t -> t list 
 
 val reduce_to_props_coi : t list -> LustreIdent.t -> t list 
-
+*)
 (*
 
 (** 
